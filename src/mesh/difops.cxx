--- conflicted
+++ resolved
@@ -46,7 +46,6 @@
 *******************************************************************************/
 
 const Field2D Grad_par(const Field2D &var, CELL_LOC outloc, DIFF_METHOD method) {
-<<<<<<< HEAD
   return mesh->coordinates()->Grad_par(var, outloc, method);
 }
 
@@ -60,54 +59,11 @@
 
 const Field3D Grad_par(const Field3D &var, DIFF_METHOD method, CELL_LOC outloc) {
   return mesh->coordinates()->Grad_par(var, outloc, method);
-=======
-#ifdef CHECK
-	int msg_pos = msg_stack.push("Grad_par( Field2D )");
-#endif
-
-	Field2D result = DDY(var)/sqrt(mesh->g_22); // NOTE: 2D functions not implemented yet
-
-#ifdef TRACK
-	result.name = "Grad_par("+var.name+")";
-#endif
-#ifdef CHECK
-	msg_stack.pop(msg_pos);
-#endif
-
-	return result;
-}
-
-const Field2D Grad_par(const Field2D &var, DIFF_METHOD method, CELL_LOC outloc) {
-	return Grad_par(var, outloc, method);
-}
-
-const Field3D Grad_par(const Field3D &var, CELL_LOC outloc, DIFF_METHOD method) {
-#ifdef CHECK
-	int msg_pos = msg_stack.push("Grad_par( Field3D )");
-#endif
-  
-	Field3D result;
-
-	result = DDY(var, outloc, method)/sqrt(mesh->g_22);
-
-#ifdef TRACK
-	result.name = "Grad_par("+var.name+")";
-#endif
-#ifdef CHECK
-	msg_stack.pop(msg_pos);
-#endif
-	return result;
-}
-
-const Field3D Grad_par(const Field3D &var, DIFF_METHOD method, CELL_LOC outloc) {
-	return Grad_par(var, outloc, method);
->>>>>>> ed806480
 }
 
 /*
 // Model dvar/dt = Grad_par(f) with a maximum velocity of Vmax
 const Field3D Grad_par(const Field3D &f, const Field3D &var, const Field2D &Vmax) {
-<<<<<<< HEAD
   int msg_pos = msg_stack.push("Grad_par( Field3D, Field3D, Field2D )");
 
   Field2D sg = sqrt(mesh->coordinates()->g_22);
@@ -116,17 +72,6 @@
   msg_stack.pop(msg_pos);
   
   return result;
-=======
-#ifdef CHECK
-	int msg_pos = msg_stack.push("Grad_par( Field3D, Field3D, Field2D )");
-#endif
-	Field2D sg = sqrt(mesh->g_22);
-	Field3D result = DDY_MUSCL(f, var, sg*Vmax)/sg;
-#ifdef CHECK
-	msg_stack.pop(msg_pos);
-#endif
-	return result;
->>>>>>> ed806480
 }
 
 const Field3D Grad_par(const Field3D &f, const Field3D &var, BoutReal Vmax) {
@@ -150,7 +95,6 @@
 	Field3D result;
 	result.allocate();
   
-<<<<<<< HEAD
   int ncz = mesh->ngz-1;
 
   Coordinates *metric = mesh->coordinates();
@@ -173,35 +117,12 @@
     fs = f.shiftZ(true);
     gys = gys.shiftZ(true);
   }
-=======
-	int ncz = mesh->ngz-1;
-  
-	Field3D gys;
-	gys.allocate();
-
-	// Need Y derivative everywhere
-	for(int x=1;x<=mesh->ngx-2;x++)
-		for(int y=1;y<=mesh->ngy-2;y++)
-	for(int z=0;z<ncz;z++) {
-		gys(x, y, z) = (f(x, y+1, z) - f(x, y-1, z))/(0.5*mesh->dy(x, y+1) + mesh->dy(x, y) + 0.5*mesh->dy(x, y-1));
-	}
-
-	// Shift into orthogonal XZ local coordinates
-	Field3D as = apar;
-	Field3D fs = f;
-	if(mesh->ShiftXderivs && (mesh->ShiftOrder == 0)) {
-		as = apar.shiftZ(true);
-		fs = f.shiftZ(true);
-		gys = gys.shiftZ(true);
-	}
->>>>>>> ed806480
-  
-	Field3D gx, bx, bz;
-	gx.allocate();
-	bx.allocate();
-	bz.allocate();
-  
-<<<<<<< HEAD
+  
+  Field3D gx, bx, bz;
+  gx.allocate();
+  bx.allocate();
+  bz.allocate();
+  
   for(int x=1;x<=mesh->ngx-2;x++) {
     for(int y=mesh->ystart;y<=mesh->yend;y++) {
       BoutReal by = 1./sqrt(metric->g_22(x, y));
@@ -213,37 +134,16 @@
         bx(x, y, z) = (as(x, y, zm) - as(x, y, zp))/(2.*metric->dz);
         // bz = DDX(f)
         bz(x, y, z) = (as(x+1, y, z) - as(x-1, y, z))/(0.5*metric->dx(x-1, y) + metric->dx(x, y) + 0.5*metric->dx(x+1, y));
-=======
-	for(int x=1;x<=mesh->ngx-2;x++) {
-		for(int y=mesh->ystart;y<=mesh->yend;y++) {
-			BoutReal by = 1./sqrt(mesh->g_22(x, y));
-			for(int z=0;z<ncz;z++) {
-				int zm = (z - 1 + ncz) % ncz;
-				int zp = (z + 1) % ncz;
-        
-				// bx = -DDZ(apar)
-				bx(x, y, z) = (as(x, y, zm) - as(x, y, zp))/(2.*mesh->dz);
-				// bz = DDX(f)
-				bz(x, y, z) = (as(x+1, y, z) - as(x-1, y, z))/(0.5*mesh->dx(x-1, y) + mesh->dx(x, y) + 0.5*mesh->dx(x+1, y));
->>>>>>> ed806480
-        
-				// Now calculate (bx*d/dx + by*d/dy + bz*d/dz) f
-        
-<<<<<<< HEAD
+        
+	// Now calculate (bx*d/dx + by*d/dy + bz*d/dz) f
+        
         // Length dl for predictor
         BoutReal dl = fabs(metric->dx(x, y)) / (fabs(bx(x, y, z)) + 1e-16);
         dl = BOUTMIN(dl, fabs(metric->dy(x, y)) / (fabs(by) + 1e-16));
         dl = BOUTMIN(dl, metric->dz / (fabs(bz(x, y, z)) + 1e-16));
-=======
-				// Length dl for predictor
-				BoutReal dl = fabs(mesh->dx(x, y)) / (fabs(bx(x, y, z)) + 1e-16);
-				dl = BOUTMIN(dl, fabs(mesh->dy(x, y)) / (fabs(by) + 1e-16));
-				dl = BOUTMIN(dl, mesh->dz / (fabs(bz(x, y, z)) + 1e-16));
->>>>>>> ed806480
-        
-				BoutReal fp, fm;
-        
-<<<<<<< HEAD
+        
+	BoutReal fp, fm;
+        
         // X differencing
         fp = fs(x+1, y, z)
           + (0.25*dl/metric->dz) * bz(x, y, z) * (fs(x+1, y, zm) - fs(x+1, y, zp))
@@ -254,22 +154,9 @@
           - 0.5*dl * by * gys(x-1, y, z);
         
         result(x, y, z) = bx(x, y, z) * (fp - fm) / (0.5*metric->dx(x-1, y) + metric->dx(x, y) + 0.5*metric->dx(x+1, y));
-=======
-				// X differencing
-				fp = fs(x+1, y, z)
-					+ (0.25*dl/mesh->dz) * bz(x, y, z) * (fs(x+1, y, zm) - fs(x+1, y, zp))
-						- 0.5*dl * by * gys(x+1, y, z);
-        
-				fm = fs(x-1, y, z)
-					+ (0.25*dl/mesh->dz) * bz(x, y, z) * (fs(x-1, y, zm) - fs(x-1, y, zp))
-						- 0.5*dl * by * gys(x-1, y, z);
-        
-				result(x, y, z) = bx(x, y, z) * (fp - fm) / (0.5*mesh->dx(x-1, y) + mesh->dx(x, y) + 0.5*mesh->dx(x+1, y));
->>>>>>> ed806480
-
-				// Z differencing
-        
-<<<<<<< HEAD
+
+	// Z differencing
+        
         fp = fs(x, y, zp)
           + (0.25*dl/metric->dx(x, y)) * bx(x, y, z) * (fs(x-1, y, zp) - fs(x+1, y, zp))
           - 0.5*dl * by * gys(x, y, zp);
@@ -282,34 +169,19 @@
         
         // Y differencing. Need X derivative
         gx(x, y, z) = (fs(x+1, y, z) - fs(x-1, y, z))/(0.5*metric->dx(x-1, y) + metric->dx(x, y) + 0.5*metric->dx(x+1, y));
-=======
-				fp = fs(x, y, zp)
-					+ (0.25*dl/mesh->dx(x, y)) * bx(x, y, z) * (fs(x-1, y, zp) - fs(x+1, y, zp))
-						- 0.5*dl * by * gys(x, y, zp);
-        
-				fm = fs(x, y, zm)
-					+ (0.25*dl/mesh->dx(x, y)) * bx(x, y, z) * (fs[x-1][y][zm] - fs(x+1, y, zm))
-						- 0.5*dl * by * gys(x, y, zm);
-
-				result(x, y, z) += bz(x, y, z) * (fp - fm) / (2.*mesh->dz);
-        
-				// Y differencing. Need X derivative
-				gx(x, y, z) = (fs(x+1, y, z) - fs(x-1, y, z))/(0.5*mesh->dx(x-1, y) + mesh->dx(x, y) + 0.5*mesh->dx(x+1, y));
->>>>>>> ed806480
-        
-			}
-		}
-	}
-
-	if(mesh->ShiftXderivs && (mesh->ShiftOrder == 0)) {
-		// Shift into field-aligned coordinates
-		gx = gx.shiftZ(false);
-		bx = bx.shiftZ(false);
-		bz = bz.shiftZ(false);
-		result = result.shiftZ(false);
-	}
-  
-<<<<<<< HEAD
+        
+      }
+    }
+  }
+  
+  if(mesh->ShiftXderivs && (mesh->ShiftOrder == 0)) {
+    // Shift into field-aligned coordinates
+    gx = gx.shiftZ(false);
+    bx = bx.shiftZ(false);
+    bz = bz.shiftZ(false);
+    result = result.shiftZ(false);
+  }
+  
   // Y differencing
   for(int x=1;x<=mesh->ngx-2;x++) {
     for(int y=mesh->ystart;y<=mesh->yend;y++) {
@@ -322,24 +194,9 @@
         BoutReal dl = fabs(metric->dx(x, y)) / (fabs(bx(x, y, z)) + 1e-16);
         dl = BOUTMIN(dl, fabs(metric->dy(x, y)) / (fabs(by) + 1e-16));
         dl = BOUTMIN(dl, metric->dz / (fabs(bz(x, y, z)) + 1e-16));
-=======
-	// Y differencing
-	for(int x=1;x<=mesh->ngx-2;x++) {
-		for(int y=mesh->ystart;y<=mesh->yend;y++) {
-			BoutReal by = 1./sqrt(mesh->g_22(x, y));
-			for(int z=0;z<ncz;z++) {
-				int zm = (z - 1 + ncz) % ncz;
-				int zp = (z + 1) % ncz;
-        
-				// Re-calculate dl
-				BoutReal dl = fabs(mesh->dx(x, y)) / (fabs(bx(x, y, z)) + 1e-16);
-				dl = BOUTMIN(dl, fabs(mesh->dy(x, y)) / (fabs(by) + 1e-16));
-				dl = BOUTMIN(dl, mesh->dz / (fabs(bz(x, y, z)) + 1e-16));
->>>>>>> ed806480
-        
-				BoutReal fp, fm;
-
-<<<<<<< HEAD
+        
+	BoutReal fp, fm;
+	
         fp = f(x,y+1,z)
           - 0.5*dl * bx(x,y,z) * gx(x,y+1,z)
           + (0.25*dl/metric->dz)   * bz(x,y,z) * (fs(x,y+1,zm) - fs(x,y+1,zp));
@@ -352,22 +209,8 @@
       }
     }
   }
-=======
-				fp = f[x][y+1][z]
-					- 0.5*dl * bx[x][y][z] * gx[x][y+1][z]
-						+ (0.25*dl/mesh->dz)   * bz[x][y][z] * (fs[x][y+1][zm] - fs[x][y+1][zp]);
-        
-				fm = f[x][y-1][z]
-					- 0.5*dl * bx[x][y][z] * gx[x][y-1][z]
-						+ (0.25*dl/mesh->dz)   * bz[x][y][z] * (fs[x][y-1][zm] - fs[x][y-1][zp]);
-
-				result[x][y][z] += by * (fp - fm) / (0.5*mesh->dy[x][y-1] + mesh->dy[x][y] + 0.5*mesh->dy[x][y+1]);
-			}
-		}
-	}
->>>>>>> ed806480
-  
-	return result;
+  
+  return result;
 }
 
 /*******************************************************************************
@@ -376,7 +219,6 @@
 *******************************************************************************/
 
 const Field2D Vpar_Grad_par(const Field2D &v, const Field2D &f) {
-<<<<<<< HEAD
   return mesh->coordinates()->Vpar_Grad_par(v, f);
 }
 
@@ -386,17 +228,6 @@
 
 const Field3D Vpar_Grad_par(const Field &v, const Field &f, DIFF_METHOD method, CELL_LOC outloc) {
   return mesh->coordinates()->Vpar_Grad_par(v, f, outloc, method);
-=======
-	return VDDY(v, f)/sqrt(mesh->g_22);
-}
-
-const Field3D Vpar_Grad_par(const Field &v, const Field &f, CELL_LOC outloc, DIFF_METHOD method) {
-	return VDDY(v, f, outloc, method)/sqrt(mesh->g_22);
-}
-
-const Field3D Vpar_Grad_par(const Field &v, const Field &f, DIFF_METHOD method, CELL_LOC outloc) {
-	return Vpar_Grad_par(v, f, outloc, method);
->>>>>>> ed806480
 }
 
 /*******************************************************************************
@@ -405,7 +236,6 @@
 *******************************************************************************/
 
 const Field2D Div_par(const Field2D &f) {
-<<<<<<< HEAD
   return mesh->coordinates()->Div_par(f);
 }
 
@@ -415,56 +245,17 @@
 
 const Field3D Div_par(const Field3D &f, DIFF_METHOD method, CELL_LOC outloc) {
   return mesh->coordinates()->Div_par(f, outloc, method);
-=======
-#ifdef CHECK
-	int msg_pos = msg_stack.push("Div_par( Field2D )");
-#endif
-
-	Field2D result = mesh->Bxy*Grad_par(f/mesh->Bxy);
-
-#ifdef TRACK
-	result.name = "Div_par("+f.name+")";
-#endif
-#ifdef CHECK
-	msg_stack.pop(msg_pos);
-#endif
-	return result;
-}
-
-const Field3D Div_par(const Field3D &f, CELL_LOC outloc, DIFF_METHOD method) {
-#ifdef CHECK
-	int msg_pos = msg_stack.push("Div_par( Field3D )");
-#endif
-
-	Field3D result = mesh->Bxy*Grad_par(f/mesh->Bxy, outloc, method);
-
-#ifdef TRACK
-	result.name = "Div_par("+f.name+")";
-#endif
-#ifdef CHECK
-	msg_stack.pop(msg_pos);
-#endif
-	return result;
-}
-
-const Field3D Div_par(const Field3D &f, DIFF_METHOD method, CELL_LOC outloc) {
-	return Div_par(f, outloc, method);
->>>>>>> ed806480
 }
 
 //////// Flux methods
 
 const Field3D Div_par_flux(const Field3D &v, const Field3D &f, CELL_LOC outloc, DIFF_METHOD method) {
-<<<<<<< HEAD
   Coordinates *metric = mesh->coordinates();
   return -metric->Bxy*FDDY(v, f/metric->Bxy, outloc, method)/sqrt(metric->g_22);
-=======
-	return -mesh->Bxy*FDDY(v, f/mesh->Bxy, outloc, method)/sqrt(mesh->g_22);
->>>>>>> ed806480
 }
 
 const Field3D Div_par_flux(const Field3D &v, const Field3D &f, DIFF_METHOD method, CELL_LOC outloc) {
-	return Div_par_flux(v,f, outloc, method);
+  return Div_par_flux(v,f, outloc, method);
 }
 
 //////// MUSCL schemes
@@ -473,25 +264,20 @@
 #ifdef CHECK
 	int msg_pos = msg_stack.push("Div_par( Field3D, Field3D, Field2D )");
 #endif
-<<<<<<< HEAD
   Coordinates *metric = mesh->coordinates();
   
   Field3D result = metric->Bxy*Grad_par(f/metric->Bxy, var, Vmax/metric->Bxy);
-=======
-
-	Field3D result = mesh->Bxy*Grad_par(f/mesh->Bxy, var, Vmax/mesh->Bxy);
->>>>>>> ed806480
   
 #ifdef CHECK
-	msg_stack.pop(msg_pos);
-#endif
-
-	return result;
+  msg_stack.pop(msg_pos);
+#endif
+
+  return result;
 }
 
 const Field3D Div_par(const Field3D &f, const Field3D &var, BoutReal Vmax) {
-	Field2D V = Vmax;
-	return Div_par(f, var, V);
+  Field2D V = Vmax;
+  return Div_par(f, var, V);
 }
 */
 
@@ -502,7 +288,6 @@
 *******************************************************************************/
 
 const Field3D Grad_par_CtoL(const Field3D &var) {
-<<<<<<< HEAD
   Field3D result;
   result.allocate();
   
@@ -524,42 +309,9 @@
   bindex bx;
   stencil fval, vval;
   Field3D result;
-=======
-	Field3D result;
-	result.allocate();
-
-	/*
-	bindex bx;
-	bstencil f;
-	start_index(&bx);
-	do {
-	var.setStencil(&f, &bx);
-    
-	d[bx.jx][bx.jy][bx.jz] = (f.cc - f.ym) / dy[bx.jx][bx.jy];
-	}while(next_index3(&bx));
-	*/
-  
-	// NOTE: Need to calculate one more point than centred vars
-	for(int jx=0; jx<mesh->ngx;jx++) {
-		for(int jy=1;jy<mesh->ngy;jy++) {
-			for(int jz=0;jz<mesh->ngz;jz++) {
-				result(jx, jy, jz) = 2.*(var(jx, jy, jz) - var(jx, jy-1, jz)) / (mesh->dy(jx, jy) * sqrt(mesh->g_22(jx, jy)) + mesh->dy(jx, jy-1) * sqrt(mesh->g_22(jx, jy-1)));
-			}
-		}
-	}
-
-	return result;
-}
-
-const Field3D Vpar_Grad_par_LCtoC(const Field &v, const Field &f) {
-	bindex bx;
-	bstencil fval, vval;
-	Field3D result;
->>>>>>> ed806480
-  
-	result.allocate();
-
-<<<<<<< HEAD
+  
+  result.allocate();
+	
   start_index(&bx);
   do {
     f.setYStencil(fval, bx);
@@ -569,28 +321,17 @@
     result(bx.jx, bx.jy, bx.jz) = (vval.c >= 0.0) ? vval.c * fval.m : vval.c * fval.c;
     // Right side
     result(bx.jx, bx.jy, bx.jz) -= (vval.p >= 0.0) ? vval.p * fval.c : vval.p * fval.p;
-=======
-	start_index(&bx);
-	do {
-		f.setStencil(&fval, &bx);
-		v.setStencil(&vval, &bx);
-    
-		// Left side
-		result(bx.jx, bx.jy, bx.jz) = (vval.cc >= 0.0) ? vval.cc * fval.ym : vval.cc * fval.cc;
-		// Right side
-		result(bx.jx, bx.jy, bx.jz) -= (vval.yp >= 0.0) ? vval.yp * fval.cc : vval.yp * fval.yp;
->>>>>>> ed806480
-    
-	}while(next_index3(&bx));
-
-	return result;
+
+    
+  }while(next_index3(&bx));
+  
+  return result;
 }
 
 const Field3D Grad_par_LtoC(const Field3D &var) {
 	Field3D result;
 	result.allocate();
   
-<<<<<<< HEAD
   Coordinates *metric = mesh->coordinates();
   
   for(int jx=0; jx<mesh->ngx;jx++) {
@@ -622,47 +363,6 @@
 const Field3D Div_par_CtoL(const Field3D &var) {
   Coordinates *metric = mesh->coordinates();
   return metric->Bxy*Grad_par_CtoL(var/metric->Bxy);
-=======
-	for(int jx=0; jx<mesh->ngx;jx++) {
-		for(int jy=0;jy<mesh->ngy-1;jy++) {
-			for(int jz=0;jz<mesh->ngz;jz++) {
-				result(jx, jy, jz) = (var(jx, jy+1, jz) - var(jx, jy, jz)) / (mesh->dy(jx, jy) * sqrt(mesh->g_22(jx, jy)));
-			}
-		}
-	}
-  
-	/*
-	bindex bx;
-	bstencil f;
-  
-	result.allocate();
-
-	start_index(&bx);
-	do {
-	var.setStencil(&f, &bx);
-    
-	result(bx.jx, bx.jy, bx.jz) = (f.yp - f.cc) / (mesh->dy(bx.jx, bx.jy) * sqrt(mesh->g_22(bx.jx, bx.jy)));
-	}while(next_index3(&bx));
-	*/
-  
-	return result;
-}
-
-const Field3D Div_par_LtoC(const Field2D &var) {
-	return mesh->Bxy*Grad_par_LtoC(var/mesh->Bxy);
-}
-
-const Field3D Div_par_LtoC(const Field3D &var) {
-	return mesh->Bxy*Grad_par_LtoC(var/mesh->Bxy);
-}
-
-const Field3D Div_par_CtoL(const Field2D &var) {
-	return mesh->Bxy*Grad_par_CtoL(var/mesh->Bxy);
-}
-
-const Field3D Div_par_CtoL(const Field3D &var) {
-	return mesh->Bxy*Grad_par_CtoL(var/mesh->Bxy);
->>>>>>> ed806480
 }
 
 /*******************************************************************************
@@ -675,66 +375,11 @@
 *******************************************************************************/
 
 const Field2D Grad2_par2(const Field2D &f) {
-<<<<<<< HEAD
   return mesh->coordinates()->Grad2_par2(f);
 }
 
 const Field3D Grad2_par2(const Field3D &f, CELL_LOC outloc) {
   return mesh->coordinates()->Grad2_par2(f, outloc);
-=======
-#ifdef CHECK
-	int msg_pos = msg_stack.push("Grad2_par2( Field2D )");
-#endif
-
-	Field2D sg = sqrt(mesh->g_22);
-	Field2D result = DDY(1./sg)*DDY(f)/sg + D2DY2(f)/mesh->g_22;
-	//Field2D result = D2DY2(f)/mesh->g_22;
-
-#ifdef TRACK
-	result.name = "Grad2_par2("+f.name+")";
-#endif
-#ifdef CHECK
-	msg_stack.pop(msg_pos);
-#endif
-	return result;
-}
-
-const Field3D Grad2_par2(const Field3D &f, CELL_LOC outloc) {
-
-#ifdef CHECK
-	int msg_pos = msg_stack.push("Grad2_par2( Field3D )");
-#endif
-
-	Field2D sg;
-	Field3D result, r2;
-#pragma omp parallel sections
-	{
-#pragma omp section
-		{
-			sg = sqrt(mesh->g_22);
-			sg = DDY(1./sg) / sg;
-		}
-		if (sg.getLocation() != outloc) {
-			mesh->communicate(sg);
-			sg = interp_to(sg, outloc);
-		}
-    
-#pragma omp section
-		result = DDY(f,outloc);
-    
-#pragma omp section
-		r2 = D2DY2(f,outloc)/interp_to(mesh->g_22,outloc);
-	}
-	result = sg*result + r2;
-  
-#ifdef TRACK
-	result.name = "Grad2_par2("+f.name+")";
-#endif
-#ifdef CHECK
-	msg_stack.pop(msg_pos);
-#endif
-	return result;
->>>>>>> ed806480
 }
 
 /*******************************************************************************
@@ -743,27 +388,27 @@
 *******************************************************************************/
 
 const Field2D Div_par_K_Grad_par(BoutReal kY, Field2D &f) {
-	return kY*Grad2_par2(f);
+  return kY*Grad2_par2(f);
 }
 
 const Field3D Div_par_K_Grad_par(BoutReal kY, Field3D &f) {
-	return kY*Grad2_par2(f);
+  return kY*Grad2_par2(f);
 }
 
 const Field2D Div_par_K_Grad_par(Field2D &kY, Field2D &f) {
-	return kY*Grad2_par2(f) + Div_par(kY)*Grad_par(f);
+  return kY*Grad2_par2(f) + Div_par(kY)*Grad_par(f);
 }
 
 const Field3D Div_par_K_Grad_par(Field2D &kY, Field3D &f) {
-	return kY*Grad2_par2(f) + Div_par(kY)*Grad_par(f);
+  return kY*Grad2_par2(f) + Div_par(kY)*Grad_par(f);
 }
 
 const Field3D Div_par_K_Grad_par(Field3D &kY, Field2D &f) {
-	return kY*Grad2_par2(f) + Div_par(kY)*Grad_par(f);
+  return kY*Grad2_par2(f) + Div_par(kY)*Grad_par(f);
 }
 
 const Field3D Div_par_K_Grad_par(Field3D &kY, Field3D &f) {
-	return kY*Grad2_par2(f) + Div_par(kY)*Grad_par(f);
+  return kY*Grad2_par2(f) + Div_par(kY)*Grad_par(f);
 }
 
 /*******************************************************************************
@@ -772,9 +417,9 @@
 *******************************************************************************/
 
 const Field3D Div_K_perp_Grad_perp(const Field2D &kperp, const Field3D &f) {
-	throw BoutException("Div_K_perp_Grad_per not implemented yet");
-	Field3D result = 0.0;
-	return result;
+  throw BoutException("Div_K_perp_Grad_per not implemented yet");
+  Field3D result = 0.0;
+  return result;
 }
 
 /*******************************************************************************
@@ -783,7 +428,6 @@
 *******************************************************************************/
 
 const Field2D Delp2(const Field2D &f) {
-<<<<<<< HEAD
   return mesh->coordinates()->Delp2(f);
 }
 
@@ -793,167 +437,6 @@
 
 const FieldPerp Delp2(const FieldPerp &f, BoutReal zsmooth) {
   return mesh->coordinates()->Delp2(f);
-=======
-#ifdef CHECK
-	int msg_pos = msg_stack.push("Delp2( Field2D )");
-#endif
-
-	Field2D result =  mesh->G1*DDX(f) + mesh->g11*D2DX2(f);
-
-#ifdef CHECK
-	msg_stack.pop(msg_pos);
-#endif
-
-	return result;
-}
-
-const Field3D Delp2(const Field3D &f, BoutReal zsmooth) {
-	int msg_pos = msg_stack.push("Delp2( Field3D )");
-
-	//return mesh->G1*DDX(f) + mesh->G3*DDZ(f) + mesh->g11*D2DX2(f) + mesh->g33*D2DZ2(f); //+ 2.0*mesh->g13*D2DXDZ(f)
-
-	ASSERT2(mesh->xstart > 0); // Need at least one guard cell
-  
-	Field3D result;
-	result.allocate();
-
-	BoutReal ***fd, ***rd;
-	fd = f.getData();
-	rd = result.getData();
-
-	int ncz = mesh->ngz-1;
-  
-	static dcomplex **ft = (dcomplex**) NULL, **delft;
-	if(ft == (dcomplex**) NULL) {
-		//.allocate memory
-		ft = cmatrix(mesh->ngx, ncz/2 + 1);
-		delft = cmatrix(mesh->ngx, ncz/2 + 1);
-	}
-  
-	// Loop over all y indices
-	for(int jy=0;jy<mesh->ngy;jy++) {
-
-		// Take forward FFT
-    
-#pragma omp parallel for
-		for(int jx=0;jx<mesh->ngx;jx++)
-			ZFFT(fd[jx][jy], mesh->zShift(jx, jy), ft[jx]);
-
-		// Loop over kz
-#pragma omp parallel for
-		for(int jz=0;jz<=ncz/2;jz++) {
-			BoutReal filter;
-			dcomplex a, b, c;
-      
-			if ((zsmooth > 0.0) && (jz > (int) (zsmooth*((BoutReal) ncz)))) filter=0.0; else filter=1.0;
-
-			// No smoothing in the x direction
-			for(int jx=mesh->xstart;jx<=mesh->xend;jx++) {
-				// Perform x derivative
-	
-				laplace_tridag_coefs(jx, jy, jz, a, b, c);
-
-				delft[jx][jz] = a*ft[jx-1][jz] + b*ft[jx][jz] + c*ft[jx+1][jz];
-				delft[jx][jz] *= filter;
-	
-				//Savitzky-Golay 2nd order, 2nd degree in x
-				/*
-				delft[jx][jz] = coef1*(  0.285714 * (ft[jx-2][jz] + ft[jx+2][jz])
-				- 0.142857 * (ft[jx-1][jz] + ft[jx+1][jz])
-				- 0.285714 * ft[jx][jz] );
-	
-				delft[jx][jz] -= SQ(kwave)*coef2*ft[jx][jz];
-				*/
-			}
-		}
-  
-		// Reverse FFT
-#pragma omp parallel for
-		for(int jx=mesh->xstart;jx<=mesh->xend;jx++) {
-
-			ZFFT_rev(delft[jx], mesh->zShift[jx][jy], rd[jx][jy]);
-			rd[jx][jy][ncz] = rd[jx][jy][0];
-		}
-
-		// Boundaries
-		for(int jz=0;jz<ncz;jz++) {
-			rd[0][jy][jz] = 0.0;
-			rd[mesh->ngx-1][jy][jz] = 0.0;
-		}
-	}
-  
-	msg_stack.pop(msg_pos);
-
-	// Set the output location
-	result.setLocation(f.getLocation());
-
-	return result;
-}
-
-const FieldPerp Delp2(const FieldPerp &f, BoutReal zsmooth) {
-	FieldPerp result;
-	result.allocate();
-  
-#ifdef CHECK
-	int msg_pos = msg_stack.push("Delp2( FieldPerp )");
-#endif
-
-	static dcomplex **ft = (dcomplex**) NULL, **delft;
-	BoutReal filter;
-  
-	BoutReal **fd = f.getData();
-	BoutReal **rd = result.getData();
-
-	int jy = f.getIndex();
-	result.setIndex(jy);
-  
-	int ncz = mesh->ngz-1;
-  
-	if(ft == (dcomplex**) NULL) {
-		//Allocate memory
-		ft = cmatrix(mesh->ngx, ncz/2 + 1);
-		delft = cmatrix(mesh->ngx, ncz/2 + 1);
-	}
-  
-	// Take forward FFT
-	for(int jx=0;jx<mesh->ngx;jx++)
-		ZFFT(fd[jx], mesh->zShift(jx, jy), ft[jx]);
-
-	// Loop over kz
-	for(int jz=0;jz<=ncz/2;jz++) {
-
-		if ((zsmooth > 0.0) && (jz > (int) (zsmooth*((BoutReal) ncz)))) filter=0.0; else filter=1.0;
-    
-		// No smoothing in the x direction
-		for(int jx=2;jx<(mesh->ngx-2);jx++) {
-			// Perform x derivative
-      
-			dcomplex a, b, c;
-			laplace_tridag_coefs(jx, jy, jz, a, b, c);
-      
-			delft[jx][jz] = a*ft[jx-1][jz] + b*ft[jx][jz] + c*ft[jx+1][jz];
-			delft[jx][jz] *= filter;
-		}
-	}
-  
-	// Reverse FFT
-	for(int jx=1;jx<(mesh->ngx-1);jx++) {
-		ZFFT_rev(delft[jx], mesh->zShift[jx][jy], rd[jx]);
-		rd[jx][ncz] = rd[jx][0];
-	}
-
-	// Boundaries
-	for(int jz=0;jz<ncz;jz++) {
-		rd[0][jz] = 0.0;
-		rd[mesh->ngx-1][jz] = 0.0;
-	}
-
-#ifdef CHECK
-	msg_stack.pop(msg_pos);
-#endif
-
-	return result;
->>>>>>> ed806480
 }
 
 /*******************************************************************************
@@ -964,11 +447,11 @@
 *******************************************************************************/
 
 const Field2D Laplace_perp(const Field2D &f) {
-	return Laplace(f) - Laplace_par(f);
+  return Laplace(f) - Laplace_par(f);
 }
 
 const Field3D Laplace_perp(const Field3D &f) {
-	return Laplace(f) - Laplace_par(f);
+  return Laplace(f) - Laplace_par(f);
 }
 
 /*******************************************************************************
@@ -980,19 +463,11 @@
 *******************************************************************************/
 
 const Field2D Laplace_par(const Field2D &f) {
-<<<<<<< HEAD
   return mesh->coordinates()->Laplace_par(f);
 }
 
 const Field3D Laplace_par(const Field3D &f) {
   return mesh->coordinates()->Laplace_par(f);
-=======
-	return D2DY2(f)/mesh->g_22 + DDY(mesh->J/mesh->g_22)*DDY(f)/mesh->J;
-}
-
-const Field3D Laplace_par(const Field3D &f) {
-	return D2DY2(f)/mesh->g_22 + DDY(mesh->J/mesh->g_22)*DDY(f)/mesh->J;
->>>>>>> ed806480
 }
 
 /*******************************************************************************
@@ -1001,43 +476,11 @@
 *******************************************************************************/
 
 const Field2D Laplace(const Field2D &f) {
-<<<<<<< HEAD
   return mesh->coordinates()->Laplace(f);
 }
 
 const Field3D Laplace(const Field3D &f) {
   return mesh->coordinates()->Laplace(f);
-=======
-#ifdef CHECK
-	int msg_pos = msg_stack.push("Laplace( Field2D )");
-#endif
-
-	Field2D result =  mesh->G1*DDX(f) + mesh->G2*DDY(f)
-		+ mesh->g11*D2DX2(f) + mesh->g22*D2DY2(f)
-			+ 2.0*mesh->g12*D2DXDY(f);
-
-#ifdef CHECK
-	msg_stack.pop(msg_pos);
-#endif
-
-	return result;
-}
-
-const Field3D Laplace(const Field3D &f) {
-#ifdef CHECK
-	int msg_pos = msg_stack.push("Laplace( Field3D )");
-#endif
-
-	Field3D result  = mesh->G1*DDX(f) + mesh->G2*DDY(f) + mesh->G3*DDZ(f)
-		+ mesh->g11*D2DX2(f) + mesh->g22*D2DY2(f) + mesh->g33*D2DZ2(f)
-			+ 2.0*(mesh->g12*D2DXDY(f) + mesh->g13*D2DXDZ(f) + mesh->g23*D2DYDZ(f));
-
-#ifdef CHECK
-	msg_stack.pop(msg_pos);
-#endif
-
-	return result;
->>>>>>> ed806480
 }
 
 /*******************************************************************************
@@ -1047,15 +490,14 @@
 *******************************************************************************/
 
 const Field2D b0xGrad_dot_Grad(const Field2D &phi, const Field2D &A) {
-	Field2D dpdx, dpdy;
-	Field2D vx, vy;
-	Field2D result;
-
+  Field2D dpdx, dpdy;
+  Field2D vx, vy;
+  Field2D result;
+  
 #ifdef CHECK
-	int msg_pos = msg_stack.push("b0xGrad_dot_Grad( Field2D , Field2D )");
-#endif
-  
-<<<<<<< HEAD
+  int msg_pos = msg_stack.push("b0xGrad_dot_Grad( Field2D , Field2D )");
+#endif
+  
   Coordinates *metric = mesh->coordinates();
 
   // Calculate phi derivatives
@@ -1069,80 +511,31 @@
   // Upwind A using these velocities
   result = VDDX(vx, A) + VDDY(vy, A);
   result /= metric->J*sqrt(metric->g_22);
-=======
-	// Calculate phi derivatives
-#pragma omp parallel sections
-	{
-#pragma omp section
-		dpdx = DDX(phi);
-    
-#pragma omp section
-		dpdy = DDY(phi);
-	}
-  
-	// Calculate advection velocity
-#pragma omp parallel sections
-	{
-#pragma omp section
-		vx = -mesh->g_23*dpdy;
-    
-#pragma omp section
-		vy = mesh->g_23*dpdx;
-	}
-
-	// Upwind A using these velocities
-	Field2D r2;
-#pragma omp parallel sections
-	{
-#pragma omp section
-		result = VDDX(vx, A);
-    
-#pragma omp section
-		r2 = VDDY(vy, A);
-	}
-	result += r2;
-	result /= mesh->J*sqrt(mesh->g_22);
->>>>>>> ed806480
 
 #ifdef TRACK
-	result.name = "b0xGrad_dot_Grad("+phi.name+","+A.name+")";
+  result.name = "b0xGrad_dot_Grad("+phi.name+","+A.name+")";
 #endif
 #ifdef CHECK
-	msg_stack.pop(msg_pos);
-#endif
-	return result;
+  msg_stack.pop(msg_pos);
+#endif
+  return result;
 }
 
 const Field3D b0xGrad_dot_Grad(const Field2D &phi, const Field3D &A) {
-	Field2D dpdx, dpdy;
-	Field2D vx, vy, vz;
-	Field3D result;
+  Field2D dpdx, dpdy;
+  Field2D vx, vy, vz;
+  Field3D result;
   
 #ifdef CHECK
-	int msg_pos = msg_stack.push("b0xGrad_dot_Grad( Field2D , Field3D )");
-#endif
-
-<<<<<<< HEAD
+  int msg_pos = msg_stack.push("b0xGrad_dot_Grad( Field2D , Field3D )");
+#endif
+
   Coordinates *metric = mesh->coordinates();
   
   // Calculate phi derivatives
-  #pragma omp parallel sections
-  {
-    #pragma omp section
-    dpdx = DDX(phi); 
-=======
-	// Calculate phi derivatives
-#pragma omp parallel sections
-	{
-#pragma omp section
-		dpdx = DDX(phi); 
->>>>>>> ed806480
-    
-#pragma omp section
-		dpdy = DDY(phi);
-	}
-  
-<<<<<<< HEAD
+  dpdx = DDX(phi); 
+  dpdy = DDY(phi);
+  
   // Calculate advection velocity
   #pragma omp parallel sections
   {
@@ -1160,88 +553,48 @@
     // BOUT-06 style differencing
     vz += metric->IntShiftTorsion * vx;
   }
-=======
-	// Calculate advection velocity
+
+  // Upwind A using these velocities
+  
+  Field3D ry,rz;
 #pragma omp parallel sections
-	{
+  {
 #pragma omp section
-		vx = -mesh->g_23*dpdy;
+    result = VDDX(vx, A);
     
 #pragma omp section
-		vy = mesh->g_23*dpdx;
+    ry = VDDY(vy, A);
     
 #pragma omp section
-		vz = mesh->g_12*dpdy - mesh->g_22*dpdx;
-	}
-
-	if(mesh->ShiftXderivs && mesh->IncIntShear) {
-		// BOUT-06 style differencing
-		vz += mesh->IntShiftTorsion * vx;
-	}
->>>>>>> ed806480
-
-	// Upwind A using these velocities
-  
-	Field3D ry,rz;
-#pragma omp parallel sections
-	{
-#pragma omp section
-		result = VDDX(vx, A);
-    
-#pragma omp section
-		ry = VDDY(vy, A);
-
-#pragma omp section
-		rz = VDDZ(vz, A);
-	}
-
-<<<<<<< HEAD
+    rz = VDDZ(vz, A);
+  }
+
   result = (result + ry + rz) / (metric->J*sqrt(metric->g_22));
-=======
-	result = (result + ry + rz) / (mesh->J*sqrt(mesh->g_22));
->>>>>>> ed806480
 
 #ifdef TRACK
-	result.name = "b0xGrad_dot_Grad("+phi.name+","+A.name+")";
+  result.name = "b0xGrad_dot_Grad("+phi.name+","+A.name+")";
 #endif
 #ifdef CHECK
-	msg_stack.pop(msg_pos);
-#endif
-	return result;
+  msg_stack.pop(msg_pos);
+#endif
+  return result;
 }
 
 const Field3D b0xGrad_dot_Grad(const Field3D &p, const Field2D &A, CELL_LOC outloc) {
-	Field3D dpdx, dpdy, dpdz;
-	Field3D vx, vy;
-	Field3D result;
-
+  Field3D dpdx, dpdy, dpdz;
+  Field3D vx, vy;
+  Field3D result;
+  
 #ifdef CHECK
-	int msg_pos = msg_stack.push("b0xGrad_dot_Grad( Field3D , Field2D )");
-#endif
-
-<<<<<<< HEAD
+  int msg_pos = msg_stack.push("b0xGrad_dot_Grad( Field3D , Field2D )");
+#endif
+
   Coordinates *metric = mesh->coordinates();
 
   // Calculate phi derivatives
-  #pragma omp parallel sections
-  {
-    #pragma omp section
-    dpdx = DDX(p, outloc);
-=======
-	// Calculate phi derivatives
-#pragma omp parallel sections
-	{
-#pragma omp section
-		dpdx = DDX(p, outloc);
->>>>>>> ed806480
-    
-#pragma omp section
-		dpdy = DDY(p, outloc);
-    
-<<<<<<< HEAD
-    #pragma omp section
-    dpdz = DDZ(p, outloc);
-  }
+  dpdx = DDX(p, outloc);
+  dpdy = DDY(p, outloc);
+  dpdz = DDZ(p, outloc);
 
   // Calculate advection velocity
   #pragma omp parallel sections
@@ -1252,59 +605,39 @@
     #pragma omp section
     vy = metric->g_23*dpdx - metric->g_12*dpdz;
   }
-=======
+
+  // Upwind A using these velocities
+  
+  Field3D r2;
+#pragma omp parallel sections
+  {
 #pragma omp section
-		dpdz = DDZ(p, outloc);
-	}
-
-	// Calculate advection velocity
-#pragma omp parallel sections
-	{
+    result = VDDX(vx, A);
+    
 #pragma omp section
-		vx = mesh->g_22*dpdz - mesh->g_23*dpdy;
-    
-#pragma omp section
-		vy = mesh->g_23*dpdx - mesh->g_12*dpdz;
-	}
->>>>>>> ed806480
-
-	// Upwind A using these velocities
-
-	Field3D r2;
-#pragma omp parallel sections
-	{
-#pragma omp section
-		result = VDDX(vx, A);
-    
-#pragma omp section
-		r2 = VDDY(vy, A);
-	}
-
-<<<<<<< HEAD
+    r2 = VDDY(vy, A);
+  }
+  
   result = (result + r2) / (metric->J*sqrt(metric->g_22));
-=======
-	result = (result + r2) / (mesh->J*sqrt(mesh->g_22));
->>>>>>> ed806480
   
 #ifdef TRACK
-	result.name = "b0xGrad_dot_Grad("+p.name+","+A.name+")";
+  result.name = "b0xGrad_dot_Grad("+p.name+","+A.name+")";
 #endif
 #ifdef CHECK
-	msg_stack.pop(msg_pos);
-#endif
-	return result;
+  msg_stack.pop(msg_pos);
+#endif
+  return result;
 }
 
 const Field3D b0xGrad_dot_Grad(const Field3D &phi, const Field3D &A, CELL_LOC outloc) {
-	Field3D dpdx, dpdy, dpdz;
-	Field3D vx, vy, vz;
-	Field3D result;
+  Field3D dpdx, dpdy, dpdz;
+  Field3D vx, vy, vz;
+  Field3D result;
   
 #ifdef CHECK
-	int msg_pos = msg_stack.push("b0xGrad_dot_Grad( Field3D , Field3D )");
-#endif
-
-<<<<<<< HEAD
+  int msg_pos = msg_stack.push("b0xGrad_dot_Grad( Field3D , Field3D )");
+#endif
+
   Coordinates *metric = mesh->coordinates();
 
   // Calculate phi derivatives
@@ -1312,22 +645,14 @@
   {
     #pragma omp section
     dpdx = DDX(phi, outloc); 
-=======
-	// Calculate phi derivatives
-#pragma omp parallel sections
-	{
-#pragma omp section
-		dpdx = DDX(phi, outloc); 
->>>>>>> ed806480
-    
-#pragma omp section
-		dpdy = DDY(phi, outloc);
-    
-#pragma omp section
-		dpdz = DDZ(phi, outloc);
-	}
-  
-<<<<<<< HEAD
+    
+    #pragma omp section
+    dpdy = DDY(phi, outloc);
+    
+    #pragma omp section
+    dpdz = DDZ(phi, outloc);
+  }
+  
   // Calculate advection velocity
   #pragma omp parallel sections
   {
@@ -1345,64 +670,68 @@
     // BOUT-06 style differencing
     vz += metric->IntShiftTorsion * vx;
   }
-=======
-	// Calculate advection velocity
+
+  // Upwind A using these velocities
+  
+  Field3D ry, rz;
 #pragma omp parallel sections
-	{
+  {
 #pragma omp section
-		vx = mesh->g_22*dpdz - mesh->g_23*dpdy;
+    result = VDDX(vx, A);
     
 #pragma omp section
-		vy = mesh->g_23*dpdx - mesh->g_12*dpdz;
+    ry = VDDY(vy, A);
     
 #pragma omp section
-		vz = mesh->g_12*dpdy - mesh->g_22*dpdx;
-	}
-
-	if(mesh->ShiftXderivs && mesh->IncIntShear) {
-		// BOUT-06 style differencing
-		vz += mesh->IntShiftTorsion * vx;
-	}
->>>>>>> ed806480
-
-	// Upwind A using these velocities
-  
-	Field3D ry, rz;
-#pragma omp parallel sections
-	{
-#pragma omp section
-		result = VDDX(vx, A);
-    
-#pragma omp section
-		ry = VDDY(vy, A);
-    
-#pragma omp section
-		rz = VDDZ(vz, A);
-	}
-  
-<<<<<<< HEAD
+    rz = VDDZ(vz, A);
+  }
+  
   result = (result + ry + rz) / (metric->J*sqrt(metric->g_22));
-=======
-	result = (result + ry + rz) / (mesh->J*sqrt(mesh->g_22));
->>>>>>> ed806480
 
 #ifdef TRACK
-	result.name = "b0xGrad_dot_Grad("+phi.name+","+A.name+")";
+  result.name = "b0xGrad_dot_Grad("+phi.name+","+A.name+")";
 #endif
 #ifdef CHECK
-	msg_stack.pop(msg_pos);
-#endif
-	return result;
-}
-
-/*******************************************************************************
-<<<<<<< HEAD
+  msg_stack.pop(msg_pos);
+#endif
+  return result;
+}
+
+/*******************************************************************************
  * Poisson bracket
  * Terms of form b0 x Grad(f) dot Grad(g) / B = [f, g]
  *******************************************************************************/
 
-const Field2D bracket(const Field2D &f, const Field2D &g, BRACKET_METHOD method, Solver *solver) {
+/*!
+ * Calculate location of result
+ */
+CELL_LOC bracket_location(const CELL_LOC &f_loc, const CELL_LOC &g_loc, const CELL_LOC &outloc) {
+  if(!mesh->StaggerGrids)
+    return CELL_CENTRE;
+
+  if(outloc == CELL_DEFAULT){
+    // Check that f and g are in the same location
+    if (f_loc != g_loc){
+      throw BoutException("Bracket currently requires both fields to have the same cell location");
+    }else {
+      return f_loc;      	  // Location of result
+    }
+  }
+  
+  // Check that f, and g are in the same location as the specified output location
+  if(f_loc != g_loc || f_loc != outloc){
+    throw BoutException("Bracket currently requires the location of both fields and the output locaton to be the same");
+  }
+  
+  return outloc;      	  // Location of result
+}
+
+const Field2D bracket(const Field2D &f, const Field2D &g, BRACKET_METHOD method, CELL_LOC outloc, Solver *solver) {
   Field2D result;
+
+  // Sort out cell locations
+  CELL_LOC result_loc = bracket_location(f.getLocation(), g.getLocation(), outloc);
+  
   if( (method == BRACKET_SIMPLE) || (method == BRACKET_ARAKAWA)) {
     // Use a subset of terms for comparison to BOUT-06
     result = 0.0;
@@ -1410,124 +739,39 @@
     // Use full expression with all terms
     result = b0xGrad_dot_Grad(f, g) / mesh->coordinates()->Bxy;
   }
-  return result;
-}
-
-const Field3D bracket(const Field3D &f, const Field2D &g, BRACKET_METHOD method, Solver *solver) {
+  result.setLocation(result_loc);
+  return result;
+}
+
+const Field3D bracket(const Field3D &f, const Field2D &g, BRACKET_METHOD method, CELL_LOC outloc, Solver *solver) {
   Field3D result;
   
   Coordinates *metric = mesh->coordinates();
 
+  CELL_LOC result_loc = bracket_location(f.getLocation(), g.getLocation(), outloc);
+  
   switch(method) {
   case BRACKET_CTU: {
     // First order Corner Transport Upwind method
     // P.Collela JCP 87, 171-200 (1990)
-=======
-* Poisson bracket
-* Terms of form b0 x Grad(f) dot Grad(g) / B = [f, g]
-*******************************************************************************/
-
-const Field2D bracket(const Field2D &f, const Field2D &g, BRACKET_METHOD method, CELL_LOC outloc, Solver *solver) {
-	Field2D result;
-	
-	// Sort out cell locations
-	CELL_LOC f_loc = f.getLocation(); // Location of f
-	CELL_LOC g_loc = g.getLocation(); // Location of g
-	CELL_LOC result_loc ; 
+    
+    if(!solver)
+      throw BoutException("CTU method requires access to the solver");
+    
+    // Get current timestep
+    BoutReal dt = solver->getCurrentTimestep();
+
+    result.allocate();
+    
+    int ncz = mesh->ngz - 1;
+    for(int x=mesh->xstart;x<=mesh->xend;x++)
+      for(int y=mesh->ystart;y<=mesh->yend;y++) {
+	for(int z=0;z<ncz;z++) {
+	  int zm = (z - 1 + ncz) % ncz;
+	  int zp = (z + 1) % ncz;
+          
+	  BoutReal gp, gm;
 	  
-	if(mesh->StaggerGrids) {
-		if(outloc == CELL_DEFAULT){
-			// Check that f and g are in the same location
-			if (f_loc != g_loc){
-				throw BoutException("Bracket currently requires both fields to have the same cell location");
-			}
-			else{
-				result_loc = f_loc;      	  // Location of result
-			}
-		}
-		else if (outloc != CELL_DEFAULT){
-			// Check that f, and g are in the same location as the specified output location
-			if(f_loc != g_loc || f_loc != outloc){
-				throw BoutException("Bracket currently requires the location of both fields and the output locaton to be the same");
-			}
-			else{
-				result_loc = outloc;      	  // Location of result
-			}
-		}
-	}
-	else{
-		result_loc = CELL_CENTRE;      	  // Location of result		
-	}
-	
-	if( (method == BRACKET_SIMPLE) || (method == BRACKET_ARAKAWA)) {
-		// Use a subset of terms for comparison to BOUT-06
-		result = 0.0;
-	}else {
-		// Use full expression with all terms
-		result = b0xGrad_dot_Grad(f, g) / mesh->Bxy;
-	}
-	
-	result.setLocation(result_loc) ;
-	
-	return result;
-}
-
-const Field3D bracket(const Field3D &f, const Field2D &g, BRACKET_METHOD method, CELL_LOC outloc, Solver *solver) {
-	Field3D result;
-	
-	// Sort out cell locations
-	CELL_LOC f_loc = f.getLocation(); // Location of f
-	CELL_LOC g_loc = g.getLocation(); // Location of g
-	CELL_LOC result_loc ; 
-	  
-	if(mesh->StaggerGrids) {
-		if(outloc == CELL_DEFAULT){
-			// Check that f and g are in the same location
-			if (f_loc != g_loc){
-				throw BoutException("Bracket currently requires both fields to have the same cell location");
-			}
-			else{
-				result_loc = f_loc;      	  // Location of result
-			}
-		}
-		else if (outloc != CELL_DEFAULT){
-			// Check that f, and g are in the same location as the specified output location
-			if(f_loc != g_loc || f_loc != outloc){
-				throw BoutException("Bracket currently requires the location of both fields and the output locaton to be the same");
-			}
-			else{
-				result_loc = outloc;      	  // Location of result
-			}
-		}
-	}
-	else{
-		result_loc = CELL_CENTRE;      	  // Location of result		
-	}
-	
-	switch(method) {
-		case BRACKET_CTU: {
-			// First order Corner Transport Upwind method
-			// P.Collela JCP 87, 171-200 (1990)
->>>>>>> ed806480
-    
-			if(!solver)
-				throw BoutException("CTU method requires access to the solver");
-    
-			// Get current timestep
-			BoutReal dt = solver->getCurrentTimestep();
-
-			result.allocate();
-    
-			int ncz = mesh->ngz - 1;
-			for(int x=mesh->xstart;x<=mesh->xend;x++)
-			for(int y=mesh->ystart;y<=mesh->yend;y++) {
-				for(int z=0;z<ncz;z++) {
-					int zm = (z - 1 + ncz) % ncz;
-					int zp = (z + 1) % ncz;
-          
-					BoutReal gp, gm;
-
-<<<<<<< HEAD
           // Vx = DDZ(f)
           BoutReal vx = (f(x,y,zp) - f(x,y,zm))/(2.*metric->dz);
           
@@ -1558,48 +802,15 @@
     if(mesh->ShiftXderivs && (mesh->ShiftOrder == 0)) {
       fs = f.shiftZ(true);
     }
-=======
-					// Vx = DDZ(f)
-					BoutReal vx = (f[x][y][zp] - f[x][y][zm])/(2.*mesh->dz);
-          
-					// Set stability condition
-					solver->setMaxTimestep(mesh->dx[x][y] / (fabs(vx) + 1e-16));
-          
-					// X differencing
-					if(vx > 0.0) {
-						gp = g[x][y];
-            
-						gm = g[x-1][y];
-            
-					}else {
-						gp = g[x+1][y];
-            
-						gm = g[x][y];
-					}
-          
-					result[x][y][z] = vx * (gp - gm) / mesh->dx[x][y];
-				}
-			}
-			break;
-		}
-		case BRACKET_ARAKAWA: {
-			// Arakawa scheme for perpendicular flow. Here as a test
-
-			Field3D fs = f;
-			if(mesh->ShiftXderivs && (mesh->ShiftOrder == 0)) {
-				fs = f.shiftZ(true);
-			}
->>>>>>> ed806480
-    
-			result.allocate();
-			int ncz = mesh->ngz - 1;
-			for(int jx=mesh->xstart;jx<=mesh->xend;jx++)
-				for(int jy=mesh->ystart;jy<=mesh->yend;jy++)
-			for(int jz=0;jz<ncz;jz++) {
-				int jzp = (jz + 1) % ncz;
-				int jzm = (jz - 1 + ncz) % ncz;
-          
-<<<<<<< HEAD
+    
+    result.allocate();
+    int ncz = mesh->ngz - 1;
+    for(int jx=mesh->xstart;jx<=mesh->xend;jx++)
+      for(int jy=mesh->ystart;jy<=mesh->yend;jy++)
+	for(int jz=0;jz<ncz;jz++) {
+	  int jzp = (jz + 1) % ncz;
+	  int jzm = (jz - 1 + ncz) % ncz;
+          
           // J++ = DDZ(f)*DDX(g) - DDX(f)*DDZ(g)
           BoutReal Jpp = 0.25*( (fs(jx,jy,jzp) - fs(jx,jy,jzm))*
                                 (g(jx+1,jy) - g(jx-1,jy)) -
@@ -1622,35 +833,9 @@
           
           result(jx,jy,jz) = (Jpp + Jpx + Jxp) / 3.;
         }
-=======
-				// J++ = DDZ(f)*DDX(g) - DDX(f)*DDZ(g)
-				BoutReal Jpp = 0.25*( (fs[jx][jy][jzp] - fs[jx][jy][jzm])*
-					(g[jx+1][jy] - g[jx-1][jy]) -
-						(fs[jx+1][jy][jz] - fs[jx-1][jy][jz])*
-							(g[jx][jy] - g[jx][jy]) )
-								/ (mesh->dx[jx][jy] * mesh->dz);
-
-				// J+x
-				BoutReal Jpx = 0.25*( g[jx+1][jy]*(fs[jx+1][jy][jzp]-fs[jx+1][jy][jzm]) -
-					g[jx-1][jy]*(fs[jx-1][jy][jzp]-fs[jx-1][jy][jzm]) -
-						g[jx][jy]*(fs[jx+1][jy][jzp]-fs[jx-1][jy][jzp]) +
-							g[jx][jy]*(fs[jx+1][jy][jzm]-fs[jx-1][jy][jzm]))
-								/ (mesh->dx[jx][jy] * mesh->dz);
-				// Jx+
-				BoutReal Jxp = 0.25*( g[jx+1][jy]*(fs[jx][jy][jzp]-fs[jx+1][jy][jz]) -
-					g[jx-1][jy]*(fs[jx-1][jy][jz]-fs[jx][jy][jzm]) -
-						g[jx-1][jy]*(fs[jx][jy][jzp]-fs[jx-1][jy][jz]) +
-							g[jx+1][jy]*(fs[jx+1][jy][jz]-fs[jx][jy][jzm]))
-								/ (mesh->dx[jx][jy] * mesh->dz);
-          
-				result[jx][jy][jz] = (Jpp + Jpx + Jxp) / 3.;
-			}
->>>>>>> ed806480
-    
-			if(mesh->ShiftXderivs && (mesh->ShiftOrder == 0))
-				result = result.shiftZ(false); // Shift back
-    
-<<<<<<< HEAD
+    
+    if(mesh->ShiftXderivs && (mesh->ShiftOrder == 0))
+      result = result.shiftZ(false); // Shift back
     break;
   }
   case BRACKET_SIMPLE: {
@@ -1666,8 +851,11 @@
   return result;
 }
 
-const Field3D bracket(const Field2D &f, const Field3D &g, BRACKET_METHOD method, Solver *solver) {
+const Field3D bracket(const Field2D &f, const Field3D &g, BRACKET_METHOD method, CELL_LOC outloc, Solver *solver) {
   Field3D result;
+
+  CELL_LOC result_loc = bracket_location(f.getLocation(), g.getLocation(), outloc);
+
   switch(method) {
   case BRACKET_CTU:
   case BRACKET_ARAKAWA: 
@@ -1682,155 +870,50 @@
     result = b0xGrad_dot_Grad(f, g) / metric->Bxy;
   }
   }
-  return result;
-}
-
-const Field3D bracket(const Field3D &f, const Field3D &g, BRACKET_METHOD method, Solver *solver) {
+  result.setLocation(result_loc) ;
+  
+  return result;
+}
+
+const Field3D bracket(const Field3D &f, const Field3D &g, BRACKET_METHOD method, CELL_LOC outloc, Solver *solver) {
 
   Coordinates *metric = mesh->coordinates();
 
   Field3D result;
+
+  CELL_LOC result_loc = bracket_location(f.getLocation(), g.getLocation(), outloc);
+  
   switch(method) {
   case BRACKET_CTU: {
     // First order Corner Transport Upwind method
     // P.Collela JCP 87, 171-200 (1990)
-=======
-			break;
-		}
-		case BRACKET_SIMPLE: {
-			// Use a subset of terms for comparison to BOUT-06
-			result = VDDX(DDZ(f), g);
-			break;
-		}
-		default: {
-			// Use full expression with all terms
-			result = b0xGrad_dot_Grad(f, g) / mesh->Bxy;
-		}
-	}
-	result.setLocation(result_loc) ;
-	
-	return result;
-}
-
-const Field3D bracket(const Field2D &f, const Field3D &g, BRACKET_METHOD method, CELL_LOC outloc, Solver *solver) {
-	Field3D result;
-	
-	// Sort out cell locations
-	CELL_LOC f_loc = f.getLocation(); // Location of f
-	CELL_LOC g_loc = g.getLocation(); // Location of g
-	CELL_LOC result_loc ; 
-	  
-	if(mesh->StaggerGrids) {
-		if(outloc == CELL_DEFAULT){
-			// Take care of CELL_DEFAULT case
-			// Check that f and g are in the same location
-			if (f_loc != g_loc){
-				throw BoutException("Bracket currently requires both fields to have the same cell location");
-			}
-			else{
-				result_loc = f_loc;      	  // Location of result
-			}
-		}
-		else if (outloc != CELL_DEFAULT){
-			// Check that f, and g are in the same location as the specified output location
-			if(f_loc != g_loc || f_loc != outloc){
-				throw BoutException("Bracket currently requires the location of both fields and the output locaton to be the same");
-			}
-			else{
-				result_loc = outloc;      	  // Location of result
-			}
-		}
-	}
-	else{
-		result_loc = CELL_CENTRE;      	  // Location of result		
-	}
-	
-	switch(method) {
-		case BRACKET_CTU:
-		case BRACKET_ARAKAWA: 
-		case BRACKET_SIMPLE: {
-			// Use a subset of terms for comparison to BOUT-06
-			result = VDDZ(-DDX(f), g);
-			break;
-		}
-		default: {
-			// Use full expression with all terms
-			result = b0xGrad_dot_Grad(f, g) / mesh->Bxy;
-		}
-	}
-	
-	result.setLocation(result_loc) ;
-	
-	return result;
-}
-
-const Field3D bracket(const Field3D &f, const Field3D &g, BRACKET_METHOD method, CELL_LOC outloc, Solver *solver) {
-	
-	Field3D result;
-	
-	// Sort out cell locations
-	CELL_LOC f_loc = f.getLocation(); // Location of f
-	CELL_LOC g_loc = g.getLocation(); // Location of g
-	CELL_LOC result_loc ; 
-	  
-	if(mesh->StaggerGrids) {
-		if(outloc == CELL_DEFAULT){
-			// Take care of CELL_DEFAULT case
-			// Check that f and g are in the same location
-			if (f_loc != g_loc){
-				throw BoutException("Bracket currently requires both fields to have the same cell location");
-			}
-			else{
-				result_loc = f_loc;      	  // Location of result
-			}
-		}
-		else if (outloc != CELL_DEFAULT){
-			// Check that f, and g are in the same location as the specified output location
-			if(f_loc != g_loc || f_loc != outloc){
-				throw BoutException("Bracket currently requires the location of both fields and the output locaton to be the same");
-			}
-			else{
-				result_loc = outloc;      	  // Location of result
-			}
-		}
-	}
-	else{
-		result_loc = CELL_CENTRE;      	  // Location of result		
-	}
-	
-	switch(method) {
-		case BRACKET_CTU: {
-			// First order Corner Transport Upwind method
-			// P.Collela JCP 87, 171-200 (1990)
->>>>>>> ed806480
-    
-			if(!solver)
-				throw BoutException("CTU method requires access to the solver");
-
-			// Get current timestep
-			BoutReal dt = solver->getCurrentTimestep();
-
-			result.allocate();
-    
-			FieldPerp vx, vz;
-			vx.allocate();
-			vz.allocate();
-    
-			Field3D fs = f;
-			Field3D gs = g;
-			if(mesh->ShiftXderivs && (mesh->ShiftOrder == 0)) {
-				fs = f.shiftZ(true);
-				gs = g.shiftZ(true);
-			}
-    
-			int ncz = mesh->ngz - 1;
-			for(int y=mesh->ystart;y<=mesh->yend;y++) {
-				for(int x=1;x<=mesh->ngx-2;x++) {
-					for(int z=0;z<ncz;z++) {
-						int zm = (z - 1 + ncz) % ncz;
-						int zp = (z + 1) % ncz;
-          
-<<<<<<< HEAD
+    
+    if(!solver)
+      throw BoutException("CTU method requires access to the solver");
+
+    // Get current timestep
+    BoutReal dt = solver->getCurrentTimestep();
+    
+    result.allocate();
+    
+    FieldPerp vx, vz;
+    vx.allocate();
+    vz.allocate();
+    
+    Field3D fs = f;
+    Field3D gs = g;
+    if(mesh->ShiftXderivs && (mesh->ShiftOrder == 0)) {
+      fs = f.shiftZ(true);
+      gs = g.shiftZ(true);
+    }
+    
+    int ncz = mesh->ngz - 1;
+    for(int y=mesh->ystart;y<=mesh->yend;y++) {
+      for(int x=1;x<=mesh->ngx-2;x++) {
+	for(int z=0;z<ncz;z++) {
+	  int zm = (z - 1 + ncz) % ncz;
+	  int zp = (z + 1) % ncz;
+          
           // Vx = DDZ(f)
           vx[x][z] = (fs(x,y,zp) - fs(x,y,zm))/(2.*metric->dz);
           // Vz = -DDX(f)
@@ -1841,29 +924,16 @@
           solver->setMaxTimestep(metric->dz / (fabs(vz(x,z)) + 1e-16));
         }
       }
-=======
-						// Vx = DDZ(f)
-						vx[x][z] = (fs[x][y][zp] - fs[x][y][zm])/(2.*mesh->dz);
-						// Vz = -DDX(f)
-						vz[x][z] = (fs[x-1][y][z] - fs[x+1][y][z])/(0.5*mesh->dx[x-1][y] + mesh->dx[x][y] + 0.5*mesh->dx[x+1][y]);
-          
-						// Set stability condition
-						solver->setMaxTimestep(fabs(mesh->dx[x][y]) / (fabs(vx[x][z]) + 1e-16));
-						solver->setMaxTimestep(mesh->dz / (fabs(vz[x][z]) + 1e-16));
-					}
-				}
->>>>>>> ed806480
       
-				// Simplest form: use cell-centered velocities (no divergence included so not flux conservative)
+      // Simplest form: use cell-centered velocities (no divergence included so not flux conservative)
       
-				for(int x=mesh->xstart;x<=mesh->xend;x++)
-				for(int z=0;z<ncz;z++) {
-					int zm = (z - 1 + ncz) % ncz;
-					int zp = (z + 1) % ncz;
-          
-					BoutReal gp, gm;
-
-<<<<<<< HEAD
+      for(int x=mesh->xstart;x<=mesh->xend;x++)
+	for(int z=0;z<ncz;z++) {
+	  int zm = (z - 1 + ncz) % ncz;
+	  int zp = (z + 1) % ncz;
+          
+	  BoutReal gp, gm;
+	  
           // X differencing
           if(vx[x][z] > 0.0) {
             gp = gs(x,y,z)
@@ -1911,73 +981,23 @@
   }
   case BRACKET_ARAKAWA: {
     // Arakawa scheme for perpendicular flow
-=======
-					// X differencing
-					if(vx[x][z] > 0.0) {
-						gp = gs[x][y][z]
-							+ (0.5*dt/mesh->dz) * ( (vz[x][z] > 0) ? vz[x][z]*(gs[x][y][zm] - gs[x][y][z]) : vz[x][z]*(gs[x][y][z] - gs[x][y][zp]) );
-            
-            
-						gm = gs[x-1][y][z]
-							//+ (0.5*dt/mesh->dz) * ( (vz[x-1][z] > 0) ? vz[x-1][z]*(g[x-1][y][zm] - g[x-1][y][z]) : vz[x-1][z]*(g[x-1][y][z] - g[x-1][y][zp]) );
-							+ (0.5*dt/mesh->dz) * ( (vz[x][z] > 0) ? vz[x][z]*(gs[x-1][y][zm] - gs[x-1][y][z]) : vz[x][z]*(gs[x-1][y][z] - gs[x-1][y][zp]) );
-            
-					}else {
-						gp = gs[x+1][y][z]
-							//+ (0.5*dt/mesh->dz) * ( (vz[x+1][z] > 0) ? vz[x+1][z]*(gs[x+1][y][zm] - gs[x+1][y][z]) : vz[x+1][z]*(gs[x+1][y][z] - gs[x+1][y][zp]) );
-							+ (0.5*dt/mesh->dz) * ( (vz[x][z] > 0) ? vz[x][z]*(gs[x+1][y][zm] - gs[x+1][y][z]) : vz[x][z]*(gs[x+1][y][z] - gs[x+1][y][zp]) );
-            
-						gm = gs[x][y][z] 
-							+ (0.5*dt/mesh->dz) * ( (vz[x][z] > 0) ? vz[x][z]*(gs[x][y][zm] - gs[x][y][z]) : vz[x][z]*(gs[x][y][z] - gs[x][y][zp]) );
-					}
-          
-					result[x][y][z] = vx[x][z] * (gp - gm) / mesh->dx[x][y];
-          
-					// Z differencing
-					if(vz[x][z] > 0.0) {
-						gp = gs[x][y][z]
-							+ (0.5*dt/mesh->dx[x][y]) * ( (vx[x][z] > 0) ? vx[x][z]*(gs[x-1][y][z] - gs[x][y][z]) : vx[x][z]*(gs[x][y][z] - gs[x+1][y][z]) );
-            
-						gm = gs[x][y][zm]
-							//+ (0.5*dt/mesh->dx[x][y]) * ( (vx[x][zm] > 0) ? vx[x][zm]*(gs[x-1][y][zm] - gs[x][y][zm]) : vx[x][zm]*(gs[x][y][zm] - gs[x+1][y][zm]) );
-							+ (0.5*dt/mesh->dx[x][y]) * ( (vx[x][z] > 0) ? vx[x][z]*(gs[x-1][y][zm] - gs[x][y][zm]) : vx[x][z]*(gs[x][y][zm] - gs[x+1][y][zm]) );
-					}else {
-						gp = gs[x][y][zp]
-							//+ (0.5*dt/mesh->dx[x][y]) * ( (vx[x][zp] > 0) ? vx[x][zp]*(gs[x-1][y][zp] - gs[x][y][zp]) : vx[x][zp]*(gs[x][y][zp] - gs[x+1][y][zp]) );
-							+ (0.5*dt/mesh->dx[x][y]) * ( (vx[x][z] > 0) ? vx[x][z]*(gs[x-1][y][zp] - gs[x][y][zp]) : vx[x][z]*(gs[x][y][zp] - gs[x+1][y][zp]) );
-            
-						gm = gs[x][y][z]
-							+ (0.5*dt/mesh->dx[x][y]) * ( (vx[x][z] > 0) ? vx[x][z]*(gs[x-1][y][z] - gs[x][y][z]) : vx[x][z]*(gs[x][y][z] - gs[x+1][y][z]) );
-					}
-          
-					result[x][y][z] += vz[x][z] * (gp - gm) / mesh->dz;
-				}
-			}
-			if(mesh->ShiftXderivs && (mesh->ShiftOrder == 0))
-				result = result.shiftZ(false); // Shift back
-			break;
-		}
-		case BRACKET_ARAKAWA: {
-			// Arakawa scheme for perpendicular flow
->>>>>>> ed806480
-    
-			result.allocate();
-    
-			Field3D fs = f;
-			Field3D gs = g;
-			if(mesh->ShiftXderivs && (mesh->ShiftOrder == 0)) {
-				fs = f.shiftZ(true);
-				gs = g.shiftZ(true);
-			}
-    
-			int ncz = mesh->ngz - 1;
-			for(int jx=mesh->xstart;jx<=mesh->xend;jx++)
-				for(int jy=mesh->ystart;jy<=mesh->yend;jy++)
-			for(int jz=0;jz<ncz;jz++) {
-				int jzp = (jz + 1) % ncz;
-				int jzm = (jz - 1 + ncz) % ncz;
-          
-<<<<<<< HEAD
+    
+    result.allocate();
+    
+    Field3D fs = f;
+    Field3D gs = g;
+    if(mesh->ShiftXderivs && (mesh->ShiftOrder == 0)) {
+      fs = f.shiftZ(true);
+      gs = g.shiftZ(true);
+    }
+    
+    int ncz = mesh->ngz - 1;
+    for(int jx=mesh->xstart;jx<=mesh->xend;jx++)
+      for(int jy=mesh->ystart;jy<=mesh->yend;jy++)
+	for(int jz=0;jz<ncz;jz++) {
+	  int jzp = (jz + 1) % ncz;
+	  int jzm = (jz - 1 + ncz) % ncz;
+          
           // J++ = DDZ(f)*DDX(g) - DDX(f)*DDZ(g)
           BoutReal Jpp = 0.25*( (fs(jx,jy,jzp) - fs(jx,jy,jzm))*
                                 (gs(jx+1,jy,jz) - gs(jx-1,jy,jz)) -
@@ -2014,47 +1034,8 @@
     result = b0xGrad_dot_Grad(f, g) / metric->Bxy;
   }
   }
-  return result;
-=======
-				// J++ = DDZ(f)*DDX(g) - DDX(f)*DDZ(g)
-				BoutReal Jpp = 0.25*( (fs[jx][jy][jzp] - fs[jx][jy][jzm])*
-					(gs[jx+1][jy][jz] - gs[jx-1][jy][jz]) -
-						(fs[jx+1][jy][jz] - fs[jx-1][jy][jz])*
-							(gs[jx][jy][jzp] - gs[jx][jy][jzm]) )
-								/ (mesh->dx[jx][jy] * mesh->dz);
-
-				// J+x
-				BoutReal Jpx = 0.25*( gs[jx+1][jy][jz]*(fs[jx+1][jy][jzp]-fs[jx+1][jy][jzm]) -
-					gs[jx-1][jy][jz]*(fs[jx-1][jy][jzp]-fs[jx-1][jy][jzm]) -
-						gs[jx][jy][jzp]*(fs[jx+1][jy][jzp]-fs[jx-1][jy][jzp]) +
-							gs[jx][jy][jzm]*(fs[jx+1][jy][jzm]-fs[jx-1][jy][jzm]))
-								/ (mesh->dx[jx][jy] * mesh->dz);
-				// Jx+
-				BoutReal Jxp = 0.25*( gs[jx+1][jy][jzp]*(fs[jx][jy][jzp]-fs[jx+1][jy][jz]) -
-					gs[jx-1][jy][jzm]*(fs[jx-1][jy][jz]-fs[jx][jy][jzm]) -
-						gs[jx-1][jy][jzp]*(fs[jx][jy][jzp]-fs[jx-1][jy][jz]) +
-							gs[jx+1][jy][jzm]*(fs[jx+1][jy][jz]-fs[jx][jy][jzm]))
-								/ (mesh->dx[jx][jy] * mesh->dz);
-          
-				result[jx][jy][jz] = (Jpp + Jpx + Jxp) / 3.;
-			}
-			if(mesh->ShiftXderivs && (mesh->ShiftOrder == 0))
-				result = result.shiftZ(false); // Shift back
-			break;
-		}
-		case BRACKET_SIMPLE: {
-			// Use a subset of terms for comparison to BOUT-06
-			result = VDDX(DDZ(f), g) + VDDZ(-DDX(f), g);
-			break;
-		}
-		default: {
-			// Use full expression with all terms
-			result = b0xGrad_dot_Grad(f, g) / mesh->Bxy;
-		}
-	}
-	
-	result.setLocation(result_loc) ;
-	
-	return result;
->>>>>>> ed806480
+  
+  result.setLocation(result_loc) ;
+  
+  return result;
 }