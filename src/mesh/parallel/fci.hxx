--- conflicted
+++ resolved
@@ -58,11 +58,7 @@
   BoutMask corner_boundary_mask;
   
   Field3D interpolate(Field3D& f) const {
-<<<<<<< HEAD
-    ASSERT3(&map_mesh == f.getMesh());
-=======
     ASSERT1(&map_mesh == f.getMesh());
->>>>>>> 80416a7a
     return interp->interpolate(f);
   }
 
@@ -74,14 +70,10 @@
 class FCITransform : public ParallelTransform {
 public:
   FCITransform() = delete;
-<<<<<<< HEAD
-  FCITransform(Mesh& mesh, bool zperiodic = true) {
-=======
   FCITransform(Mesh& mesh, bool zperiodic = true) : ParallelTransform(mesh) {
 
     // check the coordinate system used for the grid data source
     checkInputGrid();
->>>>>>> 80416a7a
 
     auto forward_boundary = new BoundaryRegionPar("FCI_forward", BNDRY_PAR_FWD, +1, &mesh);
     auto backward_boundary = new BoundaryRegionPar("FCI_backward", BNDRY_PAR_BKWD, -1, &mesh);
@@ -110,15 +102,11 @@
   }
 
   bool canToFromFieldAligned() override { return false; }
-<<<<<<< HEAD
-
-=======
 
 protected:
   void checkInputGrid() override;
 
 
->>>>>>> 80416a7a
 private:
   /// FCI maps for each of the parallel slices
   std::vector<FCIMap> field_line_maps;
