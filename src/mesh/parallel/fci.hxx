--- conflicted
+++ resolved
@@ -69,11 +69,11 @@
 /// Flux Coordinate Independent method for parallel derivatives
 class FCITransform : public ParallelTransform {
 public:
-<<<<<<< HEAD
-  FCITransform(Mesh &mesh, bool zperiodic = true);
-=======
   FCITransform() = delete;
-  FCITransform(Mesh& mesh, bool zperiodic = true) {
+  FCITransform(Mesh& mesh, bool zperiodic = true) : ParallelTransform(mesh) {
+
+    // check the coordinate system used for the grid data source
+    checkInputGrid();
 
     auto forward_boundary = new BoundaryRegionPar("FCI_forward", BNDRY_PAR_FWD, +1, &mesh);
     auto backward_boundary = new BoundaryRegionPar("FCI_backward", BNDRY_PAR_BKWD, -1, &mesh);
@@ -88,7 +88,6 @@
       field_line_maps.emplace_back(mesh, -offset, backward_boundary, zperiodic);
     }
   }
->>>>>>> 8bcbad0c
 
   void calcYUpDown(Field3D &f) override;
   
@@ -102,28 +101,15 @@
     throw BoutException("FCI method cannot transform into field aligned grid");
   }
 
-<<<<<<< HEAD
-  bool canToFromFieldAligned() override{
-    return false;
-  }
+  bool canToFromFieldAligned() override { return false; }
 
 protected:
   void checkInputGrid() override;
 
-private:
-  FCITransform();
-
-  FCIMap forward_map;           /**< FCI map for field lines in +ve y */
-  FCIMap backward_map;          /**< FCI map for field lines in -ve y */
-
-  bool zperiodic;               /**< Is the z-direction periodic? */
-=======
-  bool canToFromFieldAligned() override { return false; }
 
 private:
   /// FCI maps for each of the parallel slices
   std::vector<FCIMap> field_line_maps;
->>>>>>> 8bcbad0c
 };
 
 #endif // __FCITRANSFORM_H__