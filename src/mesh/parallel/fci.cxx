--- conflicted
+++ resolved
@@ -333,15 +333,12 @@
 
 void FCITransform::integrateYUpDown(Field3D& f) {
   TRACE("FCITransform::integrateYUpDown");
-<<<<<<< HEAD
-  
+
   ASSERT1(f.getMesh() == &mesh);
 
   // Only have forward_map/backward_map for CELL_CENTRE, so can only deal with
   // CELL_CENTRE inputs
   ASSERT1(f.getLocation() == CELL_CENTRE);
-=======
->>>>>>> e5a082c1
 
   // Ensure that yup and ydown are different fields
   f.splitYupYdown();
