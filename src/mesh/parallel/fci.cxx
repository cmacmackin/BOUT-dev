/**************************************************************************
 * Implements the Flux Coordinate Independent scheme for parallel derivatives
 *
 * A method for field-aligned parallel derivatives which does not require
 * flux-coordinates in the perpendicular direction. Instead, parallel
 * derivatives are taken by following the field line to the adjacent
 * perpendicular planes and interpolating the function onto the field
 * line end-points. The interpolated function can then be used in a
 * finite differencing scheme.
 *
 * IMPORTANT NOTE: The FCI approach requires that the toroidal coordinate
 * be identified with the "parallel" direction. Due to the set-up of
 * BOUT++'s grids, this means that z is now the poloidal coordinate,
 * while y is taken to be toroidal. This means it is probably not
 * possible to just swap in the FCI approach for the standard BOUT++
 * Grad_par operator.
 **************************************************************************
 * Copyright 2014 B.D.Dudson, P. Hill
 *
 * Contact: Ben Dudson, bd512@york.ac.uk
 *
 * This file is part of BOUT++.
 *
 * BOUT++ is free software: you can redistribute it and/or modify
 * it under the terms of the GNU Lesser General Public License as published by
 * the Free Software Foundation, either version 3 of the License, or
 * (at your option) any later version.
 *
 * BOUT++ is distributed in the hope that it will be useful,
 * but WITHOUT ANY WARRANTY; without even the implied warranty of
 * MERCHANTABILITY or FITNESS FOR A PARTICULAR PURPOSE.  See the
 * GNU Lesser General Public License for more details.
 *
 * You should have received a copy of the GNU Lesser General Public License
 * along with BOUT++.  If not, see <http://www.gnu.org/licenses/>.
 *
 **************************************************************************/

#include "fci.hxx"
#include "interpolation_factory.hxx"
#include "parallel_boundary_op.hxx"
#include "parallel_boundary_region.hxx"
#include <bout/constants.hxx>
#include <bout/mesh.hxx>
#include <bout_types.hxx>
#include <msg_stack.hxx>
#include <utils.hxx>

#include <string>

FCIMap::FCIMap(Mesh& mesh, int offset_, BoundaryRegionPar* boundary, bool zperiodic)
    : map_mesh(mesh), offset(offset_), boundary_mask(map_mesh),
      corner_boundary_mask(map_mesh) {

  TRACE("Creating FCIMAP for direction %d", offset);

  if (offset == 0) {
    throw BoutException("FCIMap called with offset = 0; You probably didn't mean to do that");
  }

  interp =
      std::unique_ptr<Interpolation>(InterpolationFactory::getInstance()->create(&map_mesh));
  interp->setYOffset(offset);

  interp_corner =
      std::unique_ptr<Interpolation>(InterpolationFactory::getInstance()->create(&map_mesh));
  interp_corner->setYOffset(offset);

  // Index arrays contain guard cells in order to get subscripts right
  // x-index of bottom-left grid point
  auto i_corner = Tensor<int>(map_mesh.LocalNx, map_mesh.LocalNy, map_mesh.LocalNz);
  // z-index of bottom-left grid point
  auto k_corner = Tensor<int>(map_mesh.LocalNx, map_mesh.LocalNy, map_mesh.LocalNz);

  // Index-space coordinates of forward/backward points
  Field3D xt_prime(&map_mesh), zt_prime(&map_mesh);
  // Real-space coordinates of grid points
  Field3D R(&map_mesh), Z(&map_mesh);
  // Real-space coordinates of forward/backward points
  Field3D R_prime(&map_mesh), Z_prime(&map_mesh);

  map_mesh.get(R, "R", 0.0, false);
  map_mesh.get(Z, "Z", 0.0, false);

  // Get a unique name for a field based on the sign/magnitude of the offset
  const auto parallel_slice_field_name = [&](std::string field) -> std::string {
    const std::string direction = (offset > 0) ? "forward" : "backward";
    // We only have a suffix for parallel slices beyond the first
    // This is for backwards compatibility
    const std::string slice_suffix =
        (std::abs(offset) > 1) ? "_" + std::to_string(std::abs(offset)) : "";
    return direction + "_" + field + slice_suffix;
  };

  // If we can't read in any of these fields, things will silently not
  // work, so best throw
  if (map_mesh.get(xt_prime, parallel_slice_field_name("xt_prime"), 0.0, false) != 0) {
    throw BoutException("Could not read %s from grid file!\n"
                        "  Either add it to the grid file, or reduce MYG",
                        parallel_slice_field_name("xt_prime").c_str());
  }
  if (map_mesh.get(zt_prime, parallel_slice_field_name("zt_prime"), 0.0, false) != 0) {
    throw BoutException("Could not read %s from grid file!\n"
                        "  Either add it to the grid file, or reduce MYG",
                        parallel_slice_field_name("zt_prime").c_str());
  }
  if (map_mesh.get(R_prime, parallel_slice_field_name("R"), 0.0, false) != 0) {
    throw BoutException("Could not read %s from grid file!\n"
                        "  Either add it to the grid file, or reduce MYG",
                        parallel_slice_field_name("R").c_str());
  }
  if (map_mesh.get(Z_prime, parallel_slice_field_name("Z"), 0.0, false) != 0) {
    throw BoutException("Could not read %s from grid file!\n"
                        "  Either add it to the grid file, or reduce MYG",
                        parallel_slice_field_name("Z").c_str());
  }

  // Cell corners
  Field3D xt_prime_corner(&map_mesh), zt_prime_corner(&map_mesh);
  xt_prime_corner.allocate();
  zt_prime_corner.allocate();

<<<<<<< HEAD
  for (int x = map_mesh.xstart; x <= map_mesh.xend; x++) {
    for (int y = map_mesh.ystart; y <= map_mesh.yend; y++) {
      for (int z = 0; z < map_mesh.LocalNz - 1; z++) {
        // Point interpolated from (x+1/2, z+1/2)

        if ((xt_prime(x, y, z) < 0.0) || (xt_prime(x + 1, y, z) < 0.0) ||
            (xt_prime(x + 1, y, z + 1) < 0.0) || (xt_prime(x, y, z + 1) < 0.0)) {
          // Hit a boundary
          corner_boundary_mask(x, y, z) = true;

          xt_prime_corner(x, y, z) = -1.0;
          zt_prime_corner(x, y, z) = -1.0;
          continue;
        }

        xt_prime_corner(x, y, z) =
            0.25 * (xt_prime(x, y, z) + xt_prime(x + 1, y, z) + xt_prime(x, y, z + 1) +
                    xt_prime(x + 1, y, z + 1));
=======
  BOUT_FOR(i, xt_prime_corner.getRegion("RGN_NOBNDRY")) {
    // Point interpolated from (x+1/2, z+1/2)

    // Cache the offsets
    auto i_xplus = i.xp();
    auto i_zplus = i.zp();
    auto i_xzplus = i_zplus.xp();

    if ((xt_prime[i] < 0.0) || (xt_prime[i_xplus] < 0.0) || (xt_prime[i_xzplus] < 0.0) ||
        (xt_prime[i_zplus] < 0.0)) {
      // Hit a boundary
      corner_boundary_mask(i.x(), i.y(), i.z()) = true;

      xt_prime_corner[i] = -1.0;
      zt_prime_corner[i] = -1.0;
      continue;
    }

    xt_prime_corner[i] =
        0.25 * (xt_prime[i] + xt_prime[i_xplus] + xt_prime[i_zplus] + xt_prime[i_xzplus]);
>>>>>>> a0cf8ee9

    zt_prime_corner[i] =
        0.25 * (zt_prime[i] + zt_prime[i_xplus] + zt_prime[i_zplus] + zt_prime[i_xzplus]);
  }

  interp_corner->setMask(corner_boundary_mask);
<<<<<<< HEAD
  interp_corner->calcWeights(xt_prime_corner, zt_prime_corner);

  interp->calcWeights(xt_prime, zt_prime);

  int ncz = map_mesh.LocalNz;
=======

  {
    TRACE("FCImap: calculating corner weights");
    interp_corner->calcWeights(xt_prime_corner, zt_prime_corner);
  }

  {
    TRACE("FCImap: calculating weights");
    interp->calcWeights(xt_prime, zt_prime);
  }
  
  int ncz = mesh.LocalNz;
>>>>>>> a0cf8ee9
  BoutReal t_x, t_z;

  Coordinates &coord = *(map_mesh.getCoordinates());

  for (int x = map_mesh.xstart; x <= map_mesh.xend; x++) {
    for (int y = map_mesh.ystart; y <= map_mesh.yend; y++) {
      for (int z = 0; z < ncz; z++) {

        // The integer part of xt_prime, zt_prime are the indices of the cell
        // containing the field line end-point
        i_corner(x, y, z) = static_cast<int>(floor(xt_prime(x, y, z)));

        // z is periodic, so make sure the z-index wraps around
        if (zperiodic) {
          zt_prime(x, y, z) =
              zt_prime(x, y, z) -
              ncz * (static_cast<int>(zt_prime(x, y, z) / static_cast<BoutReal>(ncz)));

          if (zt_prime(x, y, z) < 0.0)
            zt_prime(x, y, z) += ncz;
        }

        k_corner(x, y, z) = static_cast<int>(floor(zt_prime(x, y, z)));

        // t_x, t_z are the normalised coordinates \in [0,1) within the cell
        // calculated by taking the remainder of the floating point index
        t_x = xt_prime(x, y, z) - static_cast<BoutReal>(i_corner(x, y, z));
        t_z = zt_prime(x, y, z) - static_cast<BoutReal>(k_corner(x, y, z));

        //----------------------------------------
        // Boundary stuff
        //
        // If a field line leaves the domain, then the forward or backward
        // indices (forward/backward_xt_prime and forward/backward_zt_prime)
        // are set to -1

        if (xt_prime(x, y, z) < 0.0) {
          // Hit a boundary

          boundary_mask(x, y, z) = true;

          // Need to specify the index of the boundary intersection, but
          // this may not be defined in general.
          // We do however have the real-space (R,Z) coordinates. Here we extrapolate,
          // using the change in R and Z to calculate the change in (x,z) indices
          //
          // ( dR ) = ( dR/dx  dR/dz ) ( dx )
          // ( dZ )   ( dZ/dx  dZ/dz ) ( dz )
          //
          // where (dR,dZ) is the change in (R,Z) along the field,
          // (dx,dz) is the change in (x,z) index along the field,
          // and the gradients dR/dx etc. are evaluated at (x,y,z)

          BoutReal dR_dx = 0.5 * (R(x + 1, y, z) - R(x - 1, y, z));
          BoutReal dZ_dx = 0.5 * (Z(x + 1, y, z) - Z(x - 1, y, z));

          BoutReal dR_dz, dZ_dz;
          // Handle the edge cases in Z
          if (z == 0) {
            dR_dz = R(x, y, z + 1) - R(x, y, z);
            dZ_dz = Z(x, y, z + 1) - Z(x, y, z);

          } else if (z == map_mesh.LocalNz - 1) {
            dR_dz = R(x, y, z) - R(x, y, z - 1);
            dZ_dz = Z(x, y, z) - Z(x, y, z - 1);

          } else {
            dR_dz = 0.5 * (R(x, y, z + 1) - R(x, y, z - 1));
            dZ_dz = 0.5 * (Z(x, y, z + 1) - Z(x, y, z - 1));
          }

          BoutReal det = dR_dx * dZ_dz - dR_dz * dZ_dx; // Determinant of 2x2 matrix

          BoutReal dR = R_prime(x, y, z) - R(x, y, z);
          BoutReal dZ = Z_prime(x, y, z) - Z(x, y, z);

          // Invert 2x2 matrix to get change in index
          BoutReal dx = (dZ_dz * dR - dR_dz * dZ) / det;
          BoutReal dz = (dR_dx * dZ - dZ_dx * dR) / det;
          boundary->add_point(x, y, z,
                              x + dx, y + 0.5*offset, z + dz,  // Intersection point in local index space
                              0.5*coord.dy(x,y), //sqrt( SQ(dR) + SQ(dZ) ),  // Distance to intersection
                              PI   // Right-angle intersection
                              );
        }

        //----------------------------------------

        // Check that t_x and t_z are in range
        if ((t_x < 0.0) || (t_x > 1.0))
          throw BoutException("t_x=%e out of range at (%d,%d,%d)", t_x, x, y, z);

        if ((t_z < 0.0) || (t_z > 1.0))
          throw BoutException("t_z=%e out of range at (%d,%d,%d)", t_z, x, y, z);
      }
    }
  }

  interp->setMask(boundary_mask);
}

Field3D FCIMap::integrate(Field3D &f) const {
  TRACE("FCIMap::integrate");

  ASSERT1(&map_mesh == f.getMesh());

  // Cell centre values
  Field3D centre = interp->interpolate(f);

  // Cell corner values (x+1/2, z+1/2)
  Field3D corner = interp_corner->interpolate(f);

  Field3D result;
  result.allocate();
  result.setLocation(f.getLocation());

  int nz = map_mesh.LocalNz;

  for(int x = map_mesh.xstart; x <= map_mesh.xend; x++) {
    for(int y = map_mesh.ystart; y <= map_mesh.yend; y++) {

      int ynext = y+offset;

      for(int z = 0; z < nz; z++) {
        if (boundary_mask(x,y,z))
          continue;

        int zm = z - 1;
        if (z == 0) {
          zm = nz-1;
        }

        BoutReal f_c  = centre(x,ynext,z);

        if (corner_boundary_mask(x, y, z) || corner_boundary_mask(x - 1, y, z) ||
            corner_boundary_mask(x, y, zm) || corner_boundary_mask(x - 1, y, zm) ||
            (x == map_mesh.xstart)) {
          // One of the corners leaves the domain.
          // Use the cell centre value, since boundary conditions are not
          // currently applied to corners.
          result(x, ynext, z) = f_c;

        } else {
          BoutReal f_pp = corner(x, ynext, z);      // (x+1/2, z+1/2)
          BoutReal f_mp = corner(x - 1, ynext, z);  // (x-1/2, z+1/2)
          BoutReal f_pm = corner(x, ynext, zm);     // (x+1/2, z-1/2)
          BoutReal f_mm = corner(x - 1, ynext, zm); // (x-1/2, z-1/2)

          // This uses a simple weighted average of centre and corners
          // A more sophisticated approach might be to use e.g. Gauss-Lobatto points
          // which would include cell edges and corners
          result(x, ynext, z) = 0.5 * (f_c + 0.25 * (f_pp + f_mp + f_pm + f_mm));

          ASSERT2(finite(result(x,ynext,z)));
        }
      }
    }
  }
  return result;
}

void FCITransform::checkInputGrid() {
  std::string coordinates_type = "";
  if (!mesh.get(coordinates_type, "coordinates_type")) {
    if (coordinates_type != "fci") {
      throw BoutException("Incorrect coordinate system type "+coordinates_type+" used "
          "to generate metric components for FCITransform. Should be 'fci.");
    }
  } // else: coordinate_system variable not found in grid input, indicates older input
    //       file so must rely on the user having ensured the type is correct
}

void FCITransform::calcYUpDown(Field3D& f) {
  TRACE("FCITransform::calcYUpDown");

  // Only have forward_map/backward_map for CELL_CENTRE, so can only deal with
  // CELL_CENTRE inputs
  ASSERT1(f.getLocation() == CELL_CENTRE);

  // Ensure that yup and ydown are different fields
  f.splitYupYdown();

  // Interpolate f onto yup and ydown fields
  for (const auto& map : field_line_maps) {
    f.ynext(map.offset) = map.interpolate(f);
  }
}

void FCITransform::integrateYUpDown(Field3D& f) {
  TRACE("FCITransform::integrateYUpDown");

  // Only have forward_map/backward_map for CELL_CENTRE, so can only deal with
  // CELL_CENTRE inputs
  ASSERT1(f.getLocation() == CELL_CENTRE);

  // Ensure that yup and ydown are different fields
  f.splitYupYdown();

  // Integrate f onto yup and ydown fields
  for (const auto& map : field_line_maps) {
    f.ynext(map.offset) = map.integrate(f);
  }
}<|MERGE_RESOLUTION|>--- conflicted
+++ resolved
@@ -120,26 +120,6 @@
   xt_prime_corner.allocate();
   zt_prime_corner.allocate();
 
-<<<<<<< HEAD
-  for (int x = map_mesh.xstart; x <= map_mesh.xend; x++) {
-    for (int y = map_mesh.ystart; y <= map_mesh.yend; y++) {
-      for (int z = 0; z < map_mesh.LocalNz - 1; z++) {
-        // Point interpolated from (x+1/2, z+1/2)
-
-        if ((xt_prime(x, y, z) < 0.0) || (xt_prime(x + 1, y, z) < 0.0) ||
-            (xt_prime(x + 1, y, z + 1) < 0.0) || (xt_prime(x, y, z + 1) < 0.0)) {
-          // Hit a boundary
-          corner_boundary_mask(x, y, z) = true;
-
-          xt_prime_corner(x, y, z) = -1.0;
-          zt_prime_corner(x, y, z) = -1.0;
-          continue;
-        }
-
-        xt_prime_corner(x, y, z) =
-            0.25 * (xt_prime(x, y, z) + xt_prime(x + 1, y, z) + xt_prime(x, y, z + 1) +
-                    xt_prime(x + 1, y, z + 1));
-=======
   BOUT_FOR(i, xt_prime_corner.getRegion("RGN_NOBNDRY")) {
     // Point interpolated from (x+1/2, z+1/2)
 
@@ -160,20 +140,12 @@
 
     xt_prime_corner[i] =
         0.25 * (xt_prime[i] + xt_prime[i_xplus] + xt_prime[i_zplus] + xt_prime[i_xzplus]);
->>>>>>> a0cf8ee9
 
     zt_prime_corner[i] =
         0.25 * (zt_prime[i] + zt_prime[i_xplus] + zt_prime[i_zplus] + zt_prime[i_xzplus]);
   }
 
   interp_corner->setMask(corner_boundary_mask);
-<<<<<<< HEAD
-  interp_corner->calcWeights(xt_prime_corner, zt_prime_corner);
-
-  interp->calcWeights(xt_prime, zt_prime);
-
-  int ncz = map_mesh.LocalNz;
-=======
 
   {
     TRACE("FCImap: calculating corner weights");
@@ -186,7 +158,6 @@
   }
   
   int ncz = mesh.LocalNz;
->>>>>>> a0cf8ee9
   BoutReal t_x, t_z;
 
   Coordinates &coord = *(map_mesh.getCoordinates());
