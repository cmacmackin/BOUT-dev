#include <bout/constants.hxx>
#include <bout/mesh.hxx>
#include <boundary_standard.hxx>
#include <boutexception.hxx>
#include <derivs.hxx>
#include <fft.hxx>
#include <globals.hxx>
#include <invert_laplace.hxx>
#include <msg_stack.hxx>
#include <output.hxx>
#include <utils.hxx>

// #define BOUNDARY_CONDITIONS_UPGRADE_EXTRAPOLATE_FOR_2ND_ORDER

///////////////////////////////////////////////////////////////
// Helpers

/** \brief Check that there are sufficient non-boundary points for desired B.C.

    Checks both the size of the global grid (i.e. if this B.C. could be ok
    for some parallel setup or not) and the local grid.

    Note the local grid check is not strictly necessary as this would typically
    lead to an out of bounds access error later but we add it here to provide a
    more explanatory message.
 */
#if CHECK > 0
void verifyNumPoints(BoundaryRegion* region, int ptsRequired) {
  TRACE("Verifying number of points available for BC");

  int ptsAvailGlobal, ptsAvailLocal, ptsAvail;
  std::string side, gridType;
  Mesh* mesh = region->localmesh;

  // Initialise var in case of no match and CHECK<=2
  ptsAvail = ptsRequired; // Ensures test passes without exception

  switch (region->location) {
  case BNDRY_XIN:
  case BNDRY_XOUT: {
    side = "x";

    // Here 2*mesh->xstart is the total number of guard/boundary cells
    ptsAvailGlobal = mesh->GlobalNx - 2 * mesh->xstart;

    // Work out how many processor local points we have excluding boundaries
    // but including ghost/guard cells
    ptsAvailLocal = mesh->LocalNx;
    if (mesh->firstX())
      ptsAvailLocal -= mesh->xstart;
    if (mesh->lastX())
      ptsAvailLocal -= mesh->xstart;

    // Now decide if it's a local or global limit, prefer global if a tie
    if (ptsAvailGlobal <= ptsAvailLocal) {
      ptsAvail = ptsAvailGlobal;
      gridType = "global";
    } else {
      ptsAvail = ptsAvailLocal;
      gridType = "local";
    }

    break;
  }
  case BNDRY_YUP:
  case BNDRY_YDOWN: {
    side = "y";

    // Here 2*mesh->ystart is the total number of guard/boundary cells
    ptsAvailGlobal = mesh->GlobalNy - 2 * mesh->ystart;

    // Work out how many processor local points we have excluding boundaries
    // but including ghost/guard cells
    ptsAvailLocal = mesh->LocalNy;
    if (mesh->firstY())
      ptsAvailLocal -= mesh->ystart;
    if (mesh->lastY())
      ptsAvailLocal -= mesh->ystart;

    // Now decide if it's a local or global limit, prefer global if a tie
    if (ptsAvailGlobal <= ptsAvailLocal) {
      ptsAvail = ptsAvailGlobal;
      gridType = "global";
    } else {
      ptsAvail = ptsAvailLocal;
      gridType = "local";
    }

    break;
  }
  default: {
#if CHECK > 2 // Only fail on Unrecognised boundary for extreme checking
    // location is an enum, so cast to int for clarity
    throw BoutException("Unrecognised boundary region (%d) for verifyNumPoints.",
                        static_cast<int>(region->location));
#endif
  }
  }

  // Now check we have enough points and if not throw an exception
  if (ptsAvail < ptsRequired) {
    throw BoutException(
        "Too few %s grid points for %s boundary, have %d but need at least %d",
        gridType.c_str(), side.c_str(), ptsAvail, ptsRequired);
  }
}
#else
// No-op for no checking
void verifyNumPoints(BoundaryRegion*, int) {}
#endif

///////////////////////////////////////////////////////////////

BoundaryOp* BoundaryDirichlet::clone(BoundaryRegion* region,
                                     const std::list<std::string>& args) {
  verifyNumPoints(region, 1);

  std::shared_ptr<FieldGenerator> newgen;
  if (!args.empty()) {
    // First argument should be an expression
    newgen = FieldFactory::get()->parse(args.front());
  }
  return new BoundaryDirichlet(region, newgen);
}

void BoundaryDirichlet::apply(Field2D& f) { BoundaryDirichlet::apply(f, 0.); }

void BoundaryDirichlet::apply(Field2D& f, BoutReal t) {
  // Set (at 2nd order) the value at the mid-point between the guard cell and the grid
  // cell to be val N.B. Only first guard cells (closest to the grid) should ever be used

  Mesh* mesh = bndry->localmesh;
  ASSERT1(mesh == f.getMesh());
  bndry->first();

  // Decide which generator to use
  std::shared_ptr<FieldGenerator> fg = gen;
  if (!fg)
    fg = f.getBndryGenerator(bndry->location);

  BoutReal val = 0.0;

  // Check for staggered grids

  CELL_LOC loc = f.getLocation();
  if (mesh->StaggerGrids && loc != CELL_CENTRE) {
    // Staggered. Need to apply slightly differently

    if (loc == CELL_XLOW) {
      // shifted in X

      if (bndry->bx > 0) {
        // Outer x boundary

        for (; !bndry->isDone(); bndry->next1d()) {
          if (fg) {
            val = fg->generate(Position(bndry, loc, t, mesh));
          }

          f(bndry->x, bndry->y) = val;

          // Need to set second guard cell, as may be used for interpolation or upwinding
          // derivatives
          for (int i = 1; i < bndry->width; i++) {
            int xi = bndry->x + i * bndry->bx;
            int yi = bndry->y;

            f(xi, yi) = 2 * f(xi - bndry->bx, yi) - f(xi - 2 * bndry->bx, yi);
          }
        }
      }
      if (bndry->bx < 0) {
        // Inner x boundary. Set one point inwards
        for (; !bndry->isDone(); bndry->next1d()) {
          if (fg) {
            val = fg->generate(Position(bndry, loc, t, mesh));
          }

          f(bndry->x - bndry->bx, bndry->y) = val;

          // Need to set second guard cell, as may be used for interpolation or upwinding
          // derivatives
          for (int i = 0; i < bndry->width; i++) {
            int xi = bndry->x + i * bndry->bx;
            int yi = bndry->y;

            f(xi, yi) = 2 * f(xi - bndry->bx, yi) - f(xi - 2 * bndry->bx, yi);
          }
        }
      }
      if (bndry->by != 0) {
        // y boundaries
        for (; !bndry->isDone(); bndry->next1d()) {
          if (fg) {
            val = fg->generate(Position(bndry, loc, t, mesh));
          }
          f(bndry->x, bndry->y) = 2 * val - f(bndry->x - bndry->bx, bndry->y - bndry->by);

          // Need to set second guard cell, as may be used for interpolation or upwinding
          // derivatives
          for (int i = 1; i < bndry->width; i++) {
            int xi = bndry->x;
            int yi = bndry->y + i * bndry->by;
            f(xi, yi) = 2 * f(xi, yi - bndry->by) - f(xi, yi - 2 * bndry->by);
          }
        }
      }
    } else if (loc == CELL_YLOW) {
      // Y boundary, and field is shifted in Y

      if (bndry->by > 0) {
        // Upper y boundary

        for (; !bndry->isDone(); bndry->next1d()) {
          if (fg) {
            val = fg->generate(Position(bndry, loc, t, mesh));
          }

          f(bndry->x, bndry->y) = val;

          // Need to set second guard cell, as may be used for interpolation or upwinding
          // derivatives
          for (int i = 1; i < bndry->width; i++) {
            int xi = bndry->x;
            int yi = bndry->y + i * bndry->by;
            f(xi, yi) = 2 * f(xi, yi - bndry->by) - f(xi, yi - 2 * bndry->by);
          }
        }
      }
      if (bndry->by < 0) {
        // Lower y boundary. Set one point inwards
        for (; !bndry->isDone(); bndry->next1d()) {
          if (fg) {
            val = fg->generate(Position(bndry, loc, t, mesh));
          }

          f(bndry->x, bndry->y - bndry->by) = val;

          // Need to set second guard cell, as may be used for interpolation or upwinding
          // derivatives
          for (int i = 0; i < bndry->width; i++) {
            int xi = bndry->x;
            int yi = bndry->y + i * bndry->by;
            f(xi, yi) = 2 * f(xi, yi - bndry->by) - f(xi, yi - 2 * bndry->by);
          }
        }
      }
      if (bndry->bx != 0) {
        // x boundaries
        for (; !bndry->isDone(); bndry->next1d()) {

          if (fg) {
            val = fg->generate(Position(bndry, loc, t, mesh));
          }
          f(bndry->x, bndry->y) = 2 * val - f(bndry->x - bndry->bx, bndry->y - bndry->by);

          // Need to set second guard cell, as may be used for interpolation or upwinding
          // derivatives
          for (int i = 1; i < bndry->width; i++) {
            int xi = bndry->x + i * bndry->bx;
            int yi = bndry->y;
            f(xi, yi) = 2 * f(xi - bndry->bx, yi) - f(xi - 2 * bndry->bx, yi);
          }
        }
      }
    }
  } else {
    // Non-staggered, standard case

    for (; !bndry->isDone(); bndry->next1d()) {

      if (fg) {
        val = fg->generate(Position(bndry, loc, t, mesh));
      }

      f(bndry->x, bndry->y) = 2 * val - f(bndry->x - bndry->bx, bndry->y - bndry->by);

      // Need to set second guard cell, as may be used for interpolation or upwinding
      // derivatives
      for (int i = 1; i < bndry->width; i++) {
        int xi = bndry->x + i * bndry->bx;
        int yi = bndry->y + i * bndry->bx;
        f(xi, yi) = 2 * f(xi - bndry->bx, yi - bndry->by)
                    - f(xi - 2 * bndry->bx, yi - 2 * bndry->by);
      }
    }
  }
}

void BoundaryDirichlet::apply(Field3D& f) { BoundaryDirichlet::apply(f, 0.); }

void BoundaryDirichlet::apply(Field3D& f, BoutReal t) {
  // Set (at 2nd order) the value at the mid-point between the guard cell and the grid
  // cell to be val N.B. Only first guard cells (closest to the grid) should ever be used

  Mesh* mesh = bndry->localmesh;
  ASSERT1(mesh == f.getMesh());
  bndry->first();

  // Decide which generator to use
  std::shared_ptr<FieldGenerator> fg = gen;
  if (!fg)
    fg = f.getBndryGenerator(bndry->location);

  BoutReal val = 0.0;

  // Check for staggered grids

  CELL_LOC loc = f.getLocation();
  if (mesh->StaggerGrids && loc != CELL_CENTRE) {
    // Staggered. Need to apply slightly differently

    if (loc == CELL_XLOW) {
      // X boundary, and field is shifted in X

      if (bndry->bx > 0) {
        // Outer x boundary

        for (; !bndry->isDone(); bndry->next1d()) {
          for (int zk = 0; zk < mesh->LocalNz; zk++) {
            if (fg) {
              val = fg->generate(Position(bndry, zk, loc, t, mesh));
            }
            f(bndry->x, bndry->y, zk) = val;

            // Need to set second guard cell, as may be used for interpolation or
            // upwinding derivatives
            for (int i = 1; i < bndry->width; i++) {
              int xi = bndry->x + i * bndry->bx;
              int yi = bndry->y;

              f(xi, yi, zk) =
                  2 * f(xi - bndry->bx, yi, zk) - f(xi - 2 * bndry->bx, yi, zk);
            }
          }
        }
      }
      if (bndry->bx < 0) {
        // Inner x boundary. Set one point inwards
        for (; !bndry->isDone(); bndry->next1d()) {
          for (int zk = 0; zk < mesh->LocalNz; zk++) {
            if (fg) {
              val = fg->generate(Position(bndry, zk, loc, t, mesh));
            }
            f(bndry->x - bndry->bx, bndry->y, zk) = val;
            f(bndry->x, bndry->y, zk) = f(bndry->x - bndry->bx, bndry->y, zk);

            // Need to set second guard cell, as may be used for interpolation or
            // upwinding derivatives
            for (int i = 0; i < bndry->width; i++) {
              int xi = bndry->x + i * bndry->bx;
              int yi = bndry->y;

              f(xi, yi, zk) =
                  2 * f(xi - bndry->bx, yi, zk) - f(xi - 2 * bndry->bx, yi, zk);
            }
          }
        }
      }
      if (bndry->by != 0) {
        // y boundaries
        for (; !bndry->isDone(); bndry->next1d()) {
          for (int zk = 0; zk < mesh->LocalNz; zk++) {
            if (fg) {
              val = fg->generate(Position(bndry, zk, loc, t, mesh));
            }
            f(bndry->x, bndry->y, zk) =
                2 * val - f(bndry->x - bndry->bx, bndry->y - bndry->by, zk);

            // Need to set second guard cell, as may be used for interpolation or
            // upwinding derivatives
            for (int i = 1; i < bndry->width; i++) {
              int xi = bndry->x;
              int yi = bndry->y + i * bndry->by;

              f(xi, yi, zk) =
                  2 * f(xi, yi - bndry->by, zk) - f(xi, yi - 2 * bndry->by, zk);
            }
          }
        }
      }
    } else if (loc == CELL_YLOW) {
      // Shifted in Y

      if (bndry->by > 0) {
        // Upper y boundary boundary

        for (; !bndry->isDone(); bndry->next1d()) {
          for (int zk = 0; zk < mesh->LocalNz; zk++) {
            if (fg) {
              val = fg->generate(Position(bndry, zk, loc, t, mesh));
            }
            f(bndry->x, bndry->y, zk) = val;

            // Need to set second guard cell, as may be used for interpolation or
            // upwinding derivatives
            for (int i = 1; i < bndry->width; i++) {
              int xi = bndry->x;
              int yi = bndry->y + i * bndry->by;

              f(xi, yi, zk) =
                  2.0 * f(xi, yi - bndry->by, zk) - f(xi, yi - 2 * bndry->by, zk);
            }
          }
        }
      }
      if (bndry->by < 0) {
        // Lower y boundary. Set one point inwards
        for (; !bndry->isDone(); bndry->next1d()) {
          for (int zk = 0; zk < mesh->LocalNz; zk++) {
            if (fg) {
              val = fg->generate(Position(bndry, zk, loc, t, mesh));
            }
            f(bndry->x, bndry->y - bndry->by, zk) = val;

            // Need to set second guard cell, as may be used for interpolation or
            // upwinding derivatives
            for (int i = 0; i < bndry->width; i++) {
              int xi = bndry->x;
              int yi = bndry->y + i * bndry->by;

              f(xi, yi, zk) =
                  2 * f(xi, yi - bndry->by, zk) - f(xi, yi - 2 * bndry->by, zk);
            }
          }
        }
      }
      if (bndry->bx != 0) {
        // x boundaries
        for (; !bndry->isDone(); bndry->next1d()) {
          for (int zk = 0; zk < mesh->LocalNz; zk++) {
            if (fg) {
              val = fg->generate(Position(bndry, zk, loc, t, mesh));
            }

            f(bndry->x, bndry->y, zk) =
                2 * val - f(bndry->x - bndry->bx, bndry->y - bndry->by, zk);

            // Need to set second guard cell, as may be used for interpolation or
            // upwinding derivatives
            for (int i = 1; i < bndry->width; i++) {
              int xi = bndry->x + i * bndry->bx;
              int yi = bndry->y;

              f(xi, yi, zk) =
                  2 * f(xi - bndry->bx, yi, zk) - f(xi - 2 * bndry->bx, yi, zk);
            }
          }
        }
      }
    }
  } else {
    // Standard (non-staggered) case
    for (; !bndry->isDone(); bndry->next1d()) {
      for (int zk = 0; zk < mesh->LocalNz; zk++) {
        if (fg) {
          val = fg->generate(Position(bndry, zk, loc, t, mesh));
        }
        f(bndry->x, bndry->y, zk) =
            2 * val - f(bndry->x - bndry->bx, bndry->y - bndry->by, zk);

        // We've set the first boundary point using extrapolation in
        // the line above.  The below block of code is attempting to
        // set the rest of the boundary cells also using
        // extrapolation. Whilst this choice doesn't impact 2nd order
        // methods it has been observed that with higher order
        // methods, which actually use these points, the use of
        // extrapolation can be unstable. For this reason we have
        // commented out the below block and replaced it with the loop
        // several lines below, which just sets all the rest of the
        // boundary points to be the specified value.  We've not
        // removed the commented out code as we may wish to revisit
        // this in the future, however it may be that this is
        // eventually removed.  It can be noted that we *don't* apply
        // this treatment for other boundary treatments,
        // i.e. elsewhere we tend to extrapolate.

        // // Need to set second guard cell, as may be used for interpolation or upwinding
        // derivatives for(int i=1;i<bndry->width;i++) {
        //   int xi = bndry->x + i*bndry->bx;
        //   int yi = bndry->y + i*bndry->by;

        //   f(xi, yi, zk) = 2*f(xi - bndry->bx, yi - bndry->by, zk) - f(xi - 2*bndry->bx,
        //   yi - 2*bndry->by, zk);
        //   // f(xi, yi, zk) = 3.0*f(xi - bndry->bx, yi - bndry->by, zk) - 3.0*f(xi -
        //   2*bndry->bx, yi - 2*bndry->by, zk) + f(xi - 3*bndry->bx, yi - 3*bndry->by,
        //   zk);

        // }
      }

      // This loop is our alternative approach to setting the rest of the boundary
      // points. Instead of extrapolating we just use the generated values. This
      // can help with the stability of higher order methods.
      for (int i = 1; i < bndry->width; i++) {
        // Set any other guard cells using the values on the cells
        int xi = bndry->x + i * bndry->bx;
        int yi = bndry->y + i * bndry->by;
        for (int zk = 0; zk < mesh->LocalNz; zk++) {
          if (fg) {
            val = fg->generate(Position(bndry, zk, loc, t, mesh));
          }
          f(xi, yi, zk) = val;
        }
      }
    }
  }
}

void BoundaryDirichlet::apply_ddt(Field2D& f) {
  Field2D* dt = f.timeDeriv();
  for (bndry->first(); !bndry->isDone(); bndry->next())
    (*dt)(bndry->x, bndry->y) = 0.; // Set time derivative to zero
}

void BoundaryDirichlet::apply_ddt(Field3D& f) {
  Mesh* mesh = bndry->localmesh;
<<<<<<< HEAD
  ASSERT1(mesh = f.getMesh());
  Field3D* dt = f.timeDeriv();
  for (bndry->first(); !bndry->isDone(); bndry->next())
    for (int z = 0; z < mesh->LocalNz; z++)
      (*dt)(bndry->x, bndry->y, z) = 0.; // Set time derivative to zero
=======
  ASSERT1(mesh == f.getMesh());
  Field3D *dt = f.timeDeriv();
  for(bndry->first(); !bndry->isDone(); bndry->next())
    for(int z=0;z<mesh->LocalNz;z++)
      (*dt)(bndry->x,bndry->y,z) = 0.; // Set time derivative to zero
>>>>>>> 9415fd72
}

///////////////////////////////////////////////////////////////
// New implementation, accurate to higher order

BoundaryOp* BoundaryDirichlet_O3::clone(BoundaryRegion* region,
                                        const std::list<std::string>& args) {
  verifyNumPoints(region, 2);
  std::shared_ptr<FieldGenerator> newgen = nullptr;
  if (!args.empty()) {
    // First argument should be an expression
    newgen = FieldFactory::get()->parse(args.front());
  }
  return new BoundaryDirichlet_O3(region, newgen);
}

void BoundaryDirichlet_O3::apply(Field2D& f) { BoundaryDirichlet_O3::apply(f, 0.); }

void BoundaryDirichlet_O3::apply(Field2D& f, BoutReal t) {
  // Set (at 2nd order) the value at the mid-point between the guard cell and the grid
  // cell to be val N.B. Only first guard cells (closest to the grid) should ever be used

  Mesh* mesh = bndry->localmesh;
  ASSERT1(mesh == f.getMesh());
  bndry->first();

  // Decide which generator to use
  std::shared_ptr<FieldGenerator> fg = gen;
  if (!fg)
    fg = f.getBndryGenerator(bndry->location);

  BoutReal val = 0.0;

  // Check for staggered grids

  CELL_LOC loc = f.getLocation();
  if (mesh->StaggerGrids && loc != CELL_CENTRE) {
    // Staggered. Need to apply slightly differently

    if (loc == CELL_XLOW) {
      // Field is shifted in X

      if (bndry->bx > 0) {
        // Outer x boundary
        for (; !bndry->isDone(); bndry->next1d()) {
          if (fg) {
            val = fg->generate(Position(bndry, loc, t, mesh));
          }

          f(bndry->x, bndry->y) = val;

          // Need to set second guard cell, as may be used for interpolation or upwinding
          // derivatives
          for (int i = 1; i < bndry->width; i++) {
            int xi = bndry->x + i * bndry->bx;
            int yi = bndry->y + i * bndry->by;
            f(xi, yi) = 3.0 * f(xi - bndry->bx, yi - bndry->by)
                        - 3.0 * f(xi - 2 * bndry->bx, yi - 2 * bndry->by)
                        + f(xi - 3 * bndry->bx, yi - 3 * bndry->by);
          }
        }
      }
      if (bndry->bx < 0) {
        // Inner x boundary. Set one point inwards
        for (; !bndry->isDone(); bndry->next1d()) {
          if (fg) {
            val = fg->generate(Position(bndry, loc, t, mesh));
          }
          f(bndry->x - bndry->bx, bndry->y) = val;

          // Need to set second guard cell, as may be used for interpolation or upwinding
          // derivatives
          for (int i = 0; i < bndry->width; i++) {
            int xi = bndry->x + i * bndry->bx;
            int yi = bndry->y + i * bndry->by;
            f(xi, yi) = 3.0 * f(xi - bndry->bx, yi - bndry->by)
                        - 3.0 * f(xi - 2 * bndry->bx, yi - 2 * bndry->by)
                        + f(xi - 3 * bndry->bx, yi - 3 * bndry->by);
          }
        }
      }
      if (bndry->by != 0) {
        for (; !bndry->isDone(); bndry->next1d()) {
          if (fg) {
            val = fg->generate(Position(bndry, loc, t, mesh));
          }

          f(bndry->x, bndry->y) =
              (8. / 3) * val - 2. * f(bndry->x - bndry->bx, bndry->y - bndry->by)
              + f(bndry->x - 2 * bndry->bx, bndry->y - 2 * bndry->by) / 3.;

          // Need to set second guard cell, as may be used for interpolation or upwinding
          // derivatives
          for (int i = 1; i < bndry->width; i++) {
            int xi = bndry->x + i * bndry->bx;
            int yi = bndry->y + i * bndry->by;
            f(xi, yi) = 3.0 * f(xi - bndry->bx, yi - bndry->by)
                        - 3.0 * f(xi - 2 * bndry->bx, yi - 2 * bndry->by)
                        + f(xi - 3 * bndry->bx, yi - 3 * bndry->by);
          }
        }
      }
    } else if (loc == CELL_YLOW) {
      // Field is shifted in Y

      if (bndry->by > 0) {
        // Upper y boundary

        for (; !bndry->isDone(); bndry->next1d()) {
          if (fg) {
            val = fg->generate(Position(bndry, loc, t, mesh));
          }

          f(bndry->x, bndry->y) = val;

          // Need to set second guard cell, as may be used for interpolation or upwinding
          // derivatives
          for (int i = 1; i < bndry->width; i++) {
            int xi = bndry->x + i * bndry->bx;
            int yi = bndry->y + i * bndry->by;
            f(xi, yi) = 3.0 * f(xi - bndry->bx, yi - bndry->by)
                        - 3.0 * f(xi - 2 * bndry->bx, yi - 2 * bndry->by)
                        + f(xi - 3 * bndry->bx, yi - 3 * bndry->by);
          }
        }
      }
      if (bndry->by < 0) {
        // Lower y boundary. Set one point inwards
        for (; !bndry->isDone(); bndry->next1d()) {
          if (fg) {
            val = fg->generate(Position(bndry, loc, t, mesh));
          }

          f(bndry->x, bndry->y - bndry->by) = val;
          // Need to set second guard cell, as may be used for interpolation or upwinding
          // derivatives
          for (int i = 0; i < bndry->width; i++) {
            int xi = bndry->x + i * bndry->bx;
            int yi = bndry->y + i * bndry->by;
            f(xi, yi) = 3.0 * f(xi - bndry->bx, yi - bndry->by)
                        - 3.0 * f(xi - 2 * bndry->bx, yi - 2 * bndry->by)
                        + f(xi - 3 * bndry->bx, yi - 3 * bndry->by);
          }
        }
      }
      if (bndry->bx != 0) {
        // x boundaries
        for (; !bndry->isDone(); bndry->next1d()) {

          if (fg) {
            val = fg->generate(Position(bndry, loc, t, mesh));
          }

          f(bndry->x, bndry->y) =
              (8. / 3) * val - 2. * f(bndry->x - bndry->bx, bndry->y - bndry->by)
              + f(bndry->x - 2 * bndry->bx, bndry->y - 2 * bndry->by) / 3.;

          // Need to set second guard cell, as may be used for interpolation or upwinding
          // derivatives
          for (int i = 1; i < bndry->width; i++) {
            int xi = bndry->x + i * bndry->bx;
            int yi = bndry->y + i * bndry->by;
            f(xi, yi) = 3.0 * f(xi - bndry->bx, yi - bndry->by)
                        - 3.0 * f(xi - 2 * bndry->bx, yi - 2 * bndry->by)
                        + f(xi - 3 * bndry->bx, yi - 3 * bndry->by);
          }
        }
      }
    }
  } else {
    // Non-staggered, standard case

    for (; !bndry->isDone(); bndry->next1d()) {

      if (fg) {
        val = fg->generate(Position(bndry, loc, t, mesh));
      }

      f(bndry->x, bndry->y) =
          (8. / 3) * val - 2. * f(bndry->x - bndry->bx, bndry->y - bndry->by)
          + f(bndry->x - 2 * bndry->bx, bndry->y - 2 * bndry->by) / 3.;

      // Need to set second guard cell, as may be used for interpolation or upwinding
      // derivatives
      for (int i = 1; i < bndry->width; i++) {
        int xi = bndry->x + i * bndry->bx;
        int yi = bndry->y + i * bndry->by;
        f(xi, yi) = 3.0 * f(xi - bndry->bx, yi - bndry->by)
                    - 3.0 * f(xi - 2 * bndry->bx, yi - 2 * bndry->by)
                    + f(xi - 3 * bndry->bx, yi - 3 * bndry->by);
      }
    }
  }
}

void BoundaryDirichlet_O3::apply(Field3D& f) { BoundaryDirichlet_O3::apply(f, 0.); }

void BoundaryDirichlet_O3::apply(Field3D& f, BoutReal t) {
  // Set (at 2nd order) the value at the mid-point between the guard cell and the grid
  // cell to be val N.B. Only first guard cells (closest to the grid) should ever be used

  Mesh* mesh = bndry->localmesh;
  ASSERT1(mesh == f.getMesh());
  bndry->first();

  // Decide which generator to use
  std::shared_ptr<FieldGenerator> fg = gen;
  if (!fg)
    fg = f.getBndryGenerator(bndry->location);

  BoutReal val = 0.0;

  // Check for staggered grids

  CELL_LOC loc = f.getLocation();
  if (mesh->StaggerGrids && loc != CELL_CENTRE) {
    // Staggered. Need to apply slightly differently

    if (loc == CELL_XLOW) {
      // Field is shifted in X

      if (bndry->bx > 0) {
        // Outer x boundary

        for (; !bndry->isDone(); bndry->next1d()) {
          for (int zk = 0; zk < mesh->LocalNz; zk++) {
            if (fg) {
              val = fg->generate(Position(bndry, zk, loc, t, mesh));
            }
            f(bndry->x, bndry->y, zk) = val;

            // Need to set second guard cell, as may be used for interpolation or
            // upwinding derivatives
            for (int i = 1; i < bndry->width; i++) {
              int xi = bndry->x + i * bndry->bx;
              int yi = bndry->y + i * bndry->by;
              f(xi, yi, zk) = 3.0 * f(xi - bndry->bx, yi - bndry->by, zk)
                              - 3.0 * f(xi - 2 * bndry->bx, yi - 2 * bndry->by, zk)
                              + f(xi - 3 * bndry->bx, yi - 3 * bndry->by, zk);
            }
          }
        }
      }
      if (bndry->bx < 0) {
        // Inner x boundary. Set one point inwards
        for (; !bndry->isDone(); bndry->next1d()) {
          for (int zk = 0; zk < mesh->LocalNz; zk++) {
            if (fg) {
              val = fg->generate(Position(bndry, zk, loc, t, mesh));
            }
            f(bndry->x - bndry->bx, bndry->y, zk) = val;

            // Need to set remaining guard cells, as may be used for interpolation or
            // upwinding derivatives
            for (int i = 0; i < bndry->width; i++) {
              int xi = bndry->x + i * bndry->bx;
              int yi = bndry->y + i * bndry->by;
              f(xi, yi, zk) = 3.0 * f(xi - bndry->bx, yi - bndry->by, zk)
                              - 3.0 * f(xi - 2 * bndry->bx, yi - 2 * bndry->by, zk)
                              + f(xi - 3 * bndry->bx, yi - 3 * bndry->by, zk);
            }
          }
        }
      }
      if (bndry->by != 0) {
        // y boundaries

        for (; !bndry->isDone(); bndry->next1d()) {
          for (int zk = 0; zk < mesh->LocalNz; zk++) {
            if (fg) {
              val = fg->generate(Position(bndry, zk, loc, t, mesh));
            }

            f(bndry->x, bndry->y, zk) =
                (8. / 3) * val - 2. * f(bndry->x - bndry->bx, bndry->y - bndry->by, zk)
                + f(bndry->x - 2 * bndry->bx, bndry->y - 2 * bndry->by, zk) / 3.;

            // Need to set remaining guard cells, as may be used for interpolation or
            // upwinding derivatives
            for (int i = 1; i < bndry->width; i++) {
              int xi = bndry->x + i * bndry->bx;
              int yi = bndry->y + i * bndry->by;
              f(xi, yi, zk) = 3.0 * f(xi - bndry->bx, yi - bndry->by, zk)
                              - 3.0 * f(xi - 2 * bndry->bx, yi - 2 * bndry->by, zk)
                              + f(xi - 3 * bndry->bx, yi - 3 * bndry->by, zk);
            }
          }
        }
      }
    } else if (loc == CELL_YLOW) {
      // Field is shifted in Y

      if (bndry->by > 0) {
        // Upper y boundary

        for (; !bndry->isDone(); bndry->next1d()) {
          for (int zk = 0; zk < mesh->LocalNz; zk++) {
            if (fg) {
              val = fg->generate(Position(bndry, zk, loc, t, mesh));
            }
            f(bndry->x, bndry->y, zk) = val;

            // Need to set remaining guard cells, as may be used for interpolation or
            // upwinding derivatives
            for (int i = 1; i < bndry->width; i++) {
              int xi = bndry->x + i * bndry->bx;
              int yi = bndry->y + i * bndry->by;
              f(xi, yi, zk) = 3.0 * f(xi - bndry->bx, yi - bndry->by, zk)
                              - 3.0 * f(xi - 2 * bndry->bx, yi - 2 * bndry->by, zk)
                              + f(xi - 3 * bndry->bx, yi - 3 * bndry->by, zk);
            }
          }
        }
      }
      if (bndry->by < 0) {
        // Lower y boundary. Set one point inwards
        for (; !bndry->isDone(); bndry->next1d()) {
          for (int zk = 0; zk < mesh->LocalNz; zk++) {
            if (fg) {
              val = fg->generate(Position(bndry, zk, loc, t, mesh));
            }
            f(bndry->x, bndry->y - bndry->by, zk) = val;

            // Need to set remaining guard cells, as may be used for interpolation or
            // upwinding derivatives
            for (int i = 0; i < bndry->width; i++) {
              int xi = bndry->x + i * bndry->bx;
              int yi = bndry->y + i * bndry->by;
              f(xi, yi, zk) = 3.0 * f(xi - bndry->bx, yi - bndry->by, zk)
                              - 3.0 * f(xi - 2 * bndry->bx, yi - 2 * bndry->by, zk)
                              + f(xi - 3 * bndry->bx, yi - 3 * bndry->by, zk);
            }
          }
        }
      }
      if (bndry->bx != 0) {
        // x boundaries
        for (; !bndry->isDone(); bndry->next1d()) {
          for (int zk = 0; zk < mesh->LocalNz; zk++) {
            if (fg) {
              val = fg->generate(Position(bndry, zk, loc, t, mesh));
            }

            f(bndry->x, bndry->y, zk) =
                (8. / 3) * val - 2. * f(bndry->x - bndry->bx, bndry->y - bndry->by, zk)
                + f(bndry->x - 2 * bndry->bx, bndry->y - 2 * bndry->by, zk) / 3.;

            // Need to set remaining guard cells, as may be used for interpolation or
            // upwinding derivatives
            for (int i = 1; i < bndry->width; i++) {
              int xi = bndry->x + i * bndry->bx;
              int yi = bndry->y + i * bndry->by;
              f(xi, yi, zk) = 3.0 * f(xi - bndry->bx, yi - bndry->by, zk)
                              - 3.0 * f(xi - 2 * bndry->bx, yi - 2 * bndry->by, zk)
                              + f(xi - 3 * bndry->bx, yi - 3 * bndry->by, zk);
            }
          }
        }
      }
    }
  } else {
    // Standard (non-staggered) case
    for (; !bndry->isDone(); bndry->next1d()) {
      for (int zk = 0; zk < mesh->LocalNz; zk++) {
        if (fg) {
          val = fg->generate(Position(bndry, zk, loc, t, mesh));
        }

        f(bndry->x, bndry->y, zk) =
            (8. / 3) * val - 2. * f(bndry->x - bndry->bx, bndry->y - bndry->by, zk)
            + f(bndry->x - 2 * bndry->bx, bndry->y - 2 * bndry->by, zk) / 3.;

        // Need to set remaining guard cells, as may be used for interpolation or
        // upwinding derivatives
        for (int i = 1; i < bndry->width; i++) {
          int xi = bndry->x + i * bndry->bx;
          int yi = bndry->y + i * bndry->by;
          f(xi, yi, zk) = 3.0 * f(xi - bndry->bx, yi - bndry->by, zk)
                          - 3.0 * f(xi - 2 * bndry->bx, yi - 2 * bndry->by, zk)
                          + f(xi - 3 * bndry->bx, yi - 3 * bndry->by, zk);
        }
      }
    }
  }
}

void BoundaryDirichlet_O3::apply_ddt(Field2D& f) {
  Field2D* dt = f.timeDeriv();
  for (bndry->first(); !bndry->isDone(); bndry->next())
    (*dt)(bndry->x, bndry->y) = 0.; // Set time derivative to zero
}

void BoundaryDirichlet_O3::apply_ddt(Field3D& f) {
  Mesh* mesh = bndry->localmesh;
<<<<<<< HEAD
  ASSERT1(mesh = f.getMesh());
  Field3D* dt = f.timeDeriv();
=======
  ASSERT1(mesh == f.getMesh());
  Field3D *dt = f.timeDeriv();
>>>>>>> 9415fd72

  bndry->first();
  for (bndry->first(); !bndry->isDone(); bndry->next()) {
    for (int z = 0; z < mesh->LocalNz; z++) {
      (*dt)(bndry->x, bndry->y, z) = 0.; // Set time derivative to zero
    }
  }
}

///////////////////////////////////////////////////////////////
// Extrapolate to calculate boundary cell to 4th-order

BoundaryOp* BoundaryDirichlet_O4::clone(BoundaryRegion* region,
                                        const std::list<std::string>& args) {
  verifyNumPoints(region, 3);
  std::shared_ptr<FieldGenerator> newgen = nullptr;
  if (!args.empty()) {
    // First argument should be an expression
    newgen = FieldFactory::get()->parse(args.front());
  }
  return new BoundaryDirichlet_O4(region, newgen);
}

void BoundaryDirichlet_O4::apply(Field2D& f) { BoundaryDirichlet_O4::apply(f, 0.); }

void BoundaryDirichlet_O4::apply(Field2D& f, BoutReal t) {
  // Set (at 2nd order) the value at the mid-point between the guard cell and the grid
  // cell to be val N.B. Only first guard cells (closest to the grid) should ever be used

  Mesh* mesh = bndry->localmesh;
  ASSERT1(mesh == f.getMesh());
  bndry->first();

  // Decide which generator to use
  std::shared_ptr<FieldGenerator> fg = gen;
  if (!fg)
    fg = f.getBndryGenerator(bndry->location);

  BoutReal val = 0.0;

  // Check for staggered grids

  CELL_LOC loc = f.getLocation();
  if (mesh->StaggerGrids && loc != CELL_CENTRE) {
    // Staggered. Need to apply slightly differently

    if (loc == CELL_XLOW) {
      // Field is shifted in X

      if (bndry->bx > 0) {
        // Outer x boundary

        for (; !bndry->isDone(); bndry->next1d()) {
          if (fg) {
            val = fg->generate(Position(bndry, loc, t, mesh));
          }
          f(bndry->x, bndry->y) = val;

          // Need to set remaining guard cells, as may be used for interpolation or
          // upwinding derivatives
          for (int i = 1; i < bndry->width; i++) {
            int xi = bndry->x + i * bndry->bx;
            int yi = bndry->y + i * bndry->by;
            f(xi, yi) = 4.0 * f(xi - bndry->bx, yi - bndry->by)
                        - 6.0 * f(xi - 2 * bndry->bx, yi - 2 * bndry->by)
                        + 4.0 * f(xi - 3 * bndry->bx, yi - 3 * bndry->by)
                        - f(xi - 4 * bndry->bx, yi - 4 * bndry->by);
          }
        }
      }

      if (bndry->bx < 0) {
        // Inner boundary. Set one point inwards
        for (; !bndry->isDone(); bndry->next1d()) {
          if (fg) {
            val = fg->generate(Position(bndry, loc, t, mesh));
          }

          f(bndry->x - bndry->bx, bndry->y) = val;

          // Need to set remaining guard cells, as may be used for interpolation or
          // upwinding derivatives
          for (int i = 0; i < bndry->width; i++) {
            int xi = bndry->x + i * bndry->bx;
            int yi = bndry->y + i * bndry->by;
            f(xi, yi) = 4.0 * f(xi - bndry->bx, yi - bndry->by)
                        - 6.0 * f(xi - 2 * bndry->bx, yi - 2 * bndry->by)
                        + 4.0 * f(xi - 3 * bndry->bx, yi - 3 * bndry->by)
                        - f(xi - 4 * bndry->bx, yi - 4 * bndry->by);
          }
        }
      }
      if (bndry->by != 0) {
        // y boundaries
        for (; !bndry->isDone(); bndry->next1d()) {

          if (fg) {
            val = fg->generate(Position(bndry, loc, t, mesh));
          }

          f(bndry->x, bndry->y) =
              (16. / 5) * val - 3. * f(bndry->x - bndry->bx, bndry->y - bndry->by)
              + f(bndry->x - 2 * bndry->bx, bndry->y - 2 * bndry->by)
              - (1. / 5) * f(bndry->x - 3 * bndry->bx, bndry->y - 3 * bndry->by);

          // Need to set remaining guard cells, as may be used for interpolation or
          // upwinding derivatives
          for (int i = 1; i < bndry->width; i++) {
            int xi = bndry->x + i * bndry->bx;
            int yi = bndry->y + i * bndry->by;
            f(xi, yi) = 4.0 * f(xi - bndry->bx, yi - bndry->by)
                        - 6.0 * f(xi - 2 * bndry->bx, yi - 2 * bndry->by)
                        + 4.0 * f(xi - 3 * bndry->bx, yi - 3 * bndry->by)
                        - f(xi - 4 * bndry->bx, yi - 4 * bndry->by);
          }
        }
      }
    } else if (loc == CELL_YLOW) {
      // Field is shifted in Y

      if (bndry->by > 0) {
        // Outer y boundary

        for (; !bndry->isDone(); bndry->next1d()) {
          if (fg) {
            val = fg->generate(Position(bndry, loc, t, mesh));
          }
          f(bndry->x, bndry->y) = val;

          // Need to set remaining guard cells, as may be used for interpolation or
          // upwinding derivatives
          for (int i = 1; i < bndry->width; i++) {
            int xi = bndry->x + i * bndry->bx;
            int yi = bndry->y + i * bndry->by;
            f(xi, yi) = 4.0 * f(xi - bndry->bx, yi - bndry->by)
                        - 6.0 * f(xi - 2 * bndry->bx, yi - 2 * bndry->by)
                        + 4.0 * f(xi - 3 * bndry->bx, yi - 3 * bndry->by)
                        - f(xi - 4 * bndry->bx, yi - 4 * bndry->by);
          }
        }
      }
      if (bndry->by < 0) {
        // Inner y boundary. Set one point inwards
        for (; !bndry->isDone(); bndry->next1d()) {
          if (fg) {
            val = fg->generate(Position(bndry, loc, t, mesh));
          }

          f(bndry->x, bndry->y - bndry->by) = val;

          // Need to set remaining guard cells, as may be used for interpolation or
          // upwinding derivatives
          for (int i = 0; i < bndry->width; i++) {
            int xi = bndry->x + i * bndry->bx;
            int yi = bndry->y + i * bndry->by;
            f(xi, yi) = 4.0 * f(xi - bndry->bx, yi - bndry->by)
                        - 6.0 * f(xi - 2 * bndry->bx, yi - 2 * bndry->by)
                        + 4.0 * f(xi - 3 * bndry->bx, yi - 3 * bndry->by)
                        - f(xi - 4 * bndry->bx, yi - 4 * bndry->by);
          }
        }
      }
      if (bndry->bx != 0) {
        // x boundaries.

        for (; !bndry->isDone(); bndry->next1d()) {

          if (fg) {
            val = fg->generate(Position(bndry, loc, t, mesh));
          }

          f(bndry->x, bndry->y) =
              (16. / 5) * val - 3. * f(bndry->x - bndry->bx, bndry->y - bndry->by)
              + f(bndry->x - 2 * bndry->bx, bndry->y - 2 * bndry->by)
              - (1. / 5) * f(bndry->x - 3 * bndry->bx, bndry->y - 3 * bndry->by);

          // Need to set remaining guard cells, as may be used for interpolation or
          // upwinding derivatives
          for (int i = 1; i < bndry->width; i++) {
            int xi = bndry->x + i * bndry->bx;
            int yi = bndry->y + i * bndry->by;
            f(xi, yi) = 4.0 * f(xi - bndry->bx, yi - bndry->by)
                        - 6.0 * f(xi - 2 * bndry->bx, yi - 2 * bndry->by)
                        + 4.0 * f(xi - 3 * bndry->bx, yi - 3 * bndry->by)
                        - f(xi - 4 * bndry->bx, yi - 4 * bndry->by);
          }
        }
      }
    }
  } else {
    // Non-staggered, standard case

    for (; !bndry->isDone(); bndry->next1d()) {

      if (fg) {
        val = fg->generate(Position(bndry, loc, t, mesh));
      }

      f(bndry->x, bndry->y) =
          (16. / 5) * val - 3. * f(bndry->x - bndry->bx, bndry->y - bndry->by)
          + f(bndry->x - 2 * bndry->bx, bndry->y - 2 * bndry->by)
          - (1. / 5) * f(bndry->x - 3 * bndry->bx, bndry->y - 3 * bndry->by);

      // Need to set remaining guard cells, as may be used for interpolation or upwinding
      // derivatives
      for (int i = 1; i < bndry->width; i++) {
        int xi = bndry->x + i * bndry->bx;
        int yi = bndry->y + i * bndry->by;
        f(xi, yi) = 4.0 * f(xi - bndry->bx, yi - bndry->by)
                    - 6.0 * f(xi - 2 * bndry->bx, yi - 2 * bndry->by)
                    + 4.0 * f(xi - 3 * bndry->bx, yi - 3 * bndry->by)
                    - f(xi - 4 * bndry->bx, yi - 4 * bndry->by);
      }
    }
  }
}

void BoundaryDirichlet_O4::apply(Field3D& f) { BoundaryDirichlet_O4::apply(f, 0.); }

void BoundaryDirichlet_O4::apply(Field3D& f, BoutReal t) {
  // Set (at 2nd order) the value at the mid-point between the guard cell and the grid
  // cell to be val N.B. Only first guard cells (closest to the grid) should ever be used

  Mesh* mesh = bndry->localmesh;
  ASSERT1(mesh == f.getMesh());
  bndry->first();

  // Decide which generator to use
  std::shared_ptr<FieldGenerator> fg = gen;
  if (!fg)
    fg = f.getBndryGenerator(bndry->location);

  BoutReal val = 0.0;

  // Check for staggered grids

  CELL_LOC loc = f.getLocation();
  if (mesh->StaggerGrids && loc != CELL_CENTRE) {
    // Staggered. Need to apply slightly differently

    if (loc == CELL_XLOW) {
      // Field is shifted in X

      if (bndry->bx > 0) {
        // Outer x boundary

        for (; !bndry->isDone(); bndry->next1d()) {
          for (int zk = 0; zk < mesh->LocalNz; zk++) {
            if (fg) {
              val = fg->generate(Position(bndry, zk, loc, t, mesh));
            }
            f(bndry->x, bndry->y, zk) = val;

            // Need to set remaining guard cells, as may be used for interpolation or
            // upwinding derivatives
            for (int i = 1; i < bndry->width; i++) {
              int xi = bndry->x + i * bndry->bx;
              int yi = bndry->y + i * bndry->by;
              f(xi, yi, zk) = 4.0 * f(xi - bndry->bx, yi - bndry->by, zk)
                              - 6.0 * f(xi - 2 * bndry->bx, yi - 2 * bndry->by, zk)
                              + 4.0 * f(xi - 3 * bndry->bx, yi - 3 * bndry->by, zk)
                              - f(xi - 4 * bndry->bx, yi - 4 * bndry->by, zk);
            }
          }
        }
      }
      if (bndry->bx < 0) {
        // Inner x boundary. Set one point inwards
        for (; !bndry->isDone(); bndry->next1d()) {
          for (int zk = 0; zk < mesh->LocalNz; zk++) {
            if (fg) {
              val = fg->generate(Position(bndry, zk, loc, t, mesh));
            }
            f(bndry->x - bndry->bx, bndry->y, zk) = val;

            // Need to set remaining guard cells, as may be used for interpolation or
            // upwinding derivatives
            for (int i = 0; i < bndry->width; i++) {
              int xi = bndry->x + i * bndry->bx;
              int yi = bndry->y + i * bndry->by;
              f(xi, yi, zk) = 4.0 * f(xi - bndry->bx, yi - bndry->by, zk)
                              - 6.0 * f(xi - 2 * bndry->bx, yi - 2 * bndry->by, zk)
                              + 4.0 * f(xi - 3 * bndry->bx, yi - 3 * bndry->by, zk)
                              - f(xi - 4 * bndry->bx, yi - 4 * bndry->by, zk);
            }
          }
        }
      }
      if (bndry->by != 0) {
        // y boundaries

        for (; !bndry->isDone(); bndry->next1d()) {
          for (int zk = 0; zk < mesh->LocalNz; zk++) {
            if (fg) {
              val = fg->generate(Position(bndry, zk, loc, t, mesh));
            }
            f(bndry->x, bndry->y, zk) =
                (16. / 5) * val - 3. * f(bndry->x - bndry->bx, bndry->y - bndry->by, zk)
                + f(bndry->x - 2 * bndry->bx, bndry->y - 2 * bndry->by, zk)
                - (1. / 5) * f(bndry->x - 3 * bndry->bx, bndry->y - 3 * bndry->by, zk);

            // Need to set remaining guard cells, as may be used for interpolation or
            // upwinding derivatives
            for (int i = 1; i < bndry->width; i++) {
              int xi = bndry->x + i * bndry->bx;
              int yi = bndry->y + i * bndry->by;
              f(xi, yi, zk) = 4.0 * f(xi - bndry->bx, yi - bndry->by, zk)
                              - 6.0 * f(xi - 2 * bndry->bx, yi - 2 * bndry->by, zk)
                              + 4.0 * f(xi - 3 * bndry->bx, yi - 3 * bndry->by, zk)
                              - f(xi - 4 * bndry->bx, yi - 4 * bndry->by, zk);
            }
          }
        }
      }
    } else if (loc == CELL_YLOW) {
      // Y boundary, and field is shifted in Y

      if (bndry->by > 0) {
        // Outer y boundary

        for (; !bndry->isDone(); bndry->next1d()) {
          for (int zk = 0; zk < mesh->LocalNz; zk++) {
            if (fg) {
              val = fg->generate(Position(bndry, zk, loc, t, mesh));
            }

            f(bndry->x, bndry->y, zk) = val;

            // Need to set remaining guard cells, as may be used for interpolation or
            // upwinding derivatives
            for (int i = 1; i < bndry->width; i++) {
              int xi = bndry->x + i * bndry->bx;
              int yi = bndry->y + i * bndry->by;
              f(xi, yi, zk) = 4.0 * f(xi - bndry->bx, yi - bndry->by, zk)
                              - 6.0 * f(xi - 2 * bndry->bx, yi - 2 * bndry->by, zk)
                              + 4.0 * f(xi - 3 * bndry->bx, yi - 3 * bndry->by, zk)
                              - f(xi - 4 * bndry->bx, yi - 4 * bndry->by, zk);
            }
          }
        }
      }
      if (bndry->by < 0) {
        // Inner y boundary. Set one point inwards
        for (; !bndry->isDone(); bndry->next1d()) {
          for (int zk = 0; zk < mesh->LocalNz; zk++) {
            if (fg) {
              val = fg->generate(Position(bndry, zk, loc, t, mesh));
            }

            f(bndry->x, bndry->y - bndry->by, zk) = val;

            // Need to set remaining guard cells, as may be used for interpolation or
            // upwinding derivatives
            for (int i = 0; i < bndry->width; i++) {
              int xi = bndry->x + i * bndry->bx;
              int yi = bndry->y + i * bndry->by;
              f(xi, yi, zk) = 4.0 * f(xi - bndry->bx, yi - bndry->by, zk)
                              - 6.0 * f(xi - 2 * bndry->bx, yi - 2 * bndry->by, zk)
                              + 4.0 * f(xi - 3 * bndry->bx, yi - 3 * bndry->by, zk)
                              - f(xi - 4 * bndry->bx, yi - 4 * bndry->by, zk);
            }
          }
        }
      }
      if (bndry->bx != 0) {
        // x boundaries

        for (; !bndry->isDone(); bndry->next1d()) {
          for (int zk = 0; zk < mesh->LocalNz; zk++) {
            if (fg) {
              val = fg->generate(Position(bndry, zk, loc, t, mesh));
            }

            f(bndry->x, bndry->y, zk) =
                (16. / 5) * val - 3. * f(bndry->x - bndry->bx, bndry->y - bndry->by, zk)
                + f(bndry->x - 2 * bndry->bx, bndry->y - 2 * bndry->by, zk)
                - (1. / 5) * f(bndry->x - 3 * bndry->bx, bndry->y - 3 * bndry->by, zk);

            // Need to set remaining guard cells, as may be used for interpolation or
            // upwinding derivatives
            for (int i = 1; i < bndry->width; i++) {
              int xi = bndry->x + i * bndry->bx;
              int yi = bndry->y + i * bndry->by;
              f(xi, yi, zk) = 4.0 * f(xi - bndry->bx, yi - bndry->by, zk)
                              - 6.0 * f(xi - 2 * bndry->bx, yi - 2 * bndry->by, zk)
                              + 4.0 * f(xi - 3 * bndry->bx, yi - 3 * bndry->by, zk)
                              - f(xi - 4 * bndry->bx, yi - 4 * bndry->by, zk);
            }
          }
        }
      }
    }
  } else {
    // Standard (non-staggered) case
    for (; !bndry->isDone(); bndry->next1d()) {
      for (int zk = 0; zk < mesh->LocalNz; zk++) {
        if (fg) {
          val = fg->generate(Position(bndry, zk, loc, t, mesh));
        }

        f(bndry->x, bndry->y, zk) =
            (16. / 5) * val - 3. * f(bndry->x - bndry->bx, bndry->y - bndry->by, zk)
            + f(bndry->x - 2 * bndry->bx, bndry->y - 2 * bndry->by, zk)
            - (1. / 5) * f(bndry->x - 3 * bndry->bx, bndry->y - 3 * bndry->by, zk);

        // Need to set remaining guard cells, as may be used for interpolation or
        // upwinding derivatives
        for (int i = 1; i < bndry->width; i++) {
          int xi = bndry->x + i * bndry->bx;
          int yi = bndry->y + i * bndry->by;
          f(xi, yi, zk) = 4.0 * f(xi - bndry->bx, yi - bndry->by, zk)
                          - 6.0 * f(xi - 2 * bndry->bx, yi - 2 * bndry->by, zk)
                          + 4.0 * f(xi - 3 * bndry->bx, yi - 3 * bndry->by, zk)
                          - f(xi - 4 * bndry->bx, yi - 4 * bndry->by, zk);
        }
      }
    }
  }
}

void BoundaryDirichlet_O4::apply_ddt(Field2D& f) {
  Field2D* dt = f.timeDeriv();
  for (bndry->first(); !bndry->isDone(); bndry->next())
    (*dt)(bndry->x, bndry->y) = 0.; // Set time derivative to zero
}

void BoundaryDirichlet_O4::apply_ddt(Field3D& f) {
  Mesh* mesh = bndry->localmesh;
<<<<<<< HEAD
  ASSERT1(mesh = f.getMesh());
  Field3D* dt = f.timeDeriv();
  for (bndry->first(); !bndry->isDone(); bndry->next())
    for (int z = 0; z < mesh->LocalNz; z++)
      (*dt)(bndry->x, bndry->y, z) = 0.; // Set time derivative to zero
=======
  ASSERT1(mesh == f.getMesh());
  Field3D *dt = f.timeDeriv();
  for(bndry->first(); !bndry->isDone(); bndry->next())
    for(int z=0;z<mesh->LocalNz;z++)
      (*dt)(bndry->x,bndry->y,z) = 0.; // Set time derivative to zero
>>>>>>> 9415fd72
}

///////////////////////////////////////////////////////////////

BoundaryOp* BoundaryDirichlet_4thOrder::clone(BoundaryRegion* region,
                                              const std::list<std::string>& args) {
  verifyNumPoints(region, 4);
  if (!args.empty()) {
    // First argument should be a value
    val = stringToReal(args.front());
    return new BoundaryDirichlet_4thOrder(region, val);
  }
  return new BoundaryDirichlet_4thOrder(region);
}

void BoundaryDirichlet_4thOrder::apply(Field2D& f) {
  // Set (at 4th order) the value at the mid-point between the guard cell and the grid
  // cell to be val
  for (bndry->first(); !bndry->isDone(); bndry->next1d()) {
    f(bndry->x, bndry->y) =
        128. / 35. * val - 4. * f(bndry->x - bndry->bx, bndry->y - bndry->by)
        + 2. * f(bndry->x - 2 * bndry->bx, bndry->y - 2 * bndry->by)
        - 4. / 3. * f(bndry->x - 3 * bndry->bx, bndry->y - 3 * bndry->by)
        + 1. / 7. * f(bndry->x - 4 * bndry->bx, bndry->y - 4 * bndry->by);
    f(bndry->x + bndry->bx, bndry->y + bndry->by) =
        -128. / 5. * val + 9. * f(bndry->x, bndry->y)
        + 18. * f(bndry->x - bndry->bx, bndry->y - bndry->by)
        - 4. * f(bndry->x - 2 * bndry->bx, bndry->y - 2 * bndry->by)
        + 3. / 5. * f(bndry->x - 3 * bndry->bx, bndry->y - 3 * bndry->by);
  }
}

void BoundaryDirichlet_4thOrder::apply(Field3D& f) {
  Mesh* mesh = bndry->localmesh;
<<<<<<< HEAD
  ASSERT1(mesh = f.getMesh());
  // Set (at 4th order) the value at the mid-point between the guard cell and the grid
  // cell to be val
  for (bndry->first(); !bndry->isDone(); bndry->next1d())
    for (int z = 0; z < mesh->LocalNz; z++) {
      f(bndry->x, bndry->y, z) =
          128. / 35. * val - 4. * f(bndry->x - bndry->bx, bndry->y - bndry->by, z)
          + 2. * f(bndry->x - 2 * bndry->bx, bndry->y - 2 * bndry->by, z)
          - 4. / 3. * f(bndry->x - 3 * bndry->bx, bndry->y - 3 * bndry->by, z)
          + 1. / 7. * f(bndry->x - 4 * bndry->bx, bndry->y - 4 * bndry->by, z);
      f(bndry->x + bndry->bx, bndry->y + bndry->by, z) =
          -128. / 5. * val + 9. * f(bndry->x, bndry->y, z)
          + 18. * f(bndry->x - bndry->bx, bndry->y - bndry->by, z)
          - 4. * f(bndry->x - 2 * bndry->bx, bndry->y - 2 * bndry->by, z)
          + 3. / 5. * f(bndry->x - 3 * bndry->bx, bndry->y - 3 * bndry->by, z);
=======
  ASSERT1(mesh == f.getMesh());
  // Set (at 4th order) the value at the mid-point between the guard cell and the grid cell to be val
  for(bndry->first(); !bndry->isDone(); bndry->next1d())
    for(int z=0;z<mesh->LocalNz;z++) {
      f(bndry->x,bndry->y,z) = 128./35.*val - 4.*f(bndry->x-bndry->bx,bndry->y-bndry->by,z) + 2.*f(bndry->x-2*bndry->bx,bndry->y-2*bndry->by,z) - 4./3.*f(bndry->x-3*bndry->bx,bndry->y-3*bndry->by,z) + 1./7.*f(bndry->x-4*bndry->bx,bndry->y-4*bndry->by,z);
      f(bndry->x+bndry->bx,bndry->y+bndry->by,z) = -128./5.*val + 9.*f(bndry->x,bndry->y,z) + 18.*f(bndry->x-bndry->bx,bndry->y-bndry->by,z) -4.*f(bndry->x-2*bndry->bx,bndry->y-2*bndry->by,z) + 3./5.*f(bndry->x-3*bndry->bx,bndry->y-3*bndry->by,z);
>>>>>>> 9415fd72
    }
}

void BoundaryDirichlet_4thOrder::apply_ddt(Field2D& f) {
  Field2D* dt = f.timeDeriv();
  for (bndry->first(); !bndry->isDone(); bndry->next())
    (*dt)(bndry->x, bndry->y) = 0.; // Set time derivative to zero
}

void BoundaryDirichlet_4thOrder::apply_ddt(Field3D& f) {
  Mesh* mesh = bndry->localmesh;
<<<<<<< HEAD
  ASSERT1(mesh = f.getMesh());
  Field3D* dt = f.timeDeriv();
  for (bndry->first(); !bndry->isDone(); bndry->next())
    for (int z = 0; z < mesh->LocalNz; z++)
      (*dt)(bndry->x, bndry->y, z) = 0.; // Set time derivative to zero
=======
  ASSERT1(mesh == f.getMesh());
  Field3D *dt = f.timeDeriv();
  for(bndry->first(); !bndry->isDone(); bndry->next())
    for(int z=0;z<mesh->LocalNz;z++)
      (*dt)(bndry->x,bndry->y,z) = 0.; // Set time derivative to zero
>>>>>>> 9415fd72
}

///////////////////////////////////////////////////////////////

BoundaryOp* BoundaryNeumann_NonOrthogonal::clone(BoundaryRegion* region,
                                                 const std::list<std::string>& args) {
  verifyNumPoints(region, 1);
  if (!args.empty()) {
    output << "WARNING: arguments is set to BoundaryNeumann None Zero Gradient\n";
    // First argument should be a value
    val = stringToReal(args.front());
    return new BoundaryNeumann_NonOrthogonal(region, val);
  }
  return new BoundaryNeumann_NonOrthogonal(region);
}

void BoundaryNeumann_NonOrthogonal::apply(Field2D& f) {
  Mesh* mesh = bndry->localmesh;
<<<<<<< HEAD
  ASSERT1(mesh = f.getMesh());
  Coordinates* metric = f.getCoordinates();
=======
  ASSERT1(mesh == f.getMesh());
  Coordinates *metric = f.getCoordinates();
>>>>>>> 9415fd72
  // Calculate derivatives for metric use
  mesh->communicate(f);
  Field2D dfdy = DDY(f);
  // Loop over all elements and set equal to the next point in
  for (bndry->first(); !bndry->isDone(); bndry->next1d()) {
    // Interpolate (linearly) metrics to halfway between last cell and boundary cell
    BoutReal g11shift =
        0.5
        * (metric->g11(bndry->x, bndry->y) + metric->g11(bndry->x - bndry->bx, bndry->y));
    BoutReal g12shift =
        0.5
        * (metric->g12(bndry->x, bndry->y) + metric->g12(bndry->x - bndry->bx, bndry->y));
    // Have to use derivatives at last gridpoint instead of derivatives on boundary layer
    //   because derivative values don't exist in boundary region
    // NOTE: should be fixed to interpolate to boundary line
    BoutReal xshift = g12shift * dfdy(bndry->x - bndry->bx, bndry->y);

    if (bndry->bx != 0 && bndry->by == 0) {
      // x boundaries only
      BoutReal delta = bndry->bx * metric->dx(bndry->x, bndry->y);
      f(bndry->x, bndry->y) =
          f(bndry->x - bndry->bx, bndry->y) + delta / g11shift * (val - xshift);
      if (bndry->bx == 2) {
        f(bndry->x + bndry->bx, bndry->y) = f(bndry->x - 2 * bndry->bx, bndry->y)
                                            + 3.0 * delta / g11shift * (val - xshift);
      }
    } else if (bndry->by != 0 && bndry->bx == 0) {
      // y boundaries only
      //   no need to shift this b/c we want parallel nuemann not theta
      BoutReal delta = bndry->by * metric->dy(bndry->x, bndry->y);
      f(bndry->x, bndry->y) = f(bndry->x, bndry->y - bndry->by) + delta * val;
      if (bndry->width == 2) {
        f(bndry->x, bndry->y + bndry->by) =
            f(bndry->x, bndry->y - 2 * bndry->by) + 3.0 * delta * val;
      }
    } else {
      // set corners to zero
      f(bndry->x, bndry->y) = 0.0;
      if (bndry->width == 2) {
        f(bndry->x + bndry->bx, bndry->y + bndry->by) = 0.0;
      }
    }
  }
}

void BoundaryNeumann_NonOrthogonal::apply(Field3D& f) {
  Mesh* mesh = bndry->localmesh;
<<<<<<< HEAD
  ASSERT1(mesh = f.getMesh());
  Coordinates* metric = f.getCoordinates();
=======
  ASSERT1(mesh == f.getMesh());
  Coordinates *metric = f.getCoordinates();
>>>>>>> 9415fd72
  // Calculate derivatives for metric use
  mesh->communicate(f);
  Field3D dfdy = DDY(f);
  Field3D dfdz = DDZ(f);
  // Loop over all elements and set equal to the next point in
  for (bndry->first(); !bndry->isDone(); bndry->next1d()) {
    // Interpolate (linearly) metrics to halfway between last cell and boundary cell
    BoutReal g11shift =
        0.5
        * (metric->g11(bndry->x, bndry->y) + metric->g11(bndry->x - bndry->bx, bndry->y));
    BoutReal g12shift =
        0.5
        * (metric->g12(bndry->x, bndry->y) + metric->g12(bndry->x - bndry->bx, bndry->y));
    BoutReal g13shift =
        0.5
        * (metric->g13(bndry->x, bndry->y) + metric->g13(bndry->x - bndry->bx, bndry->y));
    // Have to use derivatives at last gridpoint instead of derivatives on boundary layer
    //   because derivative values don't exist in boundary region
    // NOTE: should be fixed to interpolate to boundary line
    for (int z = 0; z < mesh->LocalNz; z++) {
      BoutReal xshift = g12shift * dfdy(bndry->x - bndry->bx, bndry->y, z)
                        + g13shift * dfdz(bndry->x - bndry->bx, bndry->y, z);
      if (bndry->bx != 0 && bndry->by == 0) {
        // x boundaries only
        BoutReal delta = bndry->bx * metric->dx(bndry->x, bndry->y);
        f(bndry->x, bndry->y, z) =
            f(bndry->x - bndry->bx, bndry->y, z) + delta / g11shift * (val - xshift);
        if (bndry->width == 2) {
          f(bndry->x + bndry->bx, bndry->y, z) =
              f(bndry->x - 2 * bndry->bx, bndry->y, z)
              + 3.0 * delta / g11shift * (val - xshift);
        }
      } else if (bndry->by != 0 && bndry->bx == 0) {
        // y boundaries only
        //   no need to shift this b/c we want parallel nuemann not theta
        BoutReal delta = bndry->by * metric->dy(bndry->x, bndry->y);
        f(bndry->x, bndry->y, z) = f(bndry->x, bndry->y - bndry->by, z) + delta * val;
        if (bndry->width == 2) {
          f(bndry->x, bndry->y + bndry->by, z) =
              f(bndry->x, bndry->y - 2 * bndry->by, z) + 3.0 * delta * val;
        }
      } else {
        // set corners to zero
        f(bndry->x, bndry->y, z) = 0.0;
        if (bndry->width == 2) {
          f(bndry->x + bndry->bx, bndry->y + bndry->by, z) = 0.0;
        }
      }
    }
  }
}

///////////////////////////////////////////////////////////////

BoundaryOp* BoundaryNeumann::clone(BoundaryRegion* region,
                                   const std::list<std::string>& args) {
  verifyNumPoints(region, 1);
  std::shared_ptr<FieldGenerator> newgen = nullptr;
  if (!args.empty()) {
    // First argument should be an expression
    newgen = FieldFactory::get()->parse(args.front());
  }
  return new BoundaryNeumann(region, newgen);
}

void BoundaryNeumann::apply(Field2D& f) { BoundaryNeumann::apply(f, 0.); }

void BoundaryNeumann::apply(Field2D& f, BoutReal t) {
  // Set (at 2nd order / 3rd order) the value at the mid-point between
  // the guard cell and the grid cell to be val
  // N.B. First guard cells (closest to the grid) is 2nd order, while
  // 2nd is 3rd order

  Mesh* mesh = bndry->localmesh;
<<<<<<< HEAD
  ASSERT1(mesh = f.getMesh());
  Coordinates* metric = f.getCoordinates();

=======
  ASSERT1(mesh == f.getMesh());
  Coordinates *metric = f.getCoordinates();
  
>>>>>>> 9415fd72
  bndry->first();

  // Decide which generator to use
  std::shared_ptr<FieldGenerator> fg = gen;
  if (!fg)
    fg = f.getBndryGenerator(bndry->location);

  BoutReal val = 0.0;

  // Check for staggered grids

  CELL_LOC loc = f.getLocation();
  if (mesh->StaggerGrids && loc != CELL_CENTRE) {
    // Staggered. Need to apply slightly differently
    // Use one-sided differencing. Cell is now on
    // the boundary, so use one-sided differencing

    if (loc == CELL_XLOW) {
      // Field is shifted in X

      if (bndry->bx > 0) {
        // Outer x boundary

        for (; !bndry->isDone(); bndry->next1d()) {

          if (fg) {
            val = fg->generate(Position(bndry, loc, t, mesh));
          }

          f(bndry->x, bndry->y) = (4. * f(bndry->x - bndry->bx, bndry->y)
                                   - f(bndry->x - 2 * bndry->bx, bndry->y) + 2. * val)
                                  / 3.;
          // Need to set second guard cell, as may be used for interpolation or upwinding
          // derivatives
          for (int i = 1; i < bndry->width; i++) {
            int xi = bndry->x + i * bndry->bx;
            int yi = bndry->y + i * bndry->by;
            // Use third order extrapolation because boundary point is set to third order,
            // and these points may be used be used by 2nd order upwinding type schemes,
            // which require 3rd order
            f(xi, yi) = 3.0 * f(xi - bndry->bx, yi - bndry->by)
                        - 3.0 * f(xi - 2 * bndry->bx, yi - 2 * bndry->by)
                        + f(xi - 3 * bndry->bx, yi - 3 * bndry->by);
          }
        }
      }
      if (bndry->bx < 0) {
        // Inner x boundary. Set one point inwards
        for (; !bndry->isDone(); bndry->next1d()) {

          if (fg) {
            val = fg->generate(Position(bndry, loc, t, mesh));
          }

          f(bndry->x - bndry->bx, bndry->y) =
              (4. * f(bndry->x - 2 * bndry->bx, bndry->y)
               - f(bndry->x - 3 * bndry->bx, bndry->y) - 2. * val)
              / 3.;

          // Need to set second guard cell, as may be used for interpolation or upwinding
          // derivatives
          for (int i = 0; i < bndry->width; i++) {
            int xi = bndry->x + i * bndry->bx;
            int yi = bndry->y + i * bndry->by;
            // Use third order extrapolation because boundary point is set to third order,
            // and these points may be used be used by 2nd order upwinding type schemes,
            // which require 3rd order
            f(xi, yi) = 3.0 * f(xi - bndry->bx, yi - bndry->by)
                        - 3.0 * f(xi - 2 * bndry->bx, yi - 2 * bndry->by)
                        + f(xi - 3 * bndry->bx, yi - 3 * bndry->by);
          }
        }
      }
      if (bndry->by != 0) {
        // y boundaries

        for (bndry->first(); !bndry->isDone(); bndry->next1d()) {
          BoutReal delta = bndry->bx * metric->dx(bndry->x, bndry->y)
                           + bndry->by * metric->dy(bndry->x, bndry->y);

          if (fg) {
            val = fg->generate(Position(bndry, loc, t, mesh));
          }

          f(bndry->x, bndry->y) =
              f(bndry->x - bndry->bx, bndry->y - bndry->by) + delta * val;
          if (bndry->width == 2) {
            f(bndry->x + bndry->bx, bndry->y + bndry->by) =
                f(bndry->x - 2 * bndry->bx, bndry->y - 2 * bndry->by) + 3.0 * delta * val;
          }
        }
      }
    } else if (loc == CELL_YLOW) {
      // Y boundary, and field is shifted in Y

      if (bndry->by > 0) {
        // Outer y boundary

        for (; !bndry->isDone(); bndry->next1d()) {
          if (fg) {
            val = fg->generate(Position(bndry, loc, t, mesh));
          }
          f(bndry->x, bndry->y) = (4. * f(bndry->x, bndry->y - bndry->by)
                                   - f(bndry->x, bndry->y - 2 * bndry->by) + 2. * val)
                                  / 3.;

          // Need to set second guard cell, as may be used for interpolation or upwinding
          // derivatives
          for (int i = 1; i < bndry->width; i++) {
            int xi = bndry->x + i * bndry->bx;
            int yi = bndry->y + i * bndry->by;
            // Use third order extrapolation because boundary point is set to third order,
            // and these points may be used be used by 2nd order upwinding type schemes,
            // which require 3rd order
            f(xi, yi) = 3.0 * f(xi - bndry->bx, yi - bndry->by)
                        - 3.0 * f(xi - 2 * bndry->bx, yi - 2 * bndry->by)
                        + f(xi - 3 * bndry->bx, yi - 3 * bndry->by);
          }
        }
      }
      if (bndry->by < 0) {
        // Inner y boundary. Set one point inwards
        for (; !bndry->isDone(); bndry->next1d()) {

          if (fg) {
            val = fg->generate(Position(bndry, loc, t, mesh));
          }
          f(bndry->x, bndry->y - bndry->by) =
              (4. * f(bndry->x, bndry->y - 2 * bndry->by)
               - f(bndry->x, bndry->y - 3 * bndry->by) - 2. * val)
              / 3.;

          // Need to set second guard cell, as may be used for interpolation or upwinding
          // derivatives
          for (int i = 0; i < bndry->width; i++) {
            int xi = bndry->x + i * bndry->bx;
            int yi = bndry->y + i * bndry->by;
            // Use third order extrapolation because boundary point is set to third order,
            // and these points may be used be used by 2nd order upwinding type schemes,
            // which require 3rd order
            f(xi, yi) = 3.0 * f(xi - bndry->bx, yi - bndry->by)
                        - 3.0 * f(xi - 2 * bndry->bx, yi - 2 * bndry->by)
                        + f(xi - 3 * bndry->bx, yi - 3 * bndry->by);
          }
        }
      }
      if (bndry->bx != 0) {
        // x boundaries
        for (bndry->first(); !bndry->isDone(); bndry->next1d()) {
          BoutReal delta = bndry->bx * metric->dx(bndry->x, bndry->y)
                           + bndry->by * metric->dy(bndry->x, bndry->y);

          if (fg) {
            val = fg->generate(Position(bndry, loc, t, mesh));
          }

          f(bndry->x, bndry->y) =
              f(bndry->x - bndry->bx, bndry->y - bndry->by) + delta * val;
          if (bndry->width == 2) {
            f(bndry->x + bndry->bx, bndry->y + bndry->by) =
                f(bndry->x - 2 * bndry->bx, bndry->y - 2 * bndry->by) + 3.0 * delta * val;
          }
        }
      }
    }
  } else {
    // Non-staggered, standard case

    for (bndry->first(); !bndry->isDone(); bndry->next1d()) {
      BoutReal delta = bndry->bx * metric->dx(bndry->x, bndry->y)
                       + bndry->by * metric->dy(bndry->x, bndry->y);

      if (fg) {
        val = fg->generate(Position(bndry, loc, t, mesh));
      }

      f(bndry->x, bndry->y) = f(bndry->x - bndry->bx, bndry->y - bndry->by) + delta * val;
      if (bndry->width == 2) {
        f(bndry->x + bndry->bx, bndry->y + bndry->by) =
            f(bndry->x - 2 * bndry->bx, bndry->y - 2 * bndry->by) + 3.0 * delta * val;
      }
    }
  }
}

void BoundaryNeumann::apply(Field3D& f) { BoundaryNeumann::apply(f, 0.); }

void BoundaryNeumann::apply(Field3D& f, BoutReal t) {
  Mesh* mesh = bndry->localmesh;
<<<<<<< HEAD
  ASSERT1(mesh = f.getMesh());
  Coordinates* metric = f.getCoordinates();

=======
  ASSERT1(mesh == f.getMesh());
  Coordinates *metric = f.getCoordinates();
  
>>>>>>> 9415fd72
  bndry->first();

  // Decide which generator to use
  std::shared_ptr<FieldGenerator> fg = gen;
  if (!fg)
    fg = f.getBndryGenerator(bndry->location);

  BoutReal val = 0.0;

  // Check for staggered grids

  CELL_LOC loc = f.getLocation();
  if (mesh->StaggerGrids && loc != CELL_CENTRE) {
    // Staggered. Need to apply slightly differently
    // Use one-sided differencing. Cell is now on
    // the boundary, so use one-sided differencing

    if (loc == CELL_XLOW) {
      // Field is shifted in X

      if (bndry->bx > 0) {
        // Outer x boundary
        for (; !bndry->isDone(); bndry->next1d()) {
          for (int zk = 0; zk < mesh->LocalNz; zk++) {
            if (fg) {
              val = fg->generate(Position(bndry, zk, loc, t, mesh));
            }

            f(bndry->x, bndry->y, zk) =
                (4. * f(bndry->x - bndry->bx, bndry->y, zk)
                 - f(bndry->x - 2 * bndry->bx, bndry->y, zk) + 2. * val)
                / 3.;

            // Need to set second guard cell, as may be used for interpolation or
            // upwinding derivatives
            for (int i = 1; i < bndry->width; i++) {
              int xi = bndry->x + i * bndry->bx;
              int yi = bndry->y + i * bndry->by;
              // Use third order extrapolation because boundary point is set to third
              // order, and these points may be used be used by 2nd order upwinding type
              // schemes, which require 3rd order
              f(xi, yi, zk) = 3.0 * f(xi - bndry->bx, yi - bndry->by, zk)
                              - 3.0 * f(xi - 2 * bndry->bx, yi - 2 * bndry->by, zk)
                              + f(xi - 3 * bndry->bx, yi - 3 * bndry->by, zk);
            }
          }
        }
      }
      if (bndry->bx < 0) {
        // Inner x boundary
        for (; !bndry->isDone(); bndry->next1d()) {
          for (int zk = 0; zk < mesh->LocalNz; zk++) {
            if (fg) {
              val = fg->generate(Position(bndry, zk, loc, t, mesh));
            }

            f(bndry->x - bndry->bx, bndry->y, zk) =
                (4. * f(bndry->x - 2 * bndry->bx, bndry->y, zk)
                 - f(bndry->x - 3 * bndry->bx, bndry->y, zk) - 2. * val)
                / 3.;

            // Need to set second guard cell, as may be used for interpolation or
            // upwinding derivatives
            for (int i = 0; i < bndry->width; i++) {
              int xi = bndry->x + i * bndry->bx;
              int yi = bndry->y + i * bndry->by;
              // Use third order extrapolation because boundary point is set to third
              // order, and these points may be used be used by 2nd order upwinding type
              // schemes, which require 3rd order
              f(xi, yi, zk) = 3.0 * f(xi - bndry->bx, yi - bndry->by, zk)
                              - 3.0 * f(xi - 2 * bndry->bx, yi - 2 * bndry->by, zk)
                              + f(xi - 3 * bndry->bx, yi - 3 * bndry->by, zk);
            }
          }
        }
      }
      if (bndry->by != 0) {
        for (; !bndry->isDone(); bndry->next1d()) {
          BoutReal delta = bndry->bx * metric->dx(bndry->x, bndry->y)
                           + bndry->by * metric->dy(bndry->x, bndry->y);

          for (int zk = 0; zk < mesh->LocalNz; zk++) {
            if (fg) {
              val = fg->generate(Position(bndry, zk, loc, t, mesh));
            }
            f(bndry->x, bndry->y, zk) =
                f(bndry->x - bndry->bx, bndry->y - bndry->by, zk) + delta * val;
            if (bndry->width == 2) {
              f(bndry->x + bndry->bx, bndry->y + bndry->by, zk) =
                  f(bndry->x - 2 * bndry->bx, bndry->y - 2 * bndry->by, zk)
                  + 3.0 * delta * val;
            }
          }
        }
      }
    } else if (loc == CELL_YLOW) {
      // Field is shifted in Y

      if (bndry->by > 0) {
        // Outer y boundary
        for (; !bndry->isDone(); bndry->next1d()) {
          for (int zk = 0; zk < mesh->LocalNz; zk++) {
            if (fg) {
              val = fg->generate(Position(bndry, zk, loc, t, mesh));
            }
            f(bndry->x, bndry->y, zk) =
                (4. * f(bndry->x, bndry->y - bndry->by, zk)
                 - f(bndry->x, bndry->y - 2 * bndry->by, zk) + 2. * val)
                / 3.;

            // Need to set second guard cell, as may be used for interpolation or
            // upwinding derivatives
            for (int i = 1; i < bndry->width; i++) {
              int xi = bndry->x + i * bndry->bx;
              int yi = bndry->y + i * bndry->by;
              // Use third order extrapolation because boundary point is set to third
              // order, and these points may be used be used by 2nd order upwinding type
              // schemes, which require 3rd order
              f(xi, yi, zk) = 3.0 * f(xi - bndry->bx, yi - bndry->by, zk)
                              - 3.0 * f(xi - 2 * bndry->bx, yi - 2 * bndry->by, zk)
                              + f(xi - 3 * bndry->bx, yi - 3 * bndry->by, zk);
            }
          }
        }
      }
      if (bndry->by < 0) {
        // Inner y boundary. Set one point inwards
        for (; !bndry->isDone(); bndry->next1d()) {
          for (int zk = 0; zk < mesh->LocalNz; zk++) {
            if (fg) {
              val = fg->generate(Position(bndry, zk, loc, t, mesh));
            }

            f(bndry->x, bndry->y - bndry->by, zk) =
                (4. * f(bndry->x, bndry->y - 2 * bndry->by, zk)
                 - f(bndry->x, bndry->y - 3 * bndry->by, zk) - 2. * val)
                / 3.;

            // Need to set second guard cell, as may be used for interpolation or
            // upwinding derivatives
            for (int i = 0; i < bndry->width; i++) {
              int xi = bndry->x + i * bndry->bx;
              int yi = bndry->y + i * bndry->by;
              // Use third order extrapolation because boundary point is set to third
              // order, and these points may be used be used by 2nd order upwinding type
              // schemes, which require 3rd order
              f(xi, yi, zk) = 3.0 * f(xi - bndry->bx, yi - bndry->by, zk)
                              - 3.0 * f(xi - 2 * bndry->bx, yi - 2 * bndry->by, zk)
                              + f(xi - 3 * bndry->bx, yi - 3 * bndry->by, zk);
            }
          }
        }
      }
      if (bndry->bx != 0) {
        // x boundaries.
        for (; !bndry->isDone(); bndry->next1d()) {
          BoutReal delta = bndry->bx * metric->dx(bndry->x, bndry->y)
                           + bndry->by * metric->dy(bndry->x, bndry->y);

          for (int zk = 0; zk < mesh->LocalNz; zk++) {
            if (fg) {
              val = fg->generate(Position(bndry, zk, loc, t, mesh));
            }
            f(bndry->x, bndry->y, zk) =
                f(bndry->x - bndry->bx, bndry->y - bndry->by, zk) + delta * val;
            if (bndry->width == 2) {
              f(bndry->x + bndry->bx, bndry->y + bndry->by, zk) =
                  f(bndry->x - 2 * bndry->bx, bndry->y - 2 * bndry->by, zk)
                  + 3.0 * delta * val;
            }
          }
        }
      }
    }
  } else {
    for (; !bndry->isDone(); bndry->next1d()) {
      BoutReal delta = bndry->bx * metric->dx(bndry->x, bndry->y)
                       + bndry->by * metric->dy(bndry->x, bndry->y);

      for (int zk = 0; zk < mesh->LocalNz; zk++) {
        if (fg) {
          val = fg->generate(Position(bndry, zk, loc, t, mesh));
        }
        f(bndry->x, bndry->y, zk) =
            f(bndry->x - bndry->bx, bndry->y - bndry->by, zk) + delta * val;
        if (bndry->width == 2) {
          f(bndry->x + bndry->bx, bndry->y + bndry->by, zk) =
              f(bndry->x - 2 * bndry->bx, bndry->y - 2 * bndry->by, zk)
              + 3.0 * delta * val;
        }
      }
    }
  }
}

void BoundaryNeumann::apply_ddt(Field2D& f) {
  Field2D* dt = f.timeDeriv();
  for (bndry->first(); !bndry->isDone(); bndry->next())
    (*dt)(bndry->x, bndry->y) = 0.; // Set time derivative to zero
}

void BoundaryNeumann::apply_ddt(Field3D& f) {
  Mesh* mesh = bndry->localmesh;
<<<<<<< HEAD
  ASSERT1(mesh = f.getMesh());
  Field3D* dt = f.timeDeriv();
  for (bndry->first(); !bndry->isDone(); bndry->next())
    for (int z = 0; z < mesh->LocalNz; z++)
      (*dt)(bndry->x, bndry->y, z) = 0.; // Set time derivative to zero
=======
  ASSERT1(mesh == f.getMesh());
  Field3D *dt = f.timeDeriv();
  for(bndry->first(); !bndry->isDone(); bndry->next())
    for(int z=0;z<mesh->LocalNz;z++)
      (*dt)(bndry->x,bndry->y,z) = 0.; // Set time derivative to zero
>>>>>>> 9415fd72
}

///////////////////////////////////////////////////////////////

BoundaryOp* BoundaryNeumann_O4::clone(BoundaryRegion* region,
                                      const std::list<std::string>& args) {
  std::shared_ptr<FieldGenerator> newgen = nullptr;
  if (!args.empty()) {
    // First argument should be an expression
    newgen = FieldFactory::get()->parse(args.front());
  }
  return new BoundaryNeumann_O4(region, newgen);
}

void BoundaryNeumann_O4::apply(Field2D& f) { BoundaryNeumann_O4::apply(f, 0.); }

void BoundaryNeumann_O4::apply(Field2D& f, BoutReal t) {
  Mesh* mesh = bndry->localmesh;
<<<<<<< HEAD
  ASSERT1(mesh = f.getMesh());

  // Set (at 4th order) the value at the mid-point between the guard cell and the grid
  // cell to be val N.B. Only first guard cells (closest to the grid) should ever be used
=======
  ASSERT1(mesh == f.getMesh());
  
  // Set (at 4th order) the value at the mid-point between the guard cell and the grid cell to be val
  // N.B. Only first guard cells (closest to the grid) should ever be used
>>>>>>> 9415fd72
  bndry->first();

  // Decide which generator to use
  std::shared_ptr<FieldGenerator> fg = gen;
  if (!fg)
    fg = f.getBndryGenerator(bndry->location);

  BoutReal val = 0.0;

  // Check for staggered grids
  CELL_LOC loc = f.getLocation();
  if (mesh->StaggerGrids && loc != CELL_CENTRE) {
    throw BoutException("neumann_o4 not implemented with staggered grid yet");
  } else {
    // Non-staggered, standard case

    Coordinates* coords = f.getCoordinates();

    for (bndry->first(); !bndry->isDone(); bndry->next1d()) {
      BoutReal delta = bndry->bx * coords->dx(bndry->x, bndry->y)
                       + bndry->by * coords->dy(bndry->x, bndry->y);

      if (fg) {
        val = fg->generate(Position(bndry, loc, t, mesh));
      }

      f(bndry->x, bndry->y) =
          12. * delta * val / 11.
          + (+17. * f(bndry->x - bndry->bx, bndry->y - bndry->by)
             + 9. * f(bndry->x - 2 * bndry->bx, bndry->y - 2 * bndry->by)
             - 5. * f(bndry->x - 3 * bndry->bx, bndry->y - 3 * bndry->by)
             + f(bndry->x - 4 * bndry->bx, bndry->y - 4 * bndry->by))
                / 22.;

      if (bndry->width == 2) {
        throw BoutException("neumann_o4 with a boundary width of 2 not implemented yet");
      }
    }
  }
}

void BoundaryNeumann_O4::apply(Field3D& f) { BoundaryNeumann_O4::apply(f, 0.); }

void BoundaryNeumann_O4::apply(Field3D& f, BoutReal t) {
  Mesh* mesh = bndry->localmesh;
  ASSERT1(mesh = f.getMesh());
  bndry->first();

  // Decide which generator to use
  std::shared_ptr<FieldGenerator> fg = gen;
  if (!fg)
    fg = f.getBndryGenerator(bndry->location);

  BoutReal val = 0.0;

  // Check for staggered grids
  CELL_LOC loc = f.getLocation();
  if (mesh->StaggerGrids && loc != CELL_CENTRE) {
    throw BoutException("neumann_o4 not implemented with staggered grid yet");
  } else {
    Coordinates* coords = f.getCoordinates();
    for (; !bndry->isDone(); bndry->next1d()) {
      BoutReal delta = bndry->bx * coords->dx(bndry->x, bndry->y)
                       + bndry->by * coords->dy(bndry->x, bndry->y);

      for (int zk = 0; zk < mesh->LocalNz; zk++) {
        if (fg) {
          val = fg->generate(Position(bndry, zk, loc, t, mesh));
        }

        f(bndry->x, bndry->y, zk) =
            12. * delta * val / 11.
            + (+17. * f(bndry->x - bndry->bx, bndry->y - bndry->by, zk)
               + 9. * f(bndry->x - 2 * bndry->bx, bndry->y - 2 * bndry->by, zk)
               - 5. * f(bndry->x - 3 * bndry->bx, bndry->y - 3 * bndry->by, zk)
               + f(bndry->x - 4 * bndry->bx, bndry->y - 4 * bndry->by, zk))
                  / 22.;

        if (bndry->width == 2) {
          throw BoutException(
              "neumann_o4 with a boundary width of 2 not implemented yet");
        }
      }
    }
  }
}

void BoundaryNeumann_O4::apply_ddt(Field2D& f) {
  Field2D* dt = f.timeDeriv();
  for (bndry->first(); !bndry->isDone(); bndry->next())
    (*dt)(bndry->x, bndry->y) = 0.; // Set time derivative to zero
}

void BoundaryNeumann_O4::apply_ddt(Field3D& f) {
  Mesh* mesh = bndry->localmesh;
  ASSERT1(mesh = f.getMesh());
  Field3D* dt = f.timeDeriv();
  for (bndry->first(); !bndry->isDone(); bndry->next())
    for (int z = 0; z < mesh->LocalNz; z++)
      (*dt)(bndry->x, bndry->y, z) = 0.; // Set time derivative to zero
}

///////////////////////////////////////////////////////////////

BoundaryOp* BoundaryNeumann_4thOrder::clone(BoundaryRegion* region,
                                            const std::list<std::string>& args) {
  verifyNumPoints(region, 4);
  if (!args.empty()) {
    // First argument should be a value
    val = stringToReal(args.front());
    return new BoundaryNeumann_4thOrder(region, val);
  }
  return new BoundaryNeumann_4thOrder(region);
}

void BoundaryNeumann_4thOrder::apply(Field2D& f) {
  Coordinates* metric = f.getCoordinates();
  // Set (at 4th order) the gradient at the mid-point between the guard cell and the grid
  // cell to be val This sets the value of the co-ordinate derivative, i.e. DDX/DDY not
  // Grad_par/Grad_perp.x
  for (bndry->first(); !bndry->isDone(); bndry->next1d()) {
    BoutReal delta = -(bndry->bx * metric->dx(bndry->x, bndry->y)
                       + bndry->by * metric->dy(bndry->x, bndry->y));
    f(bndry->x, bndry->y) =
        12. * delta / 11. * val
        + 17. / 22. * f(bndry->x - bndry->bx, bndry->y - bndry->by)
        + 9. / 22. * f(bndry->x - 2 * bndry->bx, bndry->y - 2 * bndry->by)
        - 5. / 22. * f(bndry->x - 3 * bndry->bx, bndry->y - 3 * bndry->by)
        + 1. / 22. * f(bndry->x - 4 * bndry->bx, bndry->y - 4 * bndry->by);
    f(bndry->x + bndry->bx, bndry->y + bndry->by) =
        -24. * delta * val + 27. * f(bndry->x, bndry->y)
        - 27. * f(bndry->x - bndry->bx, bndry->y - bndry->by)
        + f(bndry->x - 2 * bndry->bx,
            bndry->y
                - 2 * bndry->by); // The f(bndry->x-4*bndry->bx,bndry->y-4*bndry->by) term
                                  // vanishes, so that this sets to zero the 4th order
                                  // central difference first derivative at the point half
                                  // way between the guard cell and the grid cell
  }
}

void BoundaryNeumann_4thOrder::apply(Field3D& f) {
  Mesh* mesh = bndry->localmesh;
  ASSERT1(mesh = f.getMesh());
  Coordinates* metric = f.getCoordinates();
  // Set (at 4th order) the gradient at the mid-point between the guard cell and the grid
  // cell to be val This sets the value of the co-ordinate derivative, i.e. DDX/DDY not
  // Grad_par/Grad_perp.x
  for (bndry->first(); !bndry->isDone(); bndry->next1d())
    for (int z = 0; z < mesh->LocalNz; z++) {
      BoutReal delta = -(bndry->bx * metric->dx(bndry->x, bndry->y)
                         + bndry->by * metric->dy(bndry->x, bndry->y));
      f(bndry->x, bndry->y, z) =
          12. * delta / 11. * val
          + 17. / 22. * f(bndry->x - bndry->bx, bndry->y - bndry->by, z)
          + 9. / 22. * f(bndry->x - 2 * bndry->bx, bndry->y - 2 * bndry->by, z)
          - 5. / 22. * f(bndry->x - 3 * bndry->bx, bndry->y - 3 * bndry->by, z)
          + 1. / 22. * f(bndry->x - 4 * bndry->bx, bndry->y - 4 * bndry->by, z);
      f(bndry->x + bndry->bx, bndry->y + bndry->by, z) =
          -24. * delta * val + 27. * f(bndry->x, bndry->y, z)
          - 27. * f(bndry->x - bndry->bx, bndry->y - bndry->by, z)
          + f(bndry->x - 2 * bndry->bx, bndry->y - 2 * bndry->by,
              z); // The f(bndry->x-4*bndry->bx,bndry->y-4*bndry->by,z) term vanishes, so
                  // that this sets to zero the 4th order central difference first
                  // derivative at the point half way between the guard cell and the grid
                  // cell
    }
}

void BoundaryNeumann_4thOrder::apply_ddt(Field2D& f) {
  Field2D* dt = f.timeDeriv();
  for (bndry->first(); !bndry->isDone(); bndry->next())
    (*dt)(bndry->x, bndry->y) = 0.; // Set time derivative to zero
}

void BoundaryNeumann_4thOrder::apply_ddt(Field3D& f) {
  Mesh* mesh = bndry->localmesh;
  ASSERT1(mesh = f.getMesh());
  Field3D* dt = f.timeDeriv();
  for (bndry->first(); !bndry->isDone(); bndry->next())
    for (int z = 0; z < mesh->LocalNz; z++)
      (*dt)(bndry->x, bndry->y, z) = 0.; // Set time derivative to zero
}

///////////////////////////////////////////////////////////////

BoundaryOp* BoundaryNeumannPar::clone(BoundaryRegion* region,
                                      const std::list<std::string>& args) {
  verifyNumPoints(region, 1);
  if (!args.empty()) {
    output << "WARNING: Ignoring arguments to BoundaryNeumann2\n";
  }
  return new BoundaryNeumannPar(region);
}

void BoundaryNeumannPar::apply(Field2D& f) {
  Coordinates* metric = f.getCoordinates();
  // Loop over all elements and set equal to the next point in
  for (bndry->first(); !bndry->isDone(); bndry->next())
    f(bndry->x, bndry->y) =
        f(bndry->x - bndry->bx, bndry->y - bndry->by)
        * sqrt(metric->g_22(bndry->x, bndry->y)
               / metric->g_22(bndry->x - bndry->bx, bndry->y - bndry->by));
}

void BoundaryNeumannPar::apply(Field3D& f) {
  Mesh* mesh = bndry->localmesh;
  ASSERT1(mesh = f.getMesh());
  Coordinates* metric = f.getCoordinates();
  for (bndry->first(); !bndry->isDone(); bndry->next())
    for (int z = 0; z < mesh->LocalNz; z++)
      f(bndry->x, bndry->y, z) =
          f(bndry->x - bndry->bx, bndry->y - bndry->by, z)
          * sqrt(metric->g_22(bndry->x, bndry->y)
                 / metric->g_22(bndry->x - bndry->bx, bndry->y - bndry->by));
}

///////////////////////////////////////////////////////////////

BoundaryOp* BoundaryRobin::clone(BoundaryRegion* region,
                                 const std::list<std::string>& args) {
  verifyNumPoints(region, 1);
  BoutReal a = 0.5, b = 1.0, g = 0.;

  auto it = args.begin();

  if (it != args.end()) {
    // First argument is 'a'
    a = stringToReal(*it);
    it++;

    if (it != args.end()) {
      // Second is 'b'
      b = stringToReal(*it);
      it++;

      if (it != args.end()) {
        // Third is 'g'
        g = stringToReal(*it);
        it++;
        if (it != args.end()) {
          output
              << "WARNING: BoundaryRobin takes maximum of 3 arguments. Ignoring extras\n";
        }
      }
    }
  }

  return new BoundaryRobin(region, a, b, g);
}

void BoundaryRobin::apply(Field2D& f) {
  if (fabs(bval) < 1.e-12) {
    // No derivative term so just constant value
    for (bndry->first(); !bndry->isDone(); bndry->next())
      f(bndry->x, bndry->y) = gval / aval;
  } else {
    BoutReal sign = 1.;
    if ((bndry->bx < 0) || (bndry->by < 0))
      sign = -1.;
    for (bndry->first(); !bndry->isDone(); bndry->next())
      f(bndry->x, bndry->y) =
          f(bndry->x - bndry->bx, bndry->y - bndry->by)
          + sign * (gval - aval * f(bndry->x - bndry->bx, bndry->y - bndry->by)) / bval;
  }
}

void BoundaryRobin::apply(Field3D& f) {
  Mesh* mesh = bndry->localmesh;
  ASSERT1(mesh = f.getMesh());
  if (fabs(bval) < 1.e-12) {
    for (bndry->first(); !bndry->isDone(); bndry->next())
      for (int z = 0; z < mesh->LocalNz; z++)
        f(bndry->x, bndry->y, z) = gval / aval;
  } else {
    BoutReal sign = 1.;
    if ((bndry->bx < 0) || (bndry->by < 0))
      sign = -1.;
    for (bndry->first(); !bndry->isDone(); bndry->next())
      for (int z = 0; z < mesh->LocalNz; z++)
        f(bndry->x, bndry->y, z) =
            f(bndry->x - bndry->bx, bndry->y - bndry->by, z)
            + sign * (gval - aval * f(bndry->x - bndry->bx, bndry->y - bndry->by, z))
                  / bval;
  }
}

///////////////////////////////////////////////////////////////

void BoundaryConstGradient::apply(Field2D& f) {
  // Loop over all elements and set equal to the next point in
  for (bndry->first(); !bndry->isDone(); bndry->next())
    f(bndry->x, bndry->y) = 2. * f(bndry->x - bndry->bx, bndry->y - bndry->by)
                            - f(bndry->x - 2 * bndry->bx, bndry->y - 2 * bndry->by);
}

void BoundaryConstGradient::apply(Field3D& f) {
  Mesh* mesh = bndry->localmesh;
  ASSERT1(mesh = f.getMesh());
  for (bndry->first(); !bndry->isDone(); bndry->next())
    for (int z = 0; z < mesh->LocalNz; z++)
      f(bndry->x, bndry->y, z) =
          2. * f(bndry->x - bndry->bx, bndry->y - bndry->by, z)
          - f(bndry->x - 2 * bndry->bx, bndry->y - 2 * bndry->by, z);
}

///////////////////////////////////////////////////////////////

BoundaryOp* BoundaryConstGradient::clone(BoundaryRegion* region,
                                         const std::list<std::string>& args) {
  verifyNumPoints(region, 2);
  if (!args.empty()) {
    output << "WARNING: Ignoring arguments to BoundaryConstGradient\n";
  }
  return new BoundaryConstGradient(region);
}

///////////////////////////////////////////////////////////////

BoundaryOp* BoundaryZeroLaplace::clone(BoundaryRegion* region,
                                       const std::list<std::string>& args) {
  verifyNumPoints(region, 2);
  if (!args.empty()) {
    output << "WARNING: Ignoring arguments to BoundaryZeroLaplace\n";
  }
  return new BoundaryZeroLaplace(region);
}

void BoundaryZeroLaplace::apply(Field2D& f) {
  Coordinates* metric = f.getCoordinates();
  if ((bndry->location != BNDRY_XIN) && (bndry->location != BNDRY_XOUT)) {
    // Can't apply this boundary condition to non-X boundaries
    throw BoutException(
        "ERROR: Can't apply Zero Laplace condition to non-X boundaries\n");
  }
  // Constant X derivative
  int bx = bndry->bx;
  // Loop over the Y dimension
  for (bndry->first(); !bndry->isDone(); bndry->nextY()) {
    int x = bndry->x;
    int y = bndry->y;
    BoutReal g = (f(x - bx, y) - f(x - 2 * bx, y)) / metric->dx(x - bx, y);
    // Loop in X towards edge of domain
    do {
      f(x, y) = f(x - bx, y) + g * metric->dx(x, y);
      bndry->nextX();
      x = bndry->x;
      y = bndry->y;
    } while (!bndry->isDone());
  }
}

void BoundaryZeroLaplace::apply(Field3D& f) {
  Mesh* mesh = bndry->localmesh;
  ASSERT1(mesh = f.getMesh());
  int ncz = mesh->LocalNz;

  Coordinates* metric = f.getCoordinates();

  Array<dcomplex> c0(ncz / 2 + 1);
  Array<dcomplex> c1(ncz / 2 + 1);

  if ((bndry->location != BNDRY_XIN) && (bndry->location != BNDRY_XOUT)) {
    // Can't apply this boundary condition to non-X boundaries
    throw BoutException(
        "ERROR: Can't apply Zero Laplace condition to non-X boundaries\n");
  }

  int bx = bndry->bx;
  // Loop over the Y dimension
  for (bndry->first(); !bndry->isDone(); bndry->nextY()) {
    // bndry->(x,y) is the first point in the boundary
    // bndry->(x-bx,y) is the last "real" point in the domain

    int x = bndry->x;
    int y = bndry->y;

    // Take FFT of last 2 points in domain
    rfft(f(x - bx, y), mesh->LocalNz, c0.begin());
    rfft(f(x - 2 * bx, y), mesh->LocalNz, c1.begin());
    c1[0] = c0[0] - c1[0]; // Only need gradient

    // Solve  metric->g11*d2f/dx2 - metric->g33*kz^2f = 0
    // Assume metric->g11, metric->g33 constant -> exponential growth or decay

    // Loop in X towards edge of domain
    do {
      // kz = 0 solution
      c0[0] += c1[0]; // Straight line

      // kz != 0 solution
      BoutReal coef =
          -1.0 * sqrt(metric->g33(x, y) / metric->g11(x, y)) * metric->dx(x, y);
      for (int jz = 1; jz <= ncz / 2; jz++) {
        BoutReal kwave = jz * 2.0 * PI / metric->zlength(); // wavenumber in [rad^-1]
        c0[jz] *= exp(coef * kwave);                        // The decaying solution only
      }
      // Reverse FFT
      irfft(c0.begin(), mesh->LocalNz, f(x, y));

      bndry->nextX();
      x = bndry->x;
      y = bndry->y;
    } while (!bndry->isDone());
  }
}

///////////////////////////////////////////////////////////////

BoundaryOp* BoundaryZeroLaplace2::clone(BoundaryRegion* region,
                                        const std::list<std::string>& args) {
  verifyNumPoints(region, 3);
  if (!args.empty()) {
    output << "WARNING: Ignoring arguments to BoundaryZeroLaplace2\n";
  }
  return new BoundaryZeroLaplace2(region);
}

void BoundaryZeroLaplace2::apply(Field2D& f) {
  if ((bndry->location != BNDRY_XIN) && (bndry->location != BNDRY_XOUT)) {
    // Can't apply this boundary condition to non-X boundaries
    throw BoutException(
        "ERROR: Can't apply Zero Laplace condition to non-X boundaries\n");
  }

  Coordinates* metric = f.getCoordinates();

  // Constant X derivative
  int bx = bndry->bx;
  // Loop over the Y dimension
  for (bndry->first(); !bndry->isDone(); bndry->nextY()) {
    int x = bndry->x;
    int y = bndry->y;
    BoutReal g = (f(x - bx, y) - f(x - 2 * bx, y)) / metric->dx(x - bx, y);
    // Loop in X towards edge of domain
    do {
      f(x, y) = f(x - bx, y) + g * metric->dx(x, y);
      bndry->nextX();
      x = bndry->x;
      y = bndry->y;
    } while (!bndry->isDone());
  }
}

void BoundaryZeroLaplace2::apply(Field3D& f) {
  Mesh* mesh = bndry->localmesh;
  ASSERT1(mesh = f.getMesh());
  int ncz = mesh->LocalNz;

  ASSERT0(ncz % 2 == 0); // Allocation assumes even number

  // allocate memory
  Array<dcomplex> c0(ncz / 2 + 1), c1(ncz / 2 + 1), c2(ncz / 2 + 1);

  if ((bndry->location != BNDRY_XIN) && (bndry->location != BNDRY_XOUT)) {
    // Can't apply this boundary condition to non-X boundaries
    throw BoutException(
        "ERROR: Can't apply Zero Laplace condition to non-X boundaries\n");
  }

  int bx = bndry->bx;
  // Loop over the Y dimension
  for (bndry->first(); !bndry->isDone(); bndry->nextY()) {
    // bndry->(x,y) is the first point in the boundary
    // bndry->(x-bx,y) is the last "real" point in the domain

    int x = bndry->x;
    int y = bndry->y;

    // Take FFT of last 2 points in domain
    rfft(f(x - bx, y), ncz, c1.begin());
    rfft(f(x - 2 * bx, y), ncz, c2.begin());

    // Loop in X towards edge of domain
    do {
      for (int jz = 0; jz <= ncz / 2; jz++) {
        dcomplex la, lb, lc;
        laplace_tridag_coefs(x - bx, y, jz, la, lb, lc);
        if (bx > 0) {
          // Outer boundary
          swap(la, lc);
        }
        c0[jz] = -(lb * c1[jz] + lc * c2[jz]) / la;
      }
      // Reverse FFT
      irfft(c0.begin(), ncz, f(x, y));
      // cycle c0 -> c1 -> c2 -> c0
      swap(c0, c2);
      swap(c2, c1);

      bndry->nextX();
      x = bndry->x;
      y = bndry->y;
    } while (!bndry->isDone());
  }
}

///////////////////////////////////////////////////////////////

BoundaryOp* BoundaryConstLaplace::clone(BoundaryRegion* region,
                                        const std::list<std::string>& args) {
  verifyNumPoints(region, 2);
  if (!args.empty()) {
    output << "WARNING: Ignoring arguments to BoundaryConstLaplace\n";
  }
  return new BoundaryConstLaplace(region);
}

void BoundaryConstLaplace::apply(Field2D& f) {
  if ((bndry->location != BNDRY_XIN) && (bndry->location != BNDRY_XOUT)) {
    // Can't apply this boundary condition to non-X boundaries
    throw BoutException(
        "ERROR: Can't apply Zero Laplace condition to non-X boundaries\n");
  }

  // Constant X second derivative
  int bx = bndry->bx;
  // Loop over the Y dimension
  for (bndry->first(); !bndry->isDone(); bndry->nextY()) {
    int x = bndry->x;
    int y = bndry->y;
    // Calculate the Laplacian on the last point
    dcomplex la, lb, lc;
    laplace_tridag_coefs(x - 2 * bx, y, 0, la, lb, lc);
    dcomplex val =
        la * f(x - bx - 1, y) + lb * f(x - 2 * bx, y) + lc * f(x - 2 * bx + 1, y);
    // Loop in X towards edge of domain
    do {
      laplace_tridag_coefs(x - bx, y, 0, la, lb, lc);
      if (bx < 0) { // Lower X
        f(x, y) = ((val - lb * f(x - bx, y) + lc * f(x - 2 * bx, y)) / la).real();
      } else // Upper X
        f(x, y) = ((val - lb * f(x - bx, y) + la * f(x - 2 * bx, y)) / lc).real();

      bndry->nextX();
      x = bndry->x;
      y = bndry->y;
    } while (!bndry->isDone());
  }
}

void BoundaryConstLaplace::apply(Field3D& f) {
  if ((bndry->location != BNDRY_XIN) && (bndry->location != BNDRY_XOUT)) {
    // Can't apply this boundary condition to non-X boundaries
    throw BoutException(
        "ERROR: Can't apply Zero Laplace condition to non-X boundaries\n");
  }

  Mesh* mesh = bndry->localmesh;
  ASSERT1(mesh = f.getMesh());
  Coordinates* metric = f.getCoordinates();

  int ncz = mesh->LocalNz;

  // Allocate memory
  Array<dcomplex> c0(ncz / 2 + 1), c1(ncz / 2 + 1), c2(ncz / 2 + 1);

  int bx = bndry->bx;
  // Loop over the Y dimension
  for (bndry->first(); !bndry->isDone(); bndry->nextY()) {
    int x = bndry->x;
    int y = bndry->y;

    // Take FFT of last 3 points in domain
    rfft(f(x - bx, y), ncz, c0.begin());
    rfft(f(x - 2 * bx, y), ncz, c1.begin());
    rfft(f(x - 3 * bx, y), ncz, c2.begin());
    dcomplex k0lin = (c1[0] - c0[0]) / metric->dx(x - bx, y); // for kz=0 solution

    // Calculate Delp2 on point MXG+1 (and put into c1)
    for (int jz = 0; jz <= ncz / 2; jz++) {
      dcomplex la, lb, lc;
      laplace_tridag_coefs(x - 2 * bx, y, jz, la, lb, lc);
      if (bx < 0) { // Inner X
        c1[jz] = la * c0[jz] + lb * c1[jz] + lc * c2[jz];
      } else { // Outer X
        c1[jz] = la * c2[jz] + lb * c1[jz] + lc * c0[jz];
      }
    }
    // Solve  metric->g11*d2f/dx2 - metric->g33*kz^2f = 0
    // Assume metric->g11, metric->g33 constant -> exponential growth or decay
    BoutReal xpos = 0.0;
    // Loop in X towards edge of domain
    do {
      // kz = 0 solution
      xpos -= metric->dx(x, y);
      c2[0] = c0[0] + k0lin * xpos + 0.5 * c1[0] * xpos * xpos / metric->g11(x - bx, y);
      // kz != 0 solution
      BoutReal coef = -1.0 * sqrt(metric->g33(x - bx, y) / metric->g11(x - bx, y))
                      * metric->dx(x - bx, y);
      for (int jz = 1; jz <= ncz / 2; jz++) {
        BoutReal kwave = jz * 2.0 * PI / metric->zlength(); // wavenumber in [rad^-1]
        c0[jz] *= exp(coef * kwave);                        // The decaying solution only
        // Add the particular solution
        c2[jz] = c0[jz] - c1[jz] / (metric->g33(x - bx, y) * kwave * kwave);
      }
      // Reverse FFT
      irfft(c2.begin(), ncz, f(x, y));

      bndry->nextX();
      x = bndry->x;
      y = bndry->y;
    } while (!bndry->isDone());
  }
}

///////////////////////////////////////////////////////////////

BoundaryOp* BoundaryDivCurl::clone(BoundaryRegion* region,
                                   const std::list<std::string>& args) {
  if (!args.empty()) {
    output << "WARNING: Ignoring arguments to BoundaryDivCurl\n";
  }
  return new BoundaryDivCurl(region);
}

void BoundaryDivCurl::apply(Vector2D& UNUSED(f)) {
  throw BoutException("ERROR: DivCurl boundary not yet implemented for 2D vectors\n");
}

void BoundaryDivCurl::apply(Vector3D& var) {
  Mesh* mesh = bndry->localmesh;
  ASSERT1(mesh = var.x.getMesh());

  int jx, jy, jz, jzp, jzm;
  BoutReal tmp;

  Coordinates* metric = mesh->getCoordinates(var.getLocation());

  int ncz = mesh->LocalNz;

  if (bndry->location != BNDRY_XOUT) {
    throw BoutException("ERROR: DivCurl boundary only works for outer X currently\n");
  }
  var.toCovariant();

  if (mesh->xstart > 2) {
    throw BoutException(
        "Error: Div = Curl = 0 boundary condition doesn't work for MXG > 2. Sorry\n");
  }

  jx = mesh->xend + 1;
  for (jy = 1; jy < mesh->LocalNy - 1; jy++) {
    for (jz = 0; jz < ncz; jz++) {
      jzp = (jz + 1) % ncz;
      jzm = (jz - 1 + ncz) % ncz;

      // dB_y / dx = dB_x / dy

      // dB_x / dy
      tmp = (var.x(jx - 1, jy + 1, jz) - var.x(jx - 1, jy - 1, jz))
            / (metric->dy(jx - 1, jy - 1) + metric->dy(jx - 1, jy));

      var.y(jx, jy, jz) =
          var.y(jx - 2, jy, jz) + (metric->dx(jx - 2, jy) + metric->dx(jx - 1, jy)) * tmp;
      if (mesh->xstart == 2)
        // 4th order to get last point
        var.y(jx + 1, jy, jz) = var.y(jx - 3, jy, jz) + 4. * metric->dx(jx, jy) * tmp;

      // dB_z / dx = dB_x / dz

      tmp = (var.x(jx - 1, jy, jzp) - var.x(jx - 1, jy, jzm)) / (2. * metric->dz);

      var.z(jx, jy, jz) =
          var.z(jx - 2, jy, jz) + (metric->dx(jx - 2, jy) + metric->dx(jx - 1, jy)) * tmp;
      if (mesh->xstart == 2)
        var.z(jx + 1, jy, jz) = var.z(jx - 3, jy, jz) + 4. * metric->dx(jx, jy) * tmp;

      // d/dx( Jmetric->g11 B_x ) = - d/dx( Jmetric->g12 B_y + Jmetric->g13 B_z)
      //                    - d/dy( JB^y ) - d/dz( JB^z )

      tmp = -(metric->J(jx, jy) * metric->g12(jx, jy) * var.y(jx, jy, jz)
              + metric->J(jx, jy) * metric->g13(jx, jy) * var.z(jx, jy, jz)
              - metric->J(jx - 2, jy) * metric->g12(jx - 2, jy) * var.y(jx - 2, jy, jz)
              + metric->J(jx - 2, jy) * metric->g13(jx - 2, jy) * var.z(jx - 2, jy, jz))
            / (metric->dx(jx - 2, jy)
               + metric->dx(jx - 1, jy)); // First term (d/dx) using vals calculated above
      tmp -= (metric->J(jx - 1, jy + 1) * metric->g12(jx - 1, jy + 1)
                  * var.x(jx - 1, jy + 1, jz)
              - metric->J(jx - 1, jy - 1) * metric->g12(jx - 1, jy - 1)
                    * var.x(jx - 1, jy - 1, jz)
              + metric->J(jx - 1, jy + 1) * metric->g22(jx - 1, jy + 1)
                    * var.y(jx - 1, jy + 1, jz)
              - metric->J(jx - 1, jy - 1) * metric->g22(jx - 1, jy - 1)
                    * var.y(jx - 1, jy - 1, jz)
              + metric->J(jx - 1, jy + 1) * metric->g23(jx - 1, jy + 1)
                    * var.z(jx - 1, jy + 1, jz)
              - metric->J(jx - 1, jy - 1) * metric->g23(jx - 1, jy - 1)
                    * var.z(jx - 1, jy - 1, jz))
             / (metric->dy(jx - 1, jy - 1) + metric->dy(jx - 1, jy)); // second (d/dy)
      tmp -= (metric->J(jx - 1, jy) * metric->g13(jx - 1, jy)
                  * (var.x(jx - 1, jy, jzp) - var.x(jx - 1, jy, jzm))
              + metric->J(jx - 1, jy) * metric->g23(jx - 1, jy)
                    * (var.y(jx - 1, jy, jzp) - var.y(jx - 1, jy, jzm))
              + metric->J(jx - 1, jy) * metric->g33(jx - 1, jy)
                    * (var.z(jx - 1, jy, jzp) - var.z(jx - 1, jy, jzm)))
             / (2. * metric->dz);

      var.x(jx, jy, jz) =
          (metric->J(jx - 2, jy) * metric->g11(jx - 2, jy) * var.x(jx - 2, jy, jz)
           + (metric->dx(jx - 2, jy) + metric->dx(jx - 1, jy)) * tmp)
          / metric->J(jx, jy) * metric->g11(jx, jy);
      if (mesh->xstart == 2)
        var.x(jx + 1, jy, jz) =
            (metric->J(jx - 3, jy) * metric->g11(jx - 3, jy) * var.x(jx - 3, jy, jz)
             + 4. * metric->dx(jx, jy) * tmp)
            / metric->J(jx + 1, jy) * metric->g11(jx + 1, jy);
    }
  }
}

///////////////////////////////////////////////////////////////

BoundaryOp* BoundaryFree::clone(BoundaryRegion* region,
                                const std::list<std::string>& args) {
  if (!args.empty()) {
    // First argument should be a value
    val = stringToReal(args.front());
    return new BoundaryFree(region, val);
  }
  return new BoundaryFree(region);
}

void BoundaryFree::apply(Field2D& UNUSED(f)) {
  // Do nothing for free boundary
}

void BoundaryFree::apply(Field3D& UNUSED(f)) {
  // Do nothing for free boundary
}

void BoundaryFree::apply_ddt(Field2D& UNUSED(f)) {
  // Do nothing for free boundary
}

void BoundaryFree::apply_ddt(Field3D& UNUSED(f)) {
  // Do nothing for free boundary
}
///////////////////////////////////////////////////////////////
// New free boundary implementation.  Uses last grid points to extrapolate into the guard
// cells. Written by L. Easy.
///////////////////////////////////////////////////////////////

// 2nd order extrapolation:

BoundaryOp* BoundaryFree_O2::clone(BoundaryRegion* region,
                                   const std::list<std::string>& args) {
  verifyNumPoints(region, 2);
  if (!args.empty()) {
    output << "WARNING: Ignoring arguments to BoundaryFree\n";
  }
  return new BoundaryFree_O2(region);
}

void BoundaryFree_O2::apply(Field2D& f) {
  // Set (at 2nd order) the value at the mid-point between the guard cell and the grid
  // cell to be val N.B. Only first guard cells (closest to the grid) should ever be used

  Mesh* mesh = bndry->localmesh;
  ASSERT1(mesh = f.getMesh());
  bndry->first();

  // Check for staggered grids

  CELL_LOC loc = f.getLocation();
  if (mesh->StaggerGrids && loc != CELL_CENTRE) {
    // Staggered. Need to apply slightly differently

    if (loc == CELL_XLOW) {
      // Field is shifted in X

      if (bndry->bx > 0) {
        // Outer x boundary
        for (; !bndry->isDone(); bndry->next1d()) {
          for (int i = 0; i < bndry->width; i++) {
            int xi = bndry->x + i * bndry->bx;
            int yi = bndry->y + i * bndry->by;
            f(xi, yi) = 2 * f(xi - bndry->bx, yi - bndry->by)
                        - f(xi - 2 * bndry->bx, yi - 2 * bndry->by);
          }
        }
      }
      if (bndry->bx < 0) {
        // Inner x boundary. Set one point inwards
        for (; !bndry->isDone(); bndry->next1d()) {
          for (int i = -1; i < bndry->width; i++) {
            int xi = bndry->x + i * bndry->bx;
            int yi = bndry->y + i * bndry->by;
            f(xi, yi) = 2 * f(xi - bndry->bx, yi - bndry->by)
                        - f(xi - 2 * bndry->bx, yi - 2 * bndry->by);
          }
        }
      }
      if (bndry->by != 0) {
        // y boundaries
        for (; !bndry->isDone(); bndry->next1d()) {
          for (int i = 0; i < bndry->width; i++) {
            int xi = bndry->x + i * bndry->bx;
            int yi = bndry->y + i * bndry->by;
            f(xi, yi) = 2 * f(xi - bndry->bx, yi - bndry->by)
                        - f(xi - 2 * bndry->bx, yi - 2 * bndry->by);
          }
        }
      }
    } else if (loc == CELL_YLOW) {
      // Field is shifted in Y

      if (bndry->by > 0) {
        // Upper y boundary

        for (; !bndry->isDone(); bndry->next1d()) {
          for (int i = 0; i < bndry->width; i++) {
            int xi = bndry->x + i * bndry->bx;
            int yi = bndry->y + i * bndry->by;
            f(xi, yi) = 2 * f(xi - bndry->bx, yi - bndry->by)
                        - f(xi - 2 * bndry->bx, yi - 2 * bndry->by);
          }
        }
      }
      if (bndry->by < 0) {
        // Lower y boundary. Set one point inwards
        for (; !bndry->isDone(); bndry->next1d()) {
          for (int i = -1; i < bndry->width; i++) {
            int xi = bndry->x + i * bndry->bx;
            int yi = bndry->y + i * bndry->by;
            f(xi, yi) = 2 * f(xi - bndry->bx, yi - bndry->by)
                        - f(xi - 2 * bndry->bx, yi - 2 * bndry->by);
          }
        }
      }
      if (bndry->bx != 0) {
        // x boundaries
        for (; !bndry->isDone(); bndry->next1d()) {

          for (int i = 0; i < bndry->width; i++) {
            int xi = bndry->x + i * bndry->bx;
            int yi = bndry->y + i * bndry->by;
            f(xi, yi) = 2 * f(xi - bndry->bx, yi - bndry->by)
                        - f(xi - 2 * bndry->bx, yi - 2 * bndry->by);
          }
        }
      }
    }
  } else {
    // Non-staggered, standard case

    for (; !bndry->isDone(); bndry->next1d()) {

      for (int i = 0; i < bndry->width; i++) {
        int xi = bndry->x + i * bndry->bx;
        int yi = bndry->y + i * bndry->by;
        f(xi, yi) = 2 * f(xi - bndry->bx, yi - bndry->by)
                    - f(xi - 2 * bndry->bx, yi - 2 * bndry->by);
      }
    }
  }
}

void BoundaryFree_O2::apply(Field3D& f) {
  // Extrapolate from the last evolved simulation cells into the guard cells at 3rd order.

  Mesh* mesh = bndry->localmesh;
  ASSERT1(mesh = f.getMesh());
  bndry->first();

  // Check for staggered grids

  CELL_LOC loc = f.getLocation();
  if (mesh->StaggerGrids && loc != CELL_CENTRE) {
    // Staggered. Need to apply slightly differently

    if (loc == CELL_XLOW) {
      // Field is shifted in X

      if (bndry->bx > 0) {
        // Outer x boundary

        for (; !bndry->isDone(); bndry->next1d()) {

          for (int zk = 0; zk < mesh->LocalNz; zk++) {
            for (int i = 0; i < bndry->width; i++) {
              int xi = bndry->x + i * bndry->bx;
              int yi = bndry->y + i * bndry->by;
              f(xi, yi, zk) = 2 * f(xi - bndry->bx, yi - bndry->by, zk)
                              - f(xi - 2 * bndry->bx, yi - 2 * bndry->by, zk);
            }
          }
        }
      }
      if (bndry->bx < 0) {
        // Inner x boundary. Set one point inwards
        for (; !bndry->isDone(); bndry->next1d()) {

          for (int zk = 0; zk < mesh->LocalNz; zk++) {
            for (int i = -1; i < bndry->width; i++) {
              int xi = bndry->x + i * bndry->bx;
              int yi = bndry->y + i * bndry->by;
              f(xi, yi, zk) = 2 * f(xi - bndry->bx, yi - bndry->by, zk)
                              - f(xi - 2 * bndry->bx, yi - 2 * bndry->by, zk);
            }
          }
        }
      }
      if (bndry->by != 0) {
        // y boundaries

        for (; !bndry->isDone(); bndry->next1d()) {

          for (int zk = 0; zk < mesh->LocalNz; zk++) {
            for (int i = 0; i < bndry->width; i++) {
              int xi = bndry->x + i * bndry->bx;
              int yi = bndry->y + i * bndry->by;
              f(xi, yi, zk) = 2 * f(xi - bndry->bx, yi - bndry->by, zk)
                              - f(xi - 2 * bndry->bx, yi - 2 * bndry->by, zk);
            }
          }
        }
      }
    } else if (loc == CELL_YLOW) {
      // Field is shifted in Y

      if (bndry->by > 0) {
        // Upper y boundary
        for (; !bndry->isDone(); bndry->next1d()) {
          for (int zk = 0; zk < mesh->LocalNz; zk++) {
            for (int i = 0; i < bndry->width; i++) {
              int xi = bndry->x + i * bndry->bx;
              int yi = bndry->y + i * bndry->by;
              f(xi, yi, zk) = 2 * f(xi - bndry->bx, yi - bndry->by, zk)
                              - f(xi - 2 * bndry->bx, yi - 2 * bndry->by, zk);
            }
          }
        }
      }
      if (bndry->by < 0) {
        // Lower y boundary. Set one point inwards
        for (; !bndry->isDone(); bndry->next1d()) {

          for (int zk = 0; zk < mesh->LocalNz; zk++) {
            for (int i = -1; i < bndry->width; i++) {
              int xi = bndry->x + i * bndry->bx;
              int yi = bndry->y + i * bndry->by;
              f(xi, yi, zk) = 2 * f(xi - bndry->bx, yi - bndry->by, zk)
                              - f(xi - 2 * bndry->bx, yi - 2 * bndry->by, zk);
            }
          }
        }
      }
      if (bndry->bx != 0) {
        // x boundaries
        for (; !bndry->isDone(); bndry->next1d()) {

          for (int zk = 0; zk < mesh->LocalNz; zk++) {
            for (int i = 0; i < bndry->width; i++) {
              int xi = bndry->x + i * bndry->bx;
              int yi = bndry->y + i * bndry->by;
              f(xi, yi, zk) = 2 * f(xi - bndry->bx, yi - bndry->by, zk)
                              - f(xi - 2 * bndry->bx, yi - 2 * bndry->by, zk);
            }
          }
        }
      }
    }
  } else {
    // Standard (non-staggered) case
    for (; !bndry->isDone(); bndry->next1d()) {

      for (int zk = 0; zk < mesh->LocalNz; zk++) {
        for (int i = 0; i < bndry->width; i++) {
          int xi = bndry->x + i * bndry->bx;
          int yi = bndry->y + i * bndry->by;
          f(xi, yi, zk) = 2 * f(xi - bndry->bx, yi - bndry->by, zk)
                          - f(xi - 2 * bndry->bx, yi - 2 * bndry->by, zk);
        }
      }
    }
  }
}

void BoundaryFree_O2::apply_ddt(Field2D& f) {
  Field2D* dt = f.timeDeriv();
  for (bndry->first(); !bndry->isDone(); bndry->next())
    (*dt)(bndry->x, bndry->y) = 0.; // Set time derivative to zero
}

void BoundaryFree_O2::apply_ddt(Field3D& f) {
  Mesh* mesh = bndry->localmesh;
  ASSERT1(mesh = f.getMesh());
  Field3D* dt = f.timeDeriv();
  for (bndry->first(); !bndry->isDone(); bndry->next())
    for (int z = 0; z < mesh->LocalNz; z++)
      (*dt)(bndry->x, bndry->y, z) = 0.; // Set time derivative to zero
}

//////////////////////////////////
// Third order extrapolation:
//////////////////////////////////
BoundaryOp* BoundaryFree_O3::clone(BoundaryRegion* region,
                                   const std::list<std::string>& args) {
  verifyNumPoints(region, 3);

  if (!args.empty()) {
    output << "WARNING: Ignoring arguments to BoundaryConstLaplace\n";
  }
  return new BoundaryFree_O3(region);
}

void BoundaryFree_O3::apply(Field2D& f) {

  Mesh* mesh = bndry->localmesh;
  ASSERT1(mesh = f.getMesh());
  bndry->first();

  // Check for staggered grids

  CELL_LOC loc = f.getLocation();
  if (mesh->StaggerGrids && loc != CELL_CENTRE) {
    // Staggered. Need to apply slightly differently

    if (loc == CELL_XLOW) {
      // Field is shifted in X

      if (bndry->bx > 0) {
        // Outer x boundary
        for (; !bndry->isDone(); bndry->next1d()) {
          for (int i = 0; i < bndry->width; i++) {
            int xi = bndry->x + i * bndry->bx;
            int yi = bndry->y + i * bndry->by;
            f(xi, yi) = 3.0 * f(xi - bndry->bx, yi - bndry->by)
                        - 3.0 * f(xi - 2 * bndry->bx, yi - 2 * bndry->by)
                        + f(xi - 3 * bndry->bx, yi - 3 * bndry->by);
          }
        }
      }
      if (bndry->bx < 0) {
        // Inner x boundary. Set one point inwards
        for (; !bndry->isDone(); bndry->next1d()) {
          for (int i = -1; i < bndry->width; i++) {
            int xi = bndry->x + i * bndry->bx;
            int yi = bndry->y + i * bndry->by;
            f(xi, yi) = 3.0 * f(xi - bndry->bx, yi - bndry->by)
                        - 3.0 * f(xi - 2 * bndry->bx, yi - 2 * bndry->by)
                        + f(xi - 3 * bndry->bx, yi - 3 * bndry->by);
          }
        }
      }
      if (bndry->by != 0) {
        // y boundaries
        for (; !bndry->isDone(); bndry->next1d()) {
          for (int i = 0; i < bndry->width; i++) {
            int xi = bndry->x + i * bndry->bx;
            int yi = bndry->y + i * bndry->by;
            f(xi, yi) = 3.0 * f(xi - bndry->bx, yi - bndry->by)
                        - 3.0 * f(xi - 2 * bndry->bx, yi - 2 * bndry->by)
                        + f(xi - 3 * bndry->bx, yi - 3 * bndry->by);
          }
        }
      }
    } else if (loc == CELL_YLOW) {
      // Field is shifted in Y

      if (bndry->by > 0) {
        // Upper y boundary

        for (; !bndry->isDone(); bndry->next1d()) {
          for (int i = 0; i < bndry->width; i++) {
            int xi = bndry->x + i * bndry->bx;
            int yi = bndry->y + i * bndry->by;
            f(xi, yi) = 3.0 * f(xi - bndry->bx, yi - bndry->by)
                        - 3.0 * f(xi - 2 * bndry->bx, yi - 2 * bndry->by)
                        + f(xi - 3 * bndry->bx, yi - 3 * bndry->by);
          }
        }
      }
      if (bndry->by < 0) {
        // Lower y boundary. Set one point inwards
        for (; !bndry->isDone(); bndry->next1d()) {
          for (int i = -1; i < bndry->width; i++) {
            int xi = bndry->x + i * bndry->bx;
            int yi = bndry->y + i * bndry->by;
            f(xi, yi) = 3.0 * f(xi - bndry->bx, yi - bndry->by)
                        - 3.0 * f(xi - 2 * bndry->bx, yi - 2 * bndry->by)
                        + f(xi - 3 * bndry->bx, yi - 3 * bndry->by);
          }
        }
      }
      if (bndry->bx != 0) {
        // x boundaries
        for (; !bndry->isDone(); bndry->next1d()) {

          for (int i = 0; i < bndry->width; i++) {
            int xi = bndry->x + i * bndry->bx;
            int yi = bndry->y + i * bndry->by;
            f(xi, yi) = 3.0 * f(xi - bndry->bx, yi - bndry->by)
                        - 3.0 * f(xi - 2 * bndry->bx, yi - 2 * bndry->by)
                        + f(xi - 3 * bndry->bx, yi - 3 * bndry->by);
          }
        }
      }
    }
  } else {
    // Non-staggered, standard case

    for (; !bndry->isDone(); bndry->next1d()) {

      for (int i = 0; i < bndry->width; i++) {
        int xi = bndry->x + i * bndry->bx;
        int yi = bndry->y + i * bndry->by;
        f(xi, yi) = 3.0 * f(xi - bndry->bx, yi - bndry->by)
                    - 3.0 * f(xi - 2 * bndry->bx, yi - 2 * bndry->by)
                    + f(xi - 3 * bndry->bx, yi - 3 * bndry->by);
      }
    }
  }
}

void BoundaryFree_O3::apply(Field3D& f) {
  // Extrapolate from the last evolved simulation cells into the guard cells at 3rd order.

  Mesh* mesh = bndry->localmesh;
  ASSERT1(mesh = f.getMesh());
  bndry->first();

  // Check for staggered grids

  CELL_LOC loc = f.getLocation();
  if (mesh->StaggerGrids && loc != CELL_CENTRE) {
    // Staggered. Need to apply slightly differently

    if (loc == CELL_XLOW) {
      // Field is shifted in X

      if (bndry->bx > 0) {
        // Outer x boundary

        for (; !bndry->isDone(); bndry->next1d()) {

          for (int zk = 0; zk < mesh->LocalNz; zk++) {
            for (int i = 0; i < bndry->width; i++) {
              int xi = bndry->x + i * bndry->bx;
              int yi = bndry->y + i * bndry->by;
              f(xi, yi, zk) = 3.0 * f(xi - bndry->bx, yi - bndry->by, zk)
                              - 3.0 * f(xi - 2 * bndry->bx, yi - 2 * bndry->by, zk)
                              + f(xi - 3 * bndry->bx, yi - 3 * bndry->by, zk);
            }
          }
        }
      }
      if (bndry->bx < 0) {
        // Inner x boundary. Set one point inwards
        for (; !bndry->isDone(); bndry->next1d()) {

          for (int zk = 0; zk < mesh->LocalNz; zk++) {
            for (int i = -1; i < bndry->width; i++) {
              int xi = bndry->x + i * bndry->bx;
              int yi = bndry->y + i * bndry->by;
              f(xi, yi, zk) = 3.0 * f(xi - bndry->bx, yi - bndry->by, zk)
                              - 3.0 * f(xi - 2 * bndry->bx, yi - 2 * bndry->by, zk)
                              + f(xi - 3 * bndry->bx, yi - 3 * bndry->by, zk);
            }
          }
        }
      }
      if (bndry->by != 0) {
        // y boundaries

        for (; !bndry->isDone(); bndry->next1d()) {

          for (int zk = 0; zk < mesh->LocalNz; zk++) {
            for (int i = 0; i < bndry->width; i++) {
              int xi = bndry->x + i * bndry->bx;
              int yi = bndry->y + i * bndry->by;
              f(xi, yi, zk) = 3.0 * f(xi - bndry->bx, yi - bndry->by, zk)
                              - 3.0 * f(xi - 2 * bndry->bx, yi - 2 * bndry->by, zk)
                              + f(xi - 3 * bndry->bx, yi - 3 * bndry->by, zk);
            }
          }
        }
      }
    } else if (loc == CELL_YLOW) {
      // Field is shifted in Y

      if (bndry->by > 0) {
        // Upper y boundary
        for (; !bndry->isDone(); bndry->next1d()) {
          for (int zk = 0; zk < mesh->LocalNz; zk++) {
            for (int i = 0; i < bndry->width; i++) {
              int xi = bndry->x + i * bndry->bx;
              int yi = bndry->y + i * bndry->by;
              f(xi, yi, zk) = 3.0 * f(xi - bndry->bx, yi - bndry->by, zk)
                              - 3.0 * f(xi - 2 * bndry->bx, yi - 2 * bndry->by, zk)
                              + f(xi - 3 * bndry->bx, yi - 3 * bndry->by, zk);
            }
          }
        }
      }
      if (bndry->by < 0) {
        // Lower y boundary. Set one point inwards
        for (; !bndry->isDone(); bndry->next1d()) {

          for (int zk = 0; zk < mesh->LocalNz; zk++) {
            for (int i = -1; i < bndry->width; i++) {
              int xi = bndry->x + i * bndry->bx;
              int yi = bndry->y + i * bndry->by;
              f(xi, yi, zk) = 3.0 * f(xi - bndry->bx, yi - bndry->by, zk)
                              - 3.0 * f(xi - 2 * bndry->bx, yi - 2 * bndry->by, zk)
                              + f(xi - 3 * bndry->bx, yi - 3 * bndry->by, zk);
            }
          }
        }
      }
      if (bndry->bx != 0) {
        // x boundaries
        for (; !bndry->isDone(); bndry->next1d()) {

          for (int zk = 0; zk < mesh->LocalNz; zk++) {
            for (int i = 0; i < bndry->width; i++) {
              int xi = bndry->x + i * bndry->bx;
              int yi = bndry->y + i * bndry->by;
              f(xi, yi, zk) = 3.0 * f(xi - bndry->bx, yi - bndry->by, zk)
                              - 3.0 * f(xi - 2 * bndry->bx, yi - 2 * bndry->by, zk)
                              + f(xi - 3 * bndry->bx, yi - 3 * bndry->by, zk);
            }
          }
        }
      }
    }
  } else {
    // Standard (non-staggered) case
    for (; !bndry->isDone(); bndry->next1d()) {

      for (int zk = 0; zk < mesh->LocalNz; zk++) {
        for (int i = 0; i < bndry->width; i++) {
          int xi = bndry->x + i * bndry->bx;
          int yi = bndry->y + i * bndry->by;
          f(xi, yi, zk) = 3.0 * f(xi - bndry->bx, yi - bndry->by, zk)
                          - 3.0 * f(xi - 2 * bndry->bx, yi - 2 * bndry->by, zk)
                          + f(xi - 3 * bndry->bx, yi - 3 * bndry->by, zk);
        }
      }
    }
  }
}

void BoundaryFree_O3::apply_ddt(Field2D& f) {
  Field2D* dt = f.timeDeriv();
  for (bndry->first(); !bndry->isDone(); bndry->next())
    (*dt)(bndry->x, bndry->y) = 0.; // Set time derivative to zero
}

void BoundaryFree_O3::apply_ddt(Field3D& f) {
  Mesh* mesh = bndry->localmesh;
  ASSERT1(mesh = f.getMesh());
  Field3D* dt = f.timeDeriv();
  for (bndry->first(); !bndry->isDone(); bndry->next())
    for (int z = 0; z < mesh->LocalNz; z++)
      (*dt)(bndry->x, bndry->y, z) = 0.; // Set time derivative to zero
}

///////////////////////////////////////////////////////////////

<<<<<<< HEAD
BoundaryOp* BoundaryRelax::cloneMod(BoundaryOp* operation,
                                    const std::list<std::string>& args) {
  BoundaryRelax* result = new BoundaryRelax(operation, r);

  if (!args.empty()) {
=======
BoundaryOp* BoundaryRelax::cloneMod(BoundaryOp *operation, const std::list<std::string> &args) {
  auto* result = new BoundaryRelax(operation, r);
  
  if(!args.empty()) {
>>>>>>> 9415fd72
    // First argument should be the rate
    BoutReal val = stringToReal(args.front());
    val = fabs(val); // Should always be positive
    result->r = val;
  }

  return result;
}

void BoundaryRelax::apply(Field2D& f, BoutReal t) {
  // Just apply the original boundary condition to f
  op->apply(f, t);
}

void BoundaryRelax::apply(Field3D& f, BoutReal UNUSED(t)) {
  // Just apply the original boundary condition to f
  op->apply(f);
}

void BoundaryRelax::apply_ddt(Field2D& f) {
  TRACE("BoundaryRelax::apply_ddt(Field2D)");

  // Make a copy of f
  Field2D g = f;
  // Apply the boundary to g
  op->apply(g);

  bndry->first();

  // Set time-derivatives
  for (bndry->first(); !bndry->isDone(); bndry->next()) {
    ddt(f)(bndry->x, bndry->y) = r * (g(bndry->x, bndry->y) - f(bndry->x, bndry->y));
  }
}

void BoundaryRelax::apply_ddt(Field3D& f) {
  TRACE("BoundaryRelax::apply_ddt(Field3D)");

  Mesh* mesh = bndry->localmesh;
  ASSERT1(mesh = f.getMesh());

  // Make a copy of f
  Field3D g = f; // NOTE: This is not very efficient... copying entire field
  // Apply the boundary to g
  op->apply(g);
  // Set time-derivatives
  for (bndry->first(); !bndry->isDone(); bndry->next())
    for (int z = 0; z < mesh->LocalNz; z++) {
      ddt(f)(bndry->x, bndry->y, z) =
          r * (g(bndry->x, bndry->y, z) - f(bndry->x, bndry->y, z));
    }
}

///////////////////////////////////////////////////////////////

<<<<<<< HEAD
BoundaryOp* BoundaryWidth::cloneMod(BoundaryOp* operation,
                                    const std::list<std::string>& args) {
  BoundaryWidth* result = new BoundaryWidth(operation, width);

  if (args.empty()) {
=======
BoundaryOp* BoundaryWidth::cloneMod(BoundaryOp *operation, const std::list<std::string> &args) {
  auto* result = new BoundaryWidth(operation, width);
  
  if(args.empty()) {
>>>>>>> 9415fd72
    output << "WARNING: BoundaryWidth expected 1 argument\n";
  } else {
    // First argument should be the rate
    int val = stringToInt(args.front());
    result->width = val;
  }

  return result;
}

void BoundaryWidth::apply(Field2D& f, BoutReal t) {
  // Pointer to boundary region shared between all BoundaryOp, BoundaryModifiers
  int oldwid = bndry->width;
  bndry->width = width;
  op->apply(f, t);
  bndry->width = oldwid;
}

void BoundaryWidth::apply(Field3D& f, BoutReal t) {
  int oldwid = bndry->width;
  bndry->width = width;
  op->apply(f, t);
  bndry->width = oldwid;
}

void BoundaryWidth::apply_ddt(Field2D& f) {
  int oldwid = bndry->width;
  bndry->width = width;
  op->apply_ddt(f);
  bndry->width = oldwid;
}

void BoundaryWidth::apply_ddt(Field3D& f) {
  int oldwid = bndry->width;
  bndry->width = width;
  op->apply_ddt(f);
  bndry->width = oldwid;
}

///////////////////////////////////////////////////////////////
<<<<<<< HEAD
BoundaryOp* BoundaryToFieldAligned::cloneMod(BoundaryOp* operation,
                                             const std::list<std::string>& args) {
  BoundaryToFieldAligned* result = new BoundaryToFieldAligned(operation);

  if (!args.empty()) {
=======
BoundaryOp* BoundaryToFieldAligned::cloneMod(BoundaryOp *operation, const std::list<std::string> &args) {
  auto* result = new BoundaryToFieldAligned(operation);
  
  if(!args.empty()) {
>>>>>>> 9415fd72
    output << "WARNING: BoundaryToFieldAligned expected no argument\n";
    // Shouldn't we throw ?
  }

  return result;
}

void BoundaryToFieldAligned::apply(Field2D& f, BoutReal t) { op->apply(f, t); }

void BoundaryToFieldAligned::apply(Field3D& f, BoutReal t) {
  ASSERT1(bndry->localmesh = f.getMesh());

  // NOTE: This is not very efficient... updating entire field
  f = fromFieldAligned(f);

  // Apply the boundary to shifted field
  op->apply(f, t);

  // Shift back
  f = toFieldAligned(f);

  // This is inefficient -- could instead use the shiftZ just in the bndry
  // but this is not portable to other parallel transforms -- we could instead
  // have a flag to define the region in which we want to apply to/fromFieldAligned
}

void BoundaryToFieldAligned::apply_ddt(Field2D& f) { op->apply_ddt(f); }

void BoundaryToFieldAligned::apply_ddt(Field3D& f) {
  ASSERT1(bndry->localmesh = f.getMesh());

  f = fromFieldAligned(f);
  ddt(f) = fromFieldAligned(ddt(f));
  op->apply_ddt(f);
  ddt(f) = toFieldAligned(ddt(f));
}

///////////////////////////////////////////////////////////////
<<<<<<< HEAD
BoundaryOp* BoundaryFromFieldAligned::cloneMod(BoundaryOp* operation,
                                               const std::list<std::string>& args) {
  BoundaryFromFieldAligned* result = new BoundaryFromFieldAligned(operation);

  if (!args.empty()) {
=======
BoundaryOp* BoundaryFromFieldAligned::cloneMod(BoundaryOp *operation, const std::list<std::string> &args) {
  auto* result = new BoundaryFromFieldAligned(operation);
  
  if(!args.empty()) {
>>>>>>> 9415fd72
    output << "WARNING: BoundaryFromFieldAligned expected no argument\n";
    // Shouldn't we throw ?
  }

  return result;
}

void BoundaryFromFieldAligned::apply(Field2D& f, BoutReal t) { op->apply(f, t); }

void BoundaryFromFieldAligned::apply(Field3D& f, BoutReal t) {
  ASSERT1(bndry->localmesh = f.getMesh());

  // NOTE: This is not very efficient... shifting entire field
  f = toFieldAligned(f);

  // Apply the boundary to shifted field
  op->apply(f, t);

  // Shift back
  f = fromFieldAligned(f);

  // This is inefficient -- could instead use the shiftZ just in the bndry
  // but this is not portable to other parallel transforms -- we could instead
  // have a flag to define the region in which we want to apply to/fromFieldAligned
}

void BoundaryFromFieldAligned::apply_ddt(Field2D& f) { op->apply_ddt(f); }

void BoundaryFromFieldAligned::apply_ddt(Field3D& f) {
  ASSERT1(bndry->localmesh = f.getMesh());

  f = toFieldAligned(f);
  ddt(f) = toFieldAligned(ddt(f));
  op->apply_ddt(f);
  ddt(f) = fromFieldAligned(ddt(f));
}<|MERGE_RESOLUTION|>--- conflicted
+++ resolved
@@ -515,19 +515,12 @@
 
 void BoundaryDirichlet::apply_ddt(Field3D& f) {
   Mesh* mesh = bndry->localmesh;
-<<<<<<< HEAD
-  ASSERT1(mesh = f.getMesh());
+  ASSERT1(mesh == f.getMesh());
   Field3D* dt = f.timeDeriv();
+
   for (bndry->first(); !bndry->isDone(); bndry->next())
     for (int z = 0; z < mesh->LocalNz; z++)
       (*dt)(bndry->x, bndry->y, z) = 0.; // Set time derivative to zero
-=======
-  ASSERT1(mesh == f.getMesh());
-  Field3D *dt = f.timeDeriv();
-  for(bndry->first(); !bndry->isDone(); bndry->next())
-    for(int z=0;z<mesh->LocalNz;z++)
-      (*dt)(bndry->x,bndry->y,z) = 0.; // Set time derivative to zero
->>>>>>> 9415fd72
 }
 
 ///////////////////////////////////////////////////////////////
@@ -922,13 +915,9 @@
 
 void BoundaryDirichlet_O3::apply_ddt(Field3D& f) {
   Mesh* mesh = bndry->localmesh;
-<<<<<<< HEAD
-  ASSERT1(mesh = f.getMesh());
+
+  ASSERT1(mesh == f.getMesh());
   Field3D* dt = f.timeDeriv();
-=======
-  ASSERT1(mesh == f.getMesh());
-  Field3D *dt = f.timeDeriv();
->>>>>>> 9415fd72
 
   bndry->first();
   for (bndry->first(); !bndry->isDone(); bndry->next()) {
@@ -1357,19 +1346,11 @@
 
 void BoundaryDirichlet_O4::apply_ddt(Field3D& f) {
   Mesh* mesh = bndry->localmesh;
-<<<<<<< HEAD
-  ASSERT1(mesh = f.getMesh());
+  ASSERT1(mesh == f.getMesh());
   Field3D* dt = f.timeDeriv();
   for (bndry->first(); !bndry->isDone(); bndry->next())
     for (int z = 0; z < mesh->LocalNz; z++)
       (*dt)(bndry->x, bndry->y, z) = 0.; // Set time derivative to zero
-=======
-  ASSERT1(mesh == f.getMesh());
-  Field3D *dt = f.timeDeriv();
-  for(bndry->first(); !bndry->isDone(); bndry->next())
-    for(int z=0;z<mesh->LocalNz;z++)
-      (*dt)(bndry->x,bndry->y,z) = 0.; // Set time derivative to zero
->>>>>>> 9415fd72
 }
 
 ///////////////////////////////////////////////////////////////
@@ -1404,8 +1385,7 @@
 
 void BoundaryDirichlet_4thOrder::apply(Field3D& f) {
   Mesh* mesh = bndry->localmesh;
-<<<<<<< HEAD
-  ASSERT1(mesh = f.getMesh());
+  ASSERT1(mesh == f.getMesh());
   // Set (at 4th order) the value at the mid-point between the guard cell and the grid
   // cell to be val
   for (bndry->first(); !bndry->isDone(); bndry->next1d())
@@ -1420,14 +1400,6 @@
           + 18. * f(bndry->x - bndry->bx, bndry->y - bndry->by, z)
           - 4. * f(bndry->x - 2 * bndry->bx, bndry->y - 2 * bndry->by, z)
           + 3. / 5. * f(bndry->x - 3 * bndry->bx, bndry->y - 3 * bndry->by, z);
-=======
-  ASSERT1(mesh == f.getMesh());
-  // Set (at 4th order) the value at the mid-point between the guard cell and the grid cell to be val
-  for(bndry->first(); !bndry->isDone(); bndry->next1d())
-    for(int z=0;z<mesh->LocalNz;z++) {
-      f(bndry->x,bndry->y,z) = 128./35.*val - 4.*f(bndry->x-bndry->bx,bndry->y-bndry->by,z) + 2.*f(bndry->x-2*bndry->bx,bndry->y-2*bndry->by,z) - 4./3.*f(bndry->x-3*bndry->bx,bndry->y-3*bndry->by,z) + 1./7.*f(bndry->x-4*bndry->bx,bndry->y-4*bndry->by,z);
-      f(bndry->x+bndry->bx,bndry->y+bndry->by,z) = -128./5.*val + 9.*f(bndry->x,bndry->y,z) + 18.*f(bndry->x-bndry->bx,bndry->y-bndry->by,z) -4.*f(bndry->x-2*bndry->bx,bndry->y-2*bndry->by,z) + 3./5.*f(bndry->x-3*bndry->bx,bndry->y-3*bndry->by,z);
->>>>>>> 9415fd72
     }
 }
 
@@ -1439,19 +1411,11 @@
 
 void BoundaryDirichlet_4thOrder::apply_ddt(Field3D& f) {
   Mesh* mesh = bndry->localmesh;
-<<<<<<< HEAD
-  ASSERT1(mesh = f.getMesh());
+  ASSERT1(mesh == f.getMesh());
   Field3D* dt = f.timeDeriv();
   for (bndry->first(); !bndry->isDone(); bndry->next())
     for (int z = 0; z < mesh->LocalNz; z++)
       (*dt)(bndry->x, bndry->y, z) = 0.; // Set time derivative to zero
-=======
-  ASSERT1(mesh == f.getMesh());
-  Field3D *dt = f.timeDeriv();
-  for(bndry->first(); !bndry->isDone(); bndry->next())
-    for(int z=0;z<mesh->LocalNz;z++)
-      (*dt)(bndry->x,bndry->y,z) = 0.; // Set time derivative to zero
->>>>>>> 9415fd72
 }
 
 ///////////////////////////////////////////////////////////////
@@ -1470,13 +1434,9 @@
 
 void BoundaryNeumann_NonOrthogonal::apply(Field2D& f) {
   Mesh* mesh = bndry->localmesh;
-<<<<<<< HEAD
-  ASSERT1(mesh = f.getMesh());
+  ASSERT1(mesh == f.getMesh());
   Coordinates* metric = f.getCoordinates();
-=======
-  ASSERT1(mesh == f.getMesh());
-  Coordinates *metric = f.getCoordinates();
->>>>>>> 9415fd72
+
   // Calculate derivatives for metric use
   mesh->communicate(f);
   Field2D dfdy = DDY(f);
@@ -1524,13 +1484,9 @@
 
 void BoundaryNeumann_NonOrthogonal::apply(Field3D& f) {
   Mesh* mesh = bndry->localmesh;
-<<<<<<< HEAD
-  ASSERT1(mesh = f.getMesh());
+  ASSERT1(mesh == f.getMesh());
   Coordinates* metric = f.getCoordinates();
-=======
-  ASSERT1(mesh == f.getMesh());
-  Coordinates *metric = f.getCoordinates();
->>>>>>> 9415fd72
+
   // Calculate derivatives for metric use
   mesh->communicate(f);
   Field3D dfdy = DDY(f);
@@ -1605,15 +1561,9 @@
   // 2nd is 3rd order
 
   Mesh* mesh = bndry->localmesh;
-<<<<<<< HEAD
-  ASSERT1(mesh = f.getMesh());
+  ASSERT1(mesh == f.getMesh());
   Coordinates* metric = f.getCoordinates();
 
-=======
-  ASSERT1(mesh == f.getMesh());
-  Coordinates *metric = f.getCoordinates();
-  
->>>>>>> 9415fd72
   bndry->first();
 
   // Decide which generator to use
@@ -1803,15 +1753,9 @@
 
 void BoundaryNeumann::apply(Field3D& f, BoutReal t) {
   Mesh* mesh = bndry->localmesh;
-<<<<<<< HEAD
-  ASSERT1(mesh = f.getMesh());
+  ASSERT1(mesh == f.getMesh());
   Coordinates* metric = f.getCoordinates();
 
-=======
-  ASSERT1(mesh == f.getMesh());
-  Coordinates *metric = f.getCoordinates();
-  
->>>>>>> 9415fd72
   bndry->first();
 
   // Decide which generator to use
@@ -2015,19 +1959,11 @@
 
 void BoundaryNeumann::apply_ddt(Field3D& f) {
   Mesh* mesh = bndry->localmesh;
-<<<<<<< HEAD
-  ASSERT1(mesh = f.getMesh());
+  ASSERT1(mesh == f.getMesh());
   Field3D* dt = f.timeDeriv();
   for (bndry->first(); !bndry->isDone(); bndry->next())
     for (int z = 0; z < mesh->LocalNz; z++)
       (*dt)(bndry->x, bndry->y, z) = 0.; // Set time derivative to zero
-=======
-  ASSERT1(mesh == f.getMesh());
-  Field3D *dt = f.timeDeriv();
-  for(bndry->first(); !bndry->isDone(); bndry->next())
-    for(int z=0;z<mesh->LocalNz;z++)
-      (*dt)(bndry->x,bndry->y,z) = 0.; // Set time derivative to zero
->>>>>>> 9415fd72
 }
 
 ///////////////////////////////////////////////////////////////
@@ -2046,17 +1982,10 @@
 
 void BoundaryNeumann_O4::apply(Field2D& f, BoutReal t) {
   Mesh* mesh = bndry->localmesh;
-<<<<<<< HEAD
-  ASSERT1(mesh = f.getMesh());
+  ASSERT1(mesh == f.getMesh());
 
   // Set (at 4th order) the value at the mid-point between the guard cell and the grid
   // cell to be val N.B. Only first guard cells (closest to the grid) should ever be used
-=======
-  ASSERT1(mesh == f.getMesh());
-  
-  // Set (at 4th order) the value at the mid-point between the guard cell and the grid cell to be val
-  // N.B. Only first guard cells (closest to the grid) should ever be used
->>>>>>> 9415fd72
   bndry->first();
 
   // Decide which generator to use
@@ -3318,18 +3247,11 @@
 
 ///////////////////////////////////////////////////////////////
 
-<<<<<<< HEAD
 BoundaryOp* BoundaryRelax::cloneMod(BoundaryOp* operation,
                                     const std::list<std::string>& args) {
-  BoundaryRelax* result = new BoundaryRelax(operation, r);
+  auto* result = new BoundaryRelax(operation, r);
 
   if (!args.empty()) {
-=======
-BoundaryOp* BoundaryRelax::cloneMod(BoundaryOp *operation, const std::list<std::string> &args) {
-  auto* result = new BoundaryRelax(operation, r);
-  
-  if(!args.empty()) {
->>>>>>> 9415fd72
     // First argument should be the rate
     BoutReal val = stringToReal(args.front());
     val = fabs(val); // Should always be positive
@@ -3385,18 +3307,11 @@
 
 ///////////////////////////////////////////////////////////////
 
-<<<<<<< HEAD
 BoundaryOp* BoundaryWidth::cloneMod(BoundaryOp* operation,
                                     const std::list<std::string>& args) {
-  BoundaryWidth* result = new BoundaryWidth(operation, width);
+  auto* result = new BoundaryWidth(operation, width);
 
   if (args.empty()) {
-=======
-BoundaryOp* BoundaryWidth::cloneMod(BoundaryOp *operation, const std::list<std::string> &args) {
-  auto* result = new BoundaryWidth(operation, width);
-  
-  if(args.empty()) {
->>>>>>> 9415fd72
     output << "WARNING: BoundaryWidth expected 1 argument\n";
   } else {
     // First argument should be the rate
@@ -3437,18 +3352,11 @@
 }
 
 ///////////////////////////////////////////////////////////////
-<<<<<<< HEAD
 BoundaryOp* BoundaryToFieldAligned::cloneMod(BoundaryOp* operation,
                                              const std::list<std::string>& args) {
-  BoundaryToFieldAligned* result = new BoundaryToFieldAligned(operation);
+  auto* result = new BoundaryToFieldAligned(operation);
 
   if (!args.empty()) {
-=======
-BoundaryOp* BoundaryToFieldAligned::cloneMod(BoundaryOp *operation, const std::list<std::string> &args) {
-  auto* result = new BoundaryToFieldAligned(operation);
-  
-  if(!args.empty()) {
->>>>>>> 9415fd72
     output << "WARNING: BoundaryToFieldAligned expected no argument\n";
     // Shouldn't we throw ?
   }
@@ -3487,18 +3395,11 @@
 }
 
 ///////////////////////////////////////////////////////////////
-<<<<<<< HEAD
 BoundaryOp* BoundaryFromFieldAligned::cloneMod(BoundaryOp* operation,
                                                const std::list<std::string>& args) {
-  BoundaryFromFieldAligned* result = new BoundaryFromFieldAligned(operation);
+  auto* result = new BoundaryFromFieldAligned(operation);
 
   if (!args.empty()) {
-=======
-BoundaryOp* BoundaryFromFieldAligned::cloneMod(BoundaryOp *operation, const std::list<std::string> &args) {
-  auto* result = new BoundaryFromFieldAligned(operation);
-  
-  if(!args.empty()) {
->>>>>>> 9415fd72
     output << "WARNING: BoundaryFromFieldAligned expected no argument\n";
     // Shouldn't we throw ?
   }
