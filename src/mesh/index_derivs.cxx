--- conflicted
+++ resolved
@@ -500,9 +500,6 @@
   // Loop through the name lookup table
   for (int i = 0; DiffNameTable[i].method != DIFF_DEFAULT; ++i) {
     if (strcasecmp(label.c_str(), DiffNameTable[i].label) == 0) { // Whole match
-<<<<<<< HEAD
-      return DiffNameTable[i].method;
-=======
       auto method=DiffNameTable[i].method;
       if (isImplemented(table, method)) {
         printFuncName(method);
@@ -512,7 +509,6 @@
           }
         }
       }
->>>>>>> 9f4c6631
     }
   }
 
