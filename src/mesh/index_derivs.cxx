/**************************************************************************
 * Basic derivative methods in mesh index space
 *
 * 
 * Four kinds of differencing methods:
 * 
 * 1. First derivative DD*
 *    Central differencing e.g. Div(f)
 *
 * 2. Second derivatives D2D*2
 *    Central differencing e.g. Delp2(f)
 *
 * 3. Upwinding VDD*
 *    Terms like v*Grad(f)
 *
 * 4. Flux methods FDD* (e.g. flux conserving, limiting)
 *    Div(v*f)
 *
 * Changelog
 * =========
 *
 * 2014-11-22   Ben Dudson  <benjamin.dudson@york.ac.uk>
 *    o Moved here from sys/derivs, made part of Mesh
 * 
 **************************************************************************
 * Copyright 2010 B.D.Dudson, S.Farley, M.V.Umansky, X.Q.Xu
 *
 * Contact: Ben Dudson, bd512@york.ac.uk
 * 
 * This file is part of BOUT++.
 *
 * BOUT++ is free software: you can redistribute it and/or modify
 * it under the terms of the GNU Lesser General Public License as published by
 * the Free Software Foundation, either version 3 of the License, or
 * (at your option) any later version.
 *
 * BOUT++ is distributed in the hope that it will be useful,
 * but WITHOUT ANY WARRANTY; without even the implied warranty of
 * MERCHANTABILITY or FITNESS FOR A PARTICULAR PURPOSE.  See the
 * GNU Lesser General Public License for more details.
 *
 * You should have received a copy of the GNU Lesser General Public License
 * along with BOUT++.  If not, see <http://www.gnu.org/licenses/>.
 * 
 **************************************************************************/

#include <globals.hxx>
#include <derivs.hxx>
#include <stencils.hxx>
#include <utils.hxx>
#include <fft.hxx>
#include <interpolation.hxx>
#include <bout/constants.hxx>
#include <msg_stack.hxx>

#include <cmath>
#include <string.h>
#include <stdlib.h>

#include <output.hxx>

#include <bout/mesh.hxx>

/*******************************************************************************
 * Limiters
 *******************************************************************************/

/// Van Leer limiter. Used in TVD code
BoutReal VANLEER(BoutReal r) {
  return r + fabs(r)/(1.0 + fabs(r));
}

// Superbee limiter
BoutReal SUPERBEE(BoutReal r) {
  return BOUTMAX(0.0, BOUTMIN(2.*r, 1.0), BOUTMIN(r, 2.));
}

/*******************************************************************************
 * Basic derivative methods.
 * All expect to have an input grid cell at the same location as the output
 * Hence convert cell centred values -> centred values, or left -> left
 *******************************************************************************/

const BoutReal WENO_SMALL = 1.0e-8; // Small number for WENO schemes

////////////////////// FIRST DERIVATIVES /////////////////////

/// central, 2nd order
BoutReal DDX_C2(stencil &f) {
  return 0.5*(f.p - f.m);
}

/// central, 4th order
BoutReal DDX_C4(stencil &f) {
  return (8.*f.p - 8.*f.m + f.mm - f.pp)/12.;
}

/// Central WENO method, 2nd order (reverts to 1st order near shocks)
BoutReal DDX_CWENO2(stencil &f) {
  BoutReal isl, isr, isc; // Smoothness indicators
  BoutReal al, ar, ac, sa; // Un-normalised weights
  BoutReal dl, dr, dc; // Derivatives using different stencils
  
  dc = 0.5*(f.p - f.m);
  dl = f.c - f.m;
  dr = f.p - f.c;
  
  isl = SQ(dl);
  isr = SQ(dr);
  isc = (13./3.)*SQ(f.p - 2.*f.c + f.m) + 0.25*SQ(f.p-f.m);
  
  al = 0.25/SQ(WENO_SMALL + isl);
  ar = 0.25/SQ(WENO_SMALL + isr);
  ac = 0.5/SQ(WENO_SMALL + isc);
  sa = al + ar + ac;

  return (al*dl + ar*dr + ac*dc)/sa;
}

// Smoothing 2nd order derivative
BoutReal DDX_S2(stencil &f) {
  
  // 4th-order differencing
  BoutReal result = (8.*f.p - 8.*f.m + f.mm - f.pp)/12.;

  result += SIGN(f.c)*(f.pp - 4.*f.p + 6.*f.c - 4.*f.m + f.mm)/12.;
  
  return result;
}

///////////////////// SECOND DERIVATIVES ////////////////////

/// Second derivative: Central, 2nd order
BoutReal D2DX2_C2(stencil &f) {
  return f.p + f.m - 2.*f.c;
}

/// Second derivative: Central, 4th order
BoutReal D2DX2_C4(stencil &f) {
  return (-f.pp + 16.*f.p - 30.*f.c + 16.*f.m - f.mm)/12.;
}

//////////////////////// UPWIND METHODS ///////////////////////

/// Upwinding: Central, 2nd order
BoutReal VDDX_C2(BoutReal vc, stencil &f) {
  return vc*0.5*(f.p - f.m);
}

/// Upwinding: Central, 4th order
BoutReal VDDX_C4(BoutReal vc, stencil &f) {
  return vc*(8.*f.p - 8.*f.m + f.mm - f.pp)/12.;
}

/// upwind, 1st order
BoutReal VDDX_U1(BoutReal vc, stencil &f) {
  return vc>=0.0 ? vc*(f.c - f.m): vc*(f.p - f.c);
}

/// upwind, 2nd order
BoutReal VDDX_U2(BoutReal vc, stencil &f) {
  return vc>=0.0 ? vc*(1.5*f.c - 2.0*f.m + 0.5*f.mm): vc*(-0.5*f.pp + 2.0*f.p - 1.5*f.c);
}

/// upwind, 4th order
BoutReal VDDX_U4(BoutReal vc, stencil &f) {
  return vc >= 0.0 ? vc*(4.*f.p - 12.*f.m + 2.*f.mm + 6.*f.c)/12.
    : vc*(-4.*f.m + 12.*f.p - 2.*f.pp - 6.*f.c)/12.;
}

/// 3rd-order WENO scheme
BoutReal VDDX_WENO3(BoutReal vc, stencil &f) {
  BoutReal deriv, w, r;

  if(vc > 0.0) {
    // Left-biased stencil
    
    r = (WENO_SMALL + SQ(f.c - 2.0*f.m + f.mm)) / (WENO_SMALL + SQ(f.p - 2.0*f.c + f.m));
    w = 1.0 / (1.0 + 2.0*r*r);

    deriv = 0.5*(f.p - f.m) - 0.5*w*(-f.mm + 3.*f.m - 3.*f.c + f.p);
    
  }else {
    // Right-biased
    
    r = (WENO_SMALL + SQ(f.pp - 2.0*f.p + f.c)) / (WENO_SMALL + SQ(f.p - 2.0*f.c + f.m));
    w = 1.0 / (1.0 + 2.0*r*r);
    
    deriv = 0.5*(f.p - f.m) - 0.5*w*( -f.m + 3.*f.c - 3.*f.p + f.pp );
  }

  return vc*deriv;
}

/// 3rd-order CWENO. Uses the upwinding code and split flux
BoutReal DDX_CWENO3(stencil &f) {
  BoutReal a, ma = fabs(f.c);
  // Split flux
  a = fabs(f.m); if(a > ma) ma = a;
  a = fabs(f.p); if(a > ma) ma = a;
  a = fabs(f.mm); if(a > ma) ma = a;
  a = fabs(f.pp); if(a > ma) ma = a;
  
  stencil sp, vp, sm, vm;
  
  sp = f + ma;
  sm = ma - f;
  
  return VDDX_WENO3(0.5, sp) + VDDX_WENO3(-0.5, sm);
}

//////////////////////// FLUX METHODS ///////////////////////

BoutReal FDDX_U1(stencil &v, stencil &f) {
  // Velocity at lower end
  BoutReal vs = 0.5*(v.m + v.c);
  BoutReal result = (vs >= 0.0) ? vs * f.m : vs * f.c;
  // and at upper 
  vs = 0.5*(v.c + v.p);
  result -= (vs >= 0.0) ? vs * f.c : vs * f.p;

  return result;
}

BoutReal FDDX_C2(stencil &v, stencil &f) {
  return 0.5*(v.p*f.p - v.m*f.m);
}

BoutReal FDDX_C4(stencil &v, stencil &f) {
  return (8.*v.p*f.p - 8.*v.m*f.m + v.mm*f.mm - v.pp*f.pp)/12.;
}

/// Non-oscillatory, containing No free parameters and Dissipative (NND) scheme
/// http://arxiv.org/abs/1010.4135v1
BoutReal FDDX_NND(stencil &v, stencil &f) {
  // f{+-} i
  BoutReal fp = 0.5*(v.c + fabs(v.c))*f.c;
  BoutReal fm = 0.5*(v.c - fabs(v.c))*f.c;
  
  // f{+-} i+1
  BoutReal fp1 = 0.5*(v.p + fabs(v.p))*f.p;
  BoutReal fm1 = 0.5*(v.p - fabs(v.p))*f.p;
  
  // f{+-} i+2
  BoutReal fm2 = 0.5*(v.pp - fabs(v.pp))*f.pp;

  // f{+-} i-1
  BoutReal fp_1 = 0.5*(v.m + fabs(v.m))*f.m;
  BoutReal fm_1 = 0.5*(v.m - fabs(v.m))*f.m;
  
  // f{+-} i-2
  BoutReal fp_2 = 0.5*(v.mm + fabs(v.mm))*f.mm;

  // f^{LR} {i+1/2}
  BoutReal flp = fp  + 0.5*MINMOD(fp1 - fp, fp - fp_1);
  BoutReal frp = fm1 - 0.5*MINMOD(fm1 - fm, fm2 - fm1);
  
  // f^{LR} {i-1/2}
  BoutReal flm = fp_1  + 0.5*MINMOD(fp - fp_1, fp_1 - fp_2);
  BoutReal frm = fm - 0.5*MINMOD(fm - fm_1, fm1 - fm);
    
  // h{+-}
  BoutReal hp = flp + frp;
  BoutReal hm = flm + frm; 
  
  return hp - hm;
}

//////////////////////// MUSCL scheme ///////////////////////

void DDX_KT_LR(const stencil &f, BoutReal &fLp, BoutReal &fRp, BoutReal &fLm, BoutReal &fRm) {
  // Limiter functions
  BoutReal phi   = SUPERBEE( (f.c - f.m) / (f.p - f.c) );
  BoutReal phi_m = SUPERBEE( (f.m - f.mm) / (f.c - f.m) );
  BoutReal phi_p = SUPERBEE( (f.p - f.c) / (f.pp - f.p) );

  fLp = f.c + 0.5*phi*(f.p - f.c);
  fRp = f.p - 0.5*phi_p*(f.pp - f.p);

  fLm = f.m + 0.5*phi_m*(f.c - f.m);
  fRm = f.c - 0.5*phi*(f.p - f.c);
}

// du/dt = d/dx(f)  with maximum local velocity Vmax
BoutReal DDX_KT(const stencil &f, const stencil &u, const BoutReal Vmax) {
  BoutReal uLp, uRp, uLm, uRm;
  BoutReal fLp, fRp, fLm, fRm;
  
  DDX_KT_LR(u, uLp, uRp, uLm, uRm);
  DDX_KT_LR(f, fLp, fRp, fLm, fRm);
  
  BoutReal Fm = 0.5*( fRm + fLm - Vmax*(uRm - uLm));
  BoutReal Fp = 0.5*( fRp + fLp - Vmax*(uRp - uLp));
  
  return Fm - Fp;
}

/*******************************************************************************
 * Staggered differencing methods
 * These expect the output grid cell to be at a different location to the input
 * 
 * The stencil no longer has a value in 'C' (centre)
 * instead, points are shifted as follows:
 * 
 * mm  -> -3/2 h
 * m   -> -1/2 h
 * p   -> +1/2 h
 * pp  -? +3/2 h
 *
 * NOTE: Cell widths (dx, dy, dz) are currently defined as centre->centre
 * for the methods above. This is currently not taken account of, so large
 * variations in cell size will cause issues.
 *******************************************************************************/

/////////////////////// FIRST DERIVATIVES //////////////////////
// Map Centre -> Low or Low -> Centre

// Second order differencing (staggered)
BoutReal DDX_C2_stag(stencil &f) {
  return f.p - f.m;
}

BoutReal DDX_C4_stag(stencil &f) {
  return ( 27.*(f.p - f.m) - (f.pp - f.mm) ) / 24.;
}

BoutReal D2DX2_C2_stag(stencil &f) {
  return ( f.pp + f.mm - f.p - f.m ) / 2.;
}
/////////////////////////// UPWINDING ///////////////////////////
// Map (Low, Centre) -> Centre  or (Centre, Low) -> Low
// Hence v contains only (mm, m, p, pp) fields whilst f has 'c' too
//
// v.p is v at +1/2, v.m is at -1/2

BoutReal VDDX_U1_stag(stencil &v, stencil &f) {
  // Lower cell boundary
  BoutReal result = (v.m >= 0) ? v.m * f.m : v.m * f.c;
  
  // Upper cell boundary
  result -= (v.p >= 0) ? v.p * f.c : v.p * f.p;
  
  result *= -1;
  
  // result is now d/dx(v*f), but want v*d/dx(f) so subtract f*d/dx(v)
  result -= f.c*(v.p - v.m);
  
  return result;
}

BoutReal VDDX_U2_stag(stencil &v, stencil &f) {
  BoutReal result;
  
  if (v.p>0 && v.m>0) {
    // Extrapolate v to centre from below, use 2nd order backward difference on f
    result = (1.5*v.m - .5*v.mm) * (.5*f.mm - 2.*f.m + 1.5*f.c);
  }
  else if (v.p<0 && v.m<0) {
    // Extrapolate v to centre from above, use 2nd order forward difference on f
    result = (1.5*v.p - .5*v.pp) * (-1.5*f.c + 2.*f.p - .5*f.pp);
  }
  else {
    // Velocity changes sign, hence is almost zero: use centred interpolation/differencing
    result = .25 * (v.p + v.m) * (f.p - f.m);
  }
  
  return result;
}

BoutReal VDDX_C2_stag(stencil &v, stencil &f) {
  // Result is needed at location of f: interpolate v to f's location and take an unstaggered derivative of f
  return 0.5*(v.p+v.m) * 0.5*(f.p - f.m);
}

BoutReal VDDX_C4_stag(stencil &v, stencil &f) {
  // Result is needed at location of f: interpolate v to f's location and take an unstaggered derivative of f
  return (9.*(v.m + v.p) - v.mm - v.pp)/16. * (8.*f.p - 8.*f.m + f.mm - f.pp)/12.;
}

/////////////////////////// FLUX ///////////////////////////
// Map (Low, Centre) -> Centre  or (Centre, Low) -> Low
// Hence v contains only (mm, m, p, pp) fields whilst f has 'c' too
//
// v.p is v at +1/2, v.m is at -1/2

BoutReal FDDX_U1_stag(stencil &v, stencil &f) {
  // Lower cell boundary
  BoutReal result = (v.m >= 0) ? v.m * f.m : v.m * f.c;
  
  // Upper cell boundary
  result -= (v.p >= 0) ? v.p * f.c : v.p * f.p;

  return result;
}

/*******************************************************************************
 * Lookup tables of functions. Map between names, codes and functions
 *******************************************************************************/

/// Translate between DIFF_METHOD codes, and functions
struct DiffLookup {
  DIFF_METHOD method;
  Mesh::deriv_func func;     // Single-argument differencing function
  Mesh::upwind_func up_func; // Upwinding function
  Mesh::flux_func fl_func; // Flux function
};

/// Translate between short names, long names and DIFF_METHOD codes
struct DiffNameLookup {
  DIFF_METHOD method;
  const char* label; // Short name
  const char* name;  // Long name
};

/// Differential function name/code lookup
static DiffNameLookup DiffNameTable[] = { {DIFF_U1, "U1", "First order upwinding"},
					  {DIFF_U2, "U2", "Second order upwinding"},
					  {DIFF_C2, "C2", "Second order central"},
					  {DIFF_W2, "W2", "Second order WENO"},
					  {DIFF_W3, "W3", "Third order WENO"},
					  {DIFF_C4, "C4", "Fourth order central"},
					  {DIFF_U4, "U4", "Fourth order upwinding"},
                      {DIFF_S2, "S2", "Smoothing 2nd order"},
					  {DIFF_FFT, "FFT", "FFT"},
                      {DIFF_NND, "NND", "NND"},
                      {DIFF_SPLIT, "SPLIT", "Split into upwind and central"},
					  {DIFF_DEFAULT, NULL, NULL}}; // Use to terminate the list

/// First derivative lookup table
static DiffLookup FirstDerivTable[] = { {DIFF_C2, DDX_C2,     NULL, NULL},
					{DIFF_W2, DDX_CWENO2, NULL, NULL},
					{DIFF_W3, DDX_CWENO3, NULL, NULL},
					{DIFF_C4, DDX_C4,     NULL, NULL},
                                        {DIFF_S2, DDX_S2,     NULL, NULL},
					{DIFF_FFT, NULL,      NULL, NULL},
					{DIFF_DEFAULT, NULL,  NULL, NULL}};

/// Second derivative lookup table
static DiffLookup SecondDerivTable[] = { {DIFF_C2, D2DX2_C2, NULL, NULL},
					 {DIFF_C4, D2DX2_C4, NULL, NULL},
					 {DIFF_FFT, NULL,    NULL, NULL},
					 {DIFF_DEFAULT, NULL,NULL, NULL}};

/// Upwinding functions lookup table
static DiffLookup UpwindTable[] = { {DIFF_U1, NULL, VDDX_U1, NULL},
				    {DIFF_U2, NULL, VDDX_U2, NULL}, 
				    {DIFF_C2, NULL, VDDX_C2, NULL},
				    {DIFF_U4, NULL, VDDX_U4, NULL},
				    {DIFF_W3, NULL, VDDX_WENO3, NULL},
				    {DIFF_C4, NULL, VDDX_C4, NULL},
				    {DIFF_DEFAULT, NULL, NULL, NULL}};

/// Flux functions lookup table
static DiffLookup FluxTable[] = { {DIFF_SPLIT, NULL, NULL, NULL},
                                  {DIFF_U1, NULL, NULL,FDDX_U1},
                                  {DIFF_C2, NULL, NULL, FDDX_C2},
                                  {DIFF_C4, NULL, NULL, FDDX_C4},
                                  {DIFF_NND, NULL, NULL, FDDX_NND},
                                  {DIFF_DEFAULT, NULL, NULL, NULL}};

/// First staggered derivative lookup
static DiffLookup FirstStagDerivTable[] = { {DIFF_C2, DDX_C2_stag, NULL, NULL}, 
					    {DIFF_C4, DDX_C4_stag, NULL, NULL},
					    {DIFF_DEFAULT, NULL,   NULL, NULL}};

/// Second staggered derivative lookup
static DiffLookup SecondStagDerivTable[] = { {DIFF_C2, D2DX2_C2_stag, NULL, NULL},
					     {DIFF_DEFAULT, NULL, NULL, NULL}};

/// Upwinding staggered lookup
static DiffLookup UpwindStagTable[] = { {DIFF_U1, NULL, NULL, VDDX_U1_stag},
					{DIFF_U2, NULL, NULL, VDDX_U2_stag},
					{DIFF_C2, NULL, NULL, VDDX_C2_stag},
					{DIFF_C4, NULL, NULL, VDDX_C4_stag},
					{DIFF_DEFAULT, NULL, NULL, NULL} };

/// Flux staggered lookup
static DiffLookup FluxStagTable[] = { {DIFF_SPLIT, NULL, NULL, NULL},
                                      {DIFF_U1, NULL, NULL, FDDX_U1_stag},
                                      {DIFF_DEFAULT, NULL, NULL, NULL}};

/*******************************************************************************
 * Routines to use the above tables to map between function codes, names
 * and pointers
 *******************************************************************************/

Mesh::deriv_func lookupFunc(DiffLookup* table, DIFF_METHOD method) {
  int i = 0;
  do {
    if(table[i].method == method)
      return table[i].func;
    i++;
  }while(table[i].method != DIFF_DEFAULT);
  // Not found in list. Return the first 
  
  return table[0].func;
}

Mesh::upwind_func lookupUpwindFunc(DiffLookup* table, DIFF_METHOD method) {
  int i = 0;
  do {
    if(table[i].method == method)
      return table[i].up_func;
    i++;
  }while(table[i].method != DIFF_DEFAULT);
  // Not found in list. Return the first 
  
  return table[0].up_func;
}

Mesh::flux_func lookupFluxFunc(DiffLookup* table, DIFF_METHOD method) {
  int i = 0;
  do {
    if(table[i].method == method)
      return table[i].fl_func;
    i++;
  }while(table[i].method != DIFF_DEFAULT);
  // Not found in list. Return the first 
  
  return table[0].fl_func;
}

/// Test if a given DIFF_METHOD exists in a table
bool isImplemented(DiffLookup* table, DIFF_METHOD method) {
  int i = 0;
  do {
    if(table[i].method == method)
      return true;
    i++;
  }while(table[i].method != DIFF_DEFAULT);
  
  return false;
}

/// This function is used during initialisation only (i.e. doesn't need to be particularly fast)
/// Returns DIFF_METHOD, rather than function so can be applied to central and upwind tables
DIFF_METHOD lookupFunc(DiffLookup *table, const string &label) {

  if(label.empty())
    return table[0].method;

  // Loop through the name lookup table
  for (int i = 0; DiffNameTable[i].method != DIFF_DEFAULT ; ++i ){
    if(strcasecmp(label.c_str(), DiffNameTable[i].label) == 0) {// Whole match
      return  DiffNameTable[i].method;
    }
  }
  
  // No exact match, so throw
  std::string avail{};
  for (int i = 0; DiffNameTable[i].method != DIFF_DEFAULT ; ++i ){
    avail += DiffNameTable[i].label;
    avail += "\n";
  }
  throw BoutException("Unknown option %s.\nAvailable options are:\n%s",label.c_str(),avail.c_str());
}

void printFuncName(DIFF_METHOD method) {
  // Find this entry

  int i = 0;
  do {
    if(DiffNameTable[i].method == method) {
      output_info.write(" %s (%s)\n", DiffNameTable[i].name, DiffNameTable[i].label);
      return;
    }
    i++;
  }while(DiffNameTable[i].method != DIFF_DEFAULT);

  // None
  output_error.write(" == INVALID DIFFERENTIAL METHOD ==\n");
}

/*******************************************************************************
 * Default functions
 *
 *
 *******************************************************************************/

// Central -> Central (or Left -> Left) functions
Mesh::deriv_func fDDX, fDDY, fDDZ;        ///< Differencing methods for each dimension
Mesh::deriv_func fD2DX2, fD2DY2, fD2DZ2;  ///< second differential operators
Mesh::upwind_func fVDDX, fVDDY, fVDDZ;    ///< Upwind functions in the three directions
Mesh::flux_func fFDDX, fFDDY, fFDDZ;    ///< Default flux functions

// Central -> Left (or Left -> Central) functions
Mesh::deriv_func sfDDX, sfDDY, sfDDZ;
Mesh::deriv_func sfD2DX2, sfD2DY2, sfD2DZ2;
Mesh::flux_func sfVDDX, sfVDDY, sfVDDZ;
Mesh::flux_func sfFDDX, sfFDDY, sfFDDZ;

/*******************************************************************************
 * Initialisation
 *******************************************************************************/

/// Set the derivative method, given a table and option name
void derivs_set(Options *options, DiffLookup *table, const char* name, Mesh::deriv_func &f) {
  TRACE("derivs_set( deriv_func )");
  string label;
  options->get(name, label, "C2");

  DIFF_METHOD method = lookupFunc(table, label); // Find the function
  printFuncName(method); // Print differential function name
  f = lookupFunc(table, method); // Find the function pointer
}

void derivs_set(Options *options, DiffLookup *table, const char* name, Mesh::upwind_func &f) {
  TRACE("derivs_set( upwind_func )");
  string label;
  options->get(name, label, "U1");

  DIFF_METHOD method = lookupFunc(table, label); // Find the function
  printFuncName(method); // Print differential function name
  f = lookupUpwindFunc(table, method);
}

void derivs_set(Options *options, DiffLookup *table, const char* name, Mesh::flux_func &f) {
  TRACE("derivs_set( flux_func )");
  string label;
  options->get(name, label, "U1");
<<<<<<< HEAD

  DIFF_METHOD method = lookupFunc(table, label); // Find the function
  printFuncName(method); // Print differential function name
  f = lookupFluxFunc(table, method);
}

/// Set the derivative methods including for boundaries, given a table and option name
void derivs_set(Options *options, DiffLookup *table, const char* name, Mesh::deriv_func &f, Mesh::inner_boundary_deriv_func &f_in, Mesh::outer_boundary_deriv_func &f_out) {
  TRACE("derivs_set( deriv_func, inner, outer )");
  string label;
  options->get(name, label, "C2");

  DIFF_METHOD method = lookupFunc(table, label); // Find the function
  printFuncName(method); // Print differential function name
  f = lookupFunc(table, method); // Find the function pointers
  f_in = lookupInnerBoundaryFunc(table, method);
  f_out = lookupOuterBoundaryFunc(table, method);
}

void derivs_set(Options *options, DiffLookup *table, const char* name, Mesh::upwind_func &f, Mesh::inner_boundary_upwind_func &f_in, Mesh::outer_boundary_upwind_func &f_out) {
  TRACE("derivs_set( upwind_func, inner, outer )");
  string label;
  options->get(name, label, "U1");

  DIFF_METHOD method = lookupFunc(table, label); // Find the function
  printFuncName(method); // Print differential function name
  f = lookupUpwindFunc(table, method);
  f_in = lookupInnerBoundaryUpwindFunc(table, method);
  f_out = lookupOuterBoundaryUpwindFunc(table, method);
}

void derivs_set(Options *options, DiffLookup *table, const char* name, Mesh::flux_func &f, Mesh::inner_boundary_upwind_func &f_in, Mesh::outer_boundary_upwind_func &f_out) {
  TRACE("derivs_set( flux_func, inner, outer )");
  string label;
  options->get(name, label, "U1", false);
=======
>>>>>>> ac011388

  DIFF_METHOD method = lookupFunc(table, label); // Find the function
  printFuncName(method); // Print differential function name
  f = lookupFluxFunc(table, method);
}

/// Initialise derivatives from options
void derivs_initialise(Options *options, bool StaggerGrids,
                 Mesh::deriv_func &fdd, Mesh::deriv_func &sfdd, 
                 Mesh::deriv_func &fd2d, Mesh::deriv_func &sfd2d, 
                 Mesh::upwind_func &fu, Mesh::flux_func &sfu,
                 Mesh::flux_func &ff, Mesh::flux_func &sff) {
  output_info.write("\tFirst       : ");
  derivs_set(options, FirstDerivTable, "first",  fdd);
  if (StaggerGrids) {
    output_info.write("\tStag. First : ");
    derivs_set(options, FirstStagDerivTable, "first",  sfdd);
  }
  output_info.write("\tSecond      : ");
  derivs_set(options, SecondDerivTable, "second", fd2d);
  if (StaggerGrids) {
    output_info.write("\tStag. Second: ");
    derivs_set(options, SecondStagDerivTable, "second", sfd2d);
  }
  output_info.write("\tUpwind      : ");
  derivs_set(options, UpwindTable,     "upwind", fu);
  if (StaggerGrids) {
    output_info.write("\tStag. Upwind: ");
    derivs_set(options, UpwindStagTable,     "upwind", sfu);
  }
  output_info.write("\tFlux        : ");
  derivs_set(options, FluxTable,     "flux", ff);
  if (StaggerGrids) {
    output_info.write("\tStag. Flux  : ");
    derivs_set(options, FluxStagTable,     "flux", sff);
  }
}

/// Initialise the derivative methods. Must be called before any derivatives are used
void Mesh::derivs_init(Options* options) {
  TRACE("Initialising derivatives");

  output_info.write("Setting X differencing methods\n");
  derivs_initialise(options->getSection("ddx"), 
		    StaggerGrids,
		    fDDX, sfDDX, 
		    fD2DX2, sfD2DX2,
		    fVDDX, sfVDDX,
		    fFDDX, sfFDDX
		    );
  
  if ((fDDX == NULL) || (fD2DX2 == NULL))
    throw BoutException("FFT cannot be used in X\n");
  
  output_info.write("Setting Y differencing methods\n");
  derivs_initialise(options->getSection("ddy"), 
		    StaggerGrids,
		    fDDY, sfDDY, 
		    fD2DY2, sfD2DY2,
		    fVDDY, sfVDDY,
		    fFDDY, sfFDDY
		    );
  
  if ((fDDY == NULL) || (fD2DY2 == NULL))
    throw BoutException("FFT cannot be used in Y\n");
  
  output_info.write("Setting Z differencing methods\n");
  derivs_initialise(options->getSection("ddz"), 
<<<<<<< HEAD
              StaggerGrids,
              fDDZ, sfDDZ, 
              fD2DZ2, sfD2DZ2,
              fVDDZ, sfVDDZ,
              fFDDZ, sfFDDZ);
=======
		    StaggerGrids,
		    fDDZ, sfDDZ, 
		    fD2DZ2, sfD2DZ2,
		    fVDDZ, sfVDDZ,
		    fFDDZ, sfFDDZ
		    );

  // Get the fraction of modes filtered out in FFT derivatives
  options->getSection("ddz")->get("fft_filter", fft_derivs_filter, 0.0);
>>>>>>> ac011388
}

/*******************************************************************************
 * Apply differential operators. These are fairly brain-dead functions
 * which apply a derivative function to a field (sort of like map). Decisions
 * of what to apply are made in the DDX,DDY and DDZ functions lower down.
 *
 * loc  is the cell location of the result
 *******************************************************************************/

// X derivative

<<<<<<< HEAD
const Field2D Mesh::applyXdiff(const Field2D &var, Mesh::deriv_func func, Mesh::inner_boundary_deriv_func func_in, Mesh::outer_boundary_deriv_func func_out, CELL_LOC loc, REGION region) {
=======
const Field2D Mesh::applyXdiff(const Field2D &var, Mesh::deriv_func func, CELL_LOC loc, REGION region) {
>>>>>>> ac011388
  if (var.getNx() == 1){
    return 0.;
  }

  ASSERT1(var.isAllocated());
  ASSERT1(this == var.getMesh());

  Field2D result(this);
  result.allocate(); // Make sure data allocated

  if (mesh->StaggerGrids && 
      (loc != CELL_DEFAULT) && (loc != var.getLocation())) {
    // Staggered differencing

    CELL_LOC location = var.getLocation();
    
    if (mesh->xstart > 1) {
      // More than one guard cell, so set pp and mm values
      // This allows higher-order methods to be used
      for(const auto &i : result.region(region)) {
        stencil s;
        s.c = var[i];
        s.p = var[i.xp()];
        s.m = var[i.xm()];
        s.pp = var[i.offset(2,0,0)];
        s.mm = var[i.offset(-2,0,0)];
        
        if ((location == CELL_CENTRE) && (loc == CELL_XLOW)) {
          // Producing a stencil centred around a lower X value
          s.pp = s.p;
          s.p  = s.c;
        } else if (location == CELL_XLOW) {
          // Stencil centred around a cell centre
          s.mm = s.m;
          s.m  = s.c;
        }
<<<<<<< HEAD

        result[i] = func(s);
      }
    } else {
      // Only one guard cell, so no pp or mm values
      for(const auto &i : result.region(region)) {
        stencil s;
        s.c = var[i];
        s.p = var[i.xp()];
        s.m = var[i.xm()];
        s.pp = nan("");
        s.mm = nan("");
        
        if ((location == CELL_CENTRE) && (loc == CELL_XLOW)) {
          // Producing a stencil centred around a lower X value
          s.pp = s.p;
          s.p  = s.c;
        } else if (location == CELL_XLOW) {
          // Stencil centred around a cell centre
          s.mm = s.m;
          s.m  = s.c;
        }
        
        result[i] = func(s);
      }
    }
    
  } else {
    // Non-staggered differencing
    
    if (mesh->xstart > 1) {
      // More than one guard cell, so set pp and mm values
      // This allows higher-order methods to be used
      for(const auto &i : result.region(region)) {
        stencil s;
        s.c = var[i];
        s.p = var[i.xp()];
        s.m = var[i.xm()];
        s.pp = var[i.offset(2,0,0)];
        s.mm = var[i.offset(-2,0,0)];
        
        result[i] = func(s);
      }
    } else {
      // Only one guard cell, so no pp or mm values
      for(const auto &i : result.region(region)) {
        stencil s;
        s.c = var[i];
        s.p = var[i.xp()];
        s.m = var[i.xm()];
        s.pp = nan("");
        s.mm = nan("");
        
        result[i] = func(s);
      }
    }
  }
  
  bindex bx;
  stencil s;

#if CHECK > 0
  // Mark boundaries as invalid
  result.bndry_xin = result.bndry_xout = result.bndry_yup = result.bndry_ydown = false;
#endif
  
  if (mesh->freeboundary_ydown) {
    for (RangeIterator it=mesh->iterateBndryLowerY(); !it.isDone(); it++)
      for (bx.jy=mesh->ystart-1; bx.jy>=0; bx.jy--) {
	bx.jx=it.ind;
	calc_index(&bx);
	var.setXStencil(s, bx, loc);
	result(bx.jx,bx.jy) = func(s);
      }
    #if CHECK > 0
      result.bndry_ydown = true;
    #endif
  }
  if (mesh->freeboundary_yup) {
    for (RangeIterator it=mesh->iterateBndryUpperY(); !it.isDone(); it++)
      for (bx.jy=mesh->yend+1; bx.jy<mesh->LocalNy; bx.jy++) {
	bx.jx=it.ind;
	calc_index(&bx);
	var.setXStencil(s, bx, loc);
	result(bx.jx,bx.jy) = func(s);
      }
    #if CHECK > 0
      result.bndry_yup = true;
    #endif
  }
  if (mesh->freeboundary_xin && mesh->firstX() && !mesh->periodicX) {
    forward_stencil fs;
    Mesh::boundary_derivs_pair funcs_pair;
    bx.jx=mesh->xstart-1;
    for (bx.jy=mesh->ystart; bx.jy<=mesh->yend; bx.jy++) {
      calc_index(&bx);
      var.setXStencil(fs, bx, loc);
      funcs_pair = func_in(fs);
      result(bx.jx,bx.jy) = funcs_pair.inner;
      result(bx.jxm,bx.jy) = funcs_pair.outer;
    }
    #if CHECK > 0
      result.bndry_xin = true;
    #endif
  }
  if (mesh->freeboundary_xout && mesh->lastX() && !mesh->periodicX) {
    backward_stencil bs;
    Mesh::boundary_derivs_pair funcs_pair;
    bx.jx=mesh->xend+1;
    for (bx.jy=mesh->ystart; bx.jy<=mesh->yend; bx.jy++) {
      calc_index(&bx);
      var.setXStencil(bs, bx, loc);
      funcs_pair = func_out(bs);
      result(bx.jx,bx.jy) = funcs_pair.inner;
      result(bx.jxp,bx.jy) = funcs_pair.outer;
    }
    #if CHECK > 0
      result.bndry_xout = true;
    #endif
=======

        result[i] = func(s);
      }
    } else {
      // Only one guard cell, so no pp or mm values
      for(const auto &i : result.region(region)) {
        stencil s;
        s.c = var[i];
        s.p = var[i.xp()];
        s.m = var[i.xm()];
        s.pp = nan("");
        s.mm = nan("");
        
        if ((location == CELL_CENTRE) && (loc == CELL_XLOW)) {
          // Producing a stencil centred around a lower X value
          s.pp = s.p;
          s.p  = s.c;
        } else if (location == CELL_XLOW) {
          // Stencil centred around a cell centre
          s.mm = s.m;
          s.m  = s.c;
        }
        
        result[i] = func(s);
      }
    }
    
  } else {
    // Non-staggered differencing
    
    if (mesh->xstart > 1) {
      // More than one guard cell, so set pp and mm values
      // This allows higher-order methods to be used
      for(const auto &i : result.region(region)) {
        stencil s;
        s.c = var[i];
        s.p = var[i.xp()];
        s.m = var[i.xm()];
        s.pp = var[i.offset(2,0,0)];
        s.mm = var[i.offset(-2,0,0)];
        
        result[i] = func(s);
      }
    } else {
      // Only one guard cell, so no pp or mm values
      for(const auto &i : result.region(region)) {
        stencil s;
        s.c = var[i];
        s.p = var[i.xp()];
        s.m = var[i.xm()];
        s.pp = nan("");
        s.mm = nan("");
        
        result[i] = func(s);
      }
    }
>>>>>>> ac011388
  }

#if CHECK > 0
  // Mark boundaries as invalid
  result.bndry_xin = result.bndry_xout = result.bndry_yup = result.bndry_ydown = false;
#endif

  return result;
}

<<<<<<< HEAD
const Field3D Mesh::applyXdiff(const Field3D &var, Mesh::deriv_func func, Mesh::inner_boundary_deriv_func func_in, Mesh::outer_boundary_deriv_func func_out, CELL_LOC loc, REGION region) {
  if (var.getNx() == 1) {
    return Field3D(0.,var.getMesh());
  }
  // Check that the input variable has data
  ASSERT1(var.isAllocated());

  // Check that the mesh is correct
  ASSERT1(this == var.getMesh());

  Field3D result(this);
  result.allocate(); // Make sure data allocated
  
  if (mesh->StaggerGrids && 
      (loc != CELL_DEFAULT) && (loc != var.getLocation())) {
    // Staggered differencing

    CELL_LOC location = var.getLocation();
    
    if (mesh->xstart > 1) {
      // More than one guard cell, so set pp and mm values
      // This allows higher-order methods to be used
      for(const auto &i : result.region(region)) {
        stencil s;
        s.c = var[i];
        s.p = var[i.xp()];
        s.m = var[i.xm()];
        s.pp = var[i.offset(2,0,0)];
        s.mm = var[i.offset(-2,0,0)];
        
        if ((location == CELL_CENTRE) && (loc == CELL_XLOW)) {
          // Producing a stencil centred around a lower X value
          s.pp = s.p;
          s.p  = s.c;
        } else if (location == CELL_XLOW) {
          // Stencil centred around a cell centre
          s.mm = s.m;
          s.m  = s.c;
        }

        result[i] = func(s);
      }
    } else {
      // Only one guard cell, so no pp or mm values
      for(const auto &i : result.region(region)) {
        stencil s;
        s.c = var[i];
        s.p = var[i.xp()];
        s.m = var[i.xm()];
        s.pp = nan("");
        s.mm = nan("");
        
        if ((location == CELL_CENTRE) && (loc == CELL_XLOW)) {
          // Producing a stencil centred around a lower X value
          s.pp = s.p;
          s.p  = s.c;
        } else if (location == CELL_XLOW) {
          // Stencil centred around a cell centre
          s.mm = s.m;
          s.m  = s.c;
        }
        
        result[i] = func(s);
      }
    }
    
  } else {
    // Non-staggered differencing
    
    if (mesh->xstart > 1) {
      // More than one guard cell, so set pp and mm values
      // This allows higher-order methods to be used
      for(const auto &i : result.region(region)) {
        stencil s;
        s.c = var[i];
        s.p = var[i.xp()];
        s.m = var[i.xm()];
        s.pp = var[i.offset(2,0,0)];
        s.mm = var[i.offset(-2,0,0)];
        
        result[i] = func(s);
      }
    } else {
      // Only one guard cell, so no pp or mm values
      for(const auto &i : result.region(region)) {
        stencil s;
        s.c = var[i];
        s.p = var[i.xp()];
        s.m = var[i.xm()];
        s.pp = nan("");
        s.mm = nan("");
        
        result[i] = func(s);
      }
    }
  }
  
  bindex bx;
  stencil s;
=======
const Field3D Mesh::applyXdiff(const Field3D &var, Mesh::deriv_func func, CELL_LOC loc, REGION region) {
  if (var.getNx() == 1) {
    return 0.;
  }
  // Check that the input variable has data
  ASSERT1(var.isAllocated());

  // Check that the mesh is correct
  ASSERT1(this == var.getMesh());

  Field3D result(this);
  result.allocate(); // Make sure data allocated
  
  if (mesh->StaggerGrids && 
      (loc != CELL_DEFAULT) && (loc != var.getLocation())) {
    // Staggered differencing

    CELL_LOC location = var.getLocation();
    
    if (mesh->xstart > 1) {
      // More than one guard cell, so set pp and mm values
      // This allows higher-order methods to be used
      for(const auto &i : result.region(region)) {
        stencil s;
        s.c = var[i];
        s.p = var[i.xp()];
        s.m = var[i.xm()];
        s.pp = var[i.offset(2,0,0)];
        s.mm = var[i.offset(-2,0,0)];
        
        if ((location == CELL_CENTRE) && (loc == CELL_XLOW)) {
          // Producing a stencil centred around a lower X value
          s.pp = s.p;
          s.p  = s.c;
        } else if (location == CELL_XLOW) {
          // Stencil centred around a cell centre
          s.mm = s.m;
          s.m  = s.c;
        }

        result[i] = func(s);
      }
    } else {
      // Only one guard cell, so no pp or mm values
      for(const auto &i : result.region(region)) {
        stencil s;
        s.c = var[i];
        s.p = var[i.xp()];
        s.m = var[i.xm()];
        s.pp = nan("");
        s.mm = nan("");
        
        if ((location == CELL_CENTRE) && (loc == CELL_XLOW)) {
          // Producing a stencil centred around a lower X value
          s.pp = s.p;
          s.p  = s.c;
        } else if (location == CELL_XLOW) {
          // Stencil centred around a cell centre
          s.mm = s.m;
          s.m  = s.c;
        }
        
        result[i] = func(s);
      }
    }
    
  } else {
    // Non-staggered differencing
    
    if (mesh->xstart > 1) {
      // More than one guard cell, so set pp and mm values
      // This allows higher-order methods to be used
      for(const auto &i : result.region(region)) {
        stencil s;
        s.c = var[i];
        s.p = var[i.xp()];
        s.m = var[i.xm()];
        s.pp = var[i.offset(2,0,0)];
        s.mm = var[i.offset(-2,0,0)];
        
        result[i] = func(s);
      }
    } else {
      // Only one guard cell, so no pp or mm values
      for(const auto &i : result.region(region)) {
        stencil s;
        s.c = var[i];
        s.p = var[i.xp()];
        s.m = var[i.xm()];
        s.pp = nan("");
        s.mm = nan("");
        
        result[i] = func(s);
      }
    }
  }
>>>>>>> ac011388

#if CHECK > 0
  // Mark boundaries as invalid
  result.bndry_xin = result.bndry_xout = result.bndry_yup = result.bndry_ydown = false;
#endif
  
<<<<<<< HEAD
  if (mesh->freeboundary_ydown) {
    for (RangeIterator it=mesh->iterateBndryLowerY(); !it.isDone(); it++)
      for (bx.jy=mesh->ystart-1; bx.jy>=0; bx.jy--)
	for (bx.jz=0; bx.jz<mesh->LocalNz; bx.jz++) {
	  bx.jx=it.ind;
	  calc_index(&bx);
	  var.setXStencil(s, bx, loc);
	  result(bx.jx,bx.jy,bx.jz) = func(s);
	}
    #if CHECK > 0
      result.bndry_ydown = true;
    #endif
  }
  if (mesh->freeboundary_yup) {
    for (RangeIterator it=mesh->iterateBndryUpperY(); !it.isDone(); it++)
      for (bx.jy=mesh->yend+1; bx.jy<mesh->LocalNy; bx.jy++)
	for (bx.jz=0; bx.jz<mesh->LocalNz; bx.jz++) {
	  bx.jx=it.ind;
	  calc_index(&bx);
	  var.setXStencil(s, bx, loc);
	  result(bx.jx,bx.jy,bx.jz) = func(s);
	}
    #if CHECK > 0
      result.bndry_yup = true;
    #endif
  }
  if (mesh->freeboundary_xin && mesh->firstX() && !mesh->periodicX) {
    forward_stencil fs;
    Mesh::boundary_derivs_pair funcs_pair;
    bx.jx=mesh->xstart-1;
    for (bx.jy=mesh->ystart; bx.jy<=mesh->yend; bx.jy++)
      for (bx.jz=0; bx.jz<mesh->LocalNz; bx.jz++) {
	calc_index(&bx);
	var.setXStencil(fs, bx, loc);
	funcs_pair = func_in(fs);
	result(bx.jx,bx.jy,bx.jz) = funcs_pair.inner;
	result(bx.jxm,bx.jy,bx.jz) = funcs_pair.outer;
      }
    #if CHECK > 0
      result.bndry_xin = true;
    #endif
  }
  if (mesh->freeboundary_xout && mesh->lastX() && !mesh->periodicX) {
    backward_stencil bs;
    Mesh::boundary_derivs_pair funcs_pair;
    bx.jx=mesh->xend+1;
    for (bx.jy=mesh->ystart; bx.jy<=mesh->yend; bx.jy++)
      for (bx.jz=0; bx.jz<mesh->LocalNz; bx.jz++) {
	calc_index(&bx);
	var.setXStencil(bs, bx, loc);
	funcs_pair = func_out(bs);
	result(bx.jx,bx.jy,bx.jz) = funcs_pair.inner;
	result(bx.jxp,bx.jy,bx.jz) = funcs_pair.outer;
      }
    #if CHECK > 0
      result.bndry_xout = true;
    #endif
  }
  
=======
>>>>>>> ac011388
  return result;
}

// Y derivative

<<<<<<< HEAD
const Field2D Mesh::applyYdiff(const Field2D &var, Mesh::deriv_func func, Mesh::inner_boundary_deriv_func func_in, Mesh::outer_boundary_deriv_func func_out, CELL_LOC loc, REGION region) {
  if (var.getNy() == 1) {
    return 0.;
  }
  
  // Check that the input variable has data
  ASSERT1(var.isAllocated());
  
  ASSERT1(this == var.getMesh());

  Field2D result(this);
  result.allocate(); // Make sure data allocated
  
=======
const Field2D Mesh::applyYdiff(const Field2D &var, Mesh::deriv_func func, CELL_LOC loc, REGION region) {
  if (var.getNy() == 1) {
    return 0.;
  }
  
  // Check that the input variable has data
  ASSERT1(var.isAllocated());
  
  ASSERT1(this == var.getMesh());

  Field2D result(this);
  result.allocate(); // Make sure data allocated
  
>>>>>>> ac011388
  if (mesh->ystart > 1) {
    // More than one guard cell, so set pp and mm values
    // This allows higher-order methods to be used
    
    for(const auto &i : result.region(region)) {
      // Set stencils
      stencil s;
      s.c = var[i];
      s.p = var[i.yp()];
      s.m = var[i.ym()];
      s.pp = var[i.offset(0,2,0)];
      s.mm = var[i.offset(0,-2,0)];
<<<<<<< HEAD

      result[i] = func(s);
    }
  } else {
    // Only one guard cell, so no pp or mm values
    for(const auto &i : result.region(region)) {
      // Set stencils
      stencil s;
      s.c = var[i];
      s.p = var[i.yp()];
      s.m = var[i.ym()];
      s.pp = nan("");
      s.mm = nan("");

      result[i] = func(s);
    }
  }
    
  bindex bx;
  stencil s;
#if CHECK > 0
  // Mark boundaries as invalid
  result.bndry_yup = result.bndry_ydown = false;
#endif

  if (mesh->freeboundary_xin && mesh->firstX() && !mesh->periodicX) {
    for (bx.jx=mesh->xstart-1; bx.jx>=0; bx.jx--)
      for (bx.jy=mesh->ystart; bx.jy<=mesh->ystart; bx.jy++) {
	calc_index(&bx);
	var.setYStencil(s, bx, loc);
	result(bx.jx,bx.jy) = func(s);
      }
    #if CHECK > 0
      result.bndry_xin = true;
    #endif
  }
  if (mesh->freeboundary_xout && mesh->lastX() && !mesh->periodicX) {
    for (bx.jx=mesh->xend+1; bx.jx<mesh->LocalNx; bx.jx++)
      for (bx.jy=mesh->ystart; bx.jy<=mesh->ystart; bx.jy++) {
	calc_index(&bx);
	var.setYStencil(s, bx, loc);
	result(bx.jx,bx.jy) = func(s);
      }
    #if CHECK > 0
      result.bndry_xout = true;
    #endif
  }
  if (mesh->freeboundary_ydown) {
    forward_stencil fs;
    Mesh::boundary_derivs_pair funcs_pair;
    bx.jy=mesh->ystart-1;
    for (RangeIterator it=mesh->iterateBndryLowerY(); !it.isDone(); it++) {
      bx.jx = it.ind;
      calc_index(&bx);
      var.setYStencil(fs, bx, loc);
      funcs_pair = func_in(fs);
      result(bx.jx,bx.jy) = funcs_pair.inner;
      result(bx.jx,bx.jym) = funcs_pair.outer;
    }
    #if CHECK > 0
      result.bndry_ydown = true;
    #endif
  }
  if (mesh->freeboundary_yup) {
    backward_stencil bs;
    Mesh::boundary_derivs_pair funcs_pair;
    bx.jy=mesh->yend+1;
    for (RangeIterator it=mesh->iterateBndryUpperY(); !it.isDone(); it++) {
      bx.jx = it.ind;
      calc_index(&bx);
      var.setYStencil(bs, bx, loc);
      funcs_pair = func_out(bs);
      result(bx.jx,bx.jy) = funcs_pair.inner;
      result(bx.jx,bx.jyp) = funcs_pair.outer;
    }
    #if CHECK > 0
      result.bndry_yup = true;
    #endif
=======

      result[i] = func(s);
    }
  } else {
    // Only one guard cell, so no pp or mm values
    for(const auto &i : result.region(region)) {
      // Set stencils
      stencil s;
      s.c = var[i];
      s.p = var[i.yp()];
      s.m = var[i.ym()];
      s.pp = nan("");
      s.mm = nan("");

      result[i] = func(s);
    }
>>>>>>> ac011388
  }
    
#if CHECK > 0
  // Mark boundaries as invalid
  result.bndry_yup = result.bndry_ydown = false;
#endif

  return result;
}

<<<<<<< HEAD
const Field3D Mesh::applyYdiff(const Field3D &var, Mesh::deriv_func func, Mesh::inner_boundary_deriv_func func_in, Mesh::outer_boundary_deriv_func func_out, CELL_LOC loc, REGION region) {
  if (var.getNy() == 1){
    return Field3D(0.,var.getMesh());
=======
const Field3D Mesh::applyYdiff(const Field3D &var, Mesh::deriv_func func, CELL_LOC loc, REGION region) {
  if (var.getNy() == 1){
    return 0.;
>>>>>>> ac011388
  }

  // Check that the input variable has data
  ASSERT1(var.isAllocated());

  ASSERT1(this == var.getMesh());

  Field3D result(this);
  result.allocate(); // Make sure data allocated
  
  if (var.hasYupYdown() && 
      ( (&var.yup() != &var) || (&var.ydown() != &var))) {
    // Field "var" has distinct yup and ydown fields which
    // will be used to calculate a derivative along 
    // the magnetic field
    
    if (mesh->StaggerGrids && (loc != CELL_DEFAULT) && (loc != var.getLocation())) {
      // Staggered differencing

      // Cell location of the input field
      CELL_LOC location = var.getLocation();
      
      for(const auto &i : result.region(region)) {
        // Set stencils
        stencil s;
        s.c = var[i];
        s.p = var.yup()[i.yp()];
        s.m = var.ydown()[i.ym()];
        s.pp = nan("");
        s.mm = nan("");
        
        if ((location == CELL_CENTRE) && (loc == CELL_YLOW)) {
          // Producing a stencil centred around a lower Y value
          s.pp = s.p;
          s.p  = s.c;
        } else if(location == CELL_YLOW) {
          // Stencil centred around a cell centre
          s.mm = s.m;
          s.m  = s.c;
        }

        result[i] = func(s);
      }
    } else {
      // Non-staggered
      for(const auto &i : result.region(region)) {
        // Set stencils
        stencil s;
        s.c = var[i];
        s.p = var.yup()[i.yp()];
        s.m = var.ydown()[i.ym()];
        s.pp = nan("");
        s.mm = nan("");
        
        result[i] = func(s);
      }
    }
  } else {
    // var has no yup/ydown fields, so we need to shift into field-aligned coordinates
    
    Field3D var_fa = mesh->toFieldAligned(var);
    
    if (mesh->StaggerGrids && (loc != CELL_DEFAULT) && (loc != var.getLocation())) {
      // Staggered differencing
      
      // Cell location of the input field
      CELL_LOC location = var.getLocation();
      
      if (mesh->ystart > 1) {
        // More than one guard cell, so set pp and mm values
        // This allows higher-order methods to be used
        for(const auto &i : result.region(region)) {
          // Set stencils
          stencil s;
          s.c = var_fa[i];
          s.p = var_fa[i.yp()];
          s.m = var_fa[i.ym()];
          s.pp = var_fa[i.offset(0,2,0)];
          s.mm = var_fa[i.offset(0,-2,0)];
          
          if ((location == CELL_CENTRE) && (loc == CELL_YLOW)) {
            // Producing a stencil centred around a lower Y value
            s.pp = s.p;
            s.p  = s.c;
          } else if(location == CELL_YLOW) {
            // Stencil centred around a cell centre
            s.mm = s.m;
            s.m  = s.c;
          }
          
          result[i] = func(s);
        }
      } else {
        // Only one guard cell, so no pp or mm values
        for(const auto &i : result.region(region)) {
          // Set stencils
          stencil s;
          s.c = var_fa[i];
          s.p = var_fa[i.yp()];
          s.m = var_fa[i.ym()];
          s.pp = nan("");
          s.mm = nan("");
          
          if ((location == CELL_CENTRE) && (loc == CELL_YLOW)) {
            // Producing a stencil centred around a lower Y value
            s.pp = s.p;
            s.p  = s.c;
          } else if(location == CELL_YLOW) {
            // Stencil centred around a cell centre
            s.mm = s.m;
            s.m  = s.c;
          }
          
          result[i] = func(s);
        }
      }
      
    } else {
      // Non-staggered differencing
      
      if (mesh->ystart > 1) {
        // More than one guard cell, so set pp and mm values
        // This allows higher-order methods to be used
        for(const auto &i : result.region(region)) {
          // Set stencils
          stencil s;
          s.c = var_fa[i];
          s.p = var_fa[i.yp()];
          s.m = var_fa[i.ym()];
          s.pp = var_fa[i.offset(0,2,0)];
          s.mm = var_fa[i.offset(0,-2,0)];
          
          result[i] = func(s);
        }
      } else {
        // Only one guard cell, so no pp or mm values
        for(const auto &i : result.region(region)) {
          // Set stencils
          stencil s;
          s.c = var_fa[i];
          s.p = var_fa[i.yp()];
          s.m = var_fa[i.ym()];
          s.pp = nan("");
          s.mm = nan("");
          
          result[i] = func(s);
        }
      }
    }
    
    // Shift result back
    
    result = mesh->fromFieldAligned(result);
  }
#if CHECK > 0
  // Mark boundaries as invalid
  result.bndry_xin = result.bndry_xout = result.bndry_yup = result.bndry_ydown = false;
#endif
<<<<<<< HEAD
  
  bindex bx;
  if (mesh->freeboundary_xin && mesh->firstX() && !mesh->periodicX) {
    for (bx.jx=mesh->xstart-1; bx.jx>=0; bx.jx--)
      for (bx.jy=mesh->ystart; bx.jy<=mesh->ystart; bx.jy++)
	for (bx.jz=0; bx.jz<mesh->LocalNz; bx.jz++) {
          stencil s;
	  calc_index(&bx);
	  var.setYStencil(s, bx, loc);
	  result(bx.jx,bx.jy,bx.jz) = func(s);
	}
    #if CHECK > 0
      result.bndry_xin = true;
    #endif
  }
  if (mesh->freeboundary_xout && mesh->lastX() && !mesh->periodicX) {
    for (bx.jx=mesh->xend+1; bx.jx<mesh->LocalNx; bx.jx++)
      for (bx.jy=mesh->ystart; bx.jy<=mesh->ystart; bx.jy++)
	for (bx.jz=0; bx.jz<mesh->LocalNz; bx.jz++) {
          stencil s;
	  calc_index(&bx);
	  var.setYStencil(s, bx, loc);
	  result(bx.jx,bx.jy,bx.jz) = func(s);
	}
    #if CHECK > 0
      result.bndry_xout = true;
    #endif
  }
  if (mesh->freeboundary_ydown) {
    forward_stencil fs;
    Mesh::boundary_derivs_pair funcs_pair;
    bx.jy=mesh->ystart-1;
    for (RangeIterator it=mesh->iterateBndryLowerY(); !it.isDone(); it++)
      for (bx.jz=0; bx.jz<mesh->LocalNz; bx.jz++) {
	bx.jx = it.ind;
        stencil s;
	calc_index(&bx);
	var.setYStencil(fs, bx, loc);
	funcs_pair = func_in(fs);
	result(bx.jx,bx.jy,bx.jz) = funcs_pair.inner;
	result(bx.jx,bx.jym,bx.jz) = funcs_pair.outer;
      }
    #if CHECK > 0
      result.bndry_ydown = true;
    #endif
  }
  if (mesh->freeboundary_yup) {
    backward_stencil bs;
    Mesh::boundary_derivs_pair funcs_pair;
    bx.jy=mesh->yend+1;
    for (RangeIterator it=mesh->iterateBndryUpperY(); !it.isDone(); it++)
      for (bx.jz=0; bx.jz<mesh->LocalNz; bx.jz++) {
	bx.jx = it.ind;
        stencil s;
	calc_index(&bx);
	var.setYStencil(bs, bx, loc);
	funcs_pair = func_out(bs);
	result(bx.jx,bx.jy,bx.jz) = funcs_pair.inner;
	result(bx.jx,bx.jyp,bx.jz) = funcs_pair.outer;
      }
    #if CHECK > 0
      result.bndry_yup = true;
    #endif
  }
=======
>>>>>>> ac011388

  return result;
}

// Z derivative

const Field3D Mesh::applyZdiff(const Field3D &var, Mesh::deriv_func func, CELL_LOC loc, REGION region) {
  if (var.getNz()==1){
<<<<<<< HEAD
    return Field3D(0.,var.getMesh());
  }

  ASSERT1(this == var.getMesh());

  Field3D result(this);
  result.allocate(); // Make sure data allocated
  
  // Check that the input variable has data
  ASSERT1(var.isAllocated());
  
  for(const auto &i : result.region(region)) {
    stencil s;
    s.c = var[i];
    s.p = var[i.zp()];
    s.m = var[i.zm()];
    s.pp = var[i.offset(0,0,2)];
    s.mm = var[i.offset(0,0,-2)];
    
    result[i] = func(s);
  }

  bindex bx;
  stencil s;

  if (mesh->freeboundary_xin && mesh->firstX() && !mesh->periodicX) {
    for (bx.jx=mesh->xstart-1; bx.jx>=0; bx.jx--)
      for (bx.jy=mesh->ystart; bx.jy<=mesh->ystart; bx.jy++)
	for (bx.jz=0; bx.jz<mesh->LocalNz; bx.jz++) {
	  calc_index(&bx);
	  var.setZStencil(s, bx, loc);
	  result(bx.jx,bx.jy,bx.jz) = func(s);
	}
    #if CHECK > 0
      result.bndry_xin = true;
    #endif
  }

  if (mesh->freeboundary_xout && mesh->lastX() && !mesh->periodicX) {
    for (bx.jx=mesh->xend+1; bx.jx<mesh->LocalNx; bx.jx++)
      for (bx.jy=mesh->ystart; bx.jy<=mesh->ystart; bx.jy++)
	for (bx.jz=0; bx.jz<mesh->LocalNz; bx.jz++) {
	  calc_index(&bx);
	  var.setZStencil(s, bx, loc);
	  result(bx.jx,bx.jy,bx.jz) = func(s);
	}
    #if CHECK > 0
      result.bndry_xout = true;
    #endif
  }

  if (mesh->freeboundary_ydown) {
    for (RangeIterator it=mesh->iterateBndryLowerY(); !it.isDone(); it++)
      for (bx.jy=mesh->ystart-1; bx.jy>=0; bx.jy--)
	for (bx.jz=0; bx.jz<mesh->LocalNz; bx.jz++) {
	  bx.jx = it.ind;
	  calc_index(&bx);
	  var.setZStencil(s, bx, loc);
	  result(bx.jx,bx.jy,bx.jz) = func(s);
	}
    #if CHECK > 0
      result.bndry_ydown = true;
    #endif
  }

  if (mesh->freeboundary_yup) {
    for (RangeIterator it=mesh->iterateBndryUpperY(); !it.isDone(); it++)
      for (bx.jy=mesh->yend; bx.jy<mesh->LocalNy; bx.jy++)
	for (bx.jz=0; bx.jz<mesh->LocalNz; bx.jz++) {
	  bx.jx = it.ind;
	  calc_index(&bx);
	  var.setZStencil(s, bx, loc);
	  result(bx.jx,bx.jy,bx.jz) = func(s);
	}
    #if CHECK > 0
      result.bndry_yup = true;
    #endif
  }
=======
    return 0.;
  }

  ASSERT1(this == var.getMesh());

  Field3D result(this);
  result.allocate(); // Make sure data allocated
  
  // Check that the input variable has data
  ASSERT1(var.isAllocated());
>>>>>>> ac011388
  
  for(const auto &i : result.region(region)) {
    stencil s;
    s.c = var[i];
    s.p = var[i.zp()];
    s.m = var[i.zm()];
    s.pp = var[i.offset(0,0,2)];
    s.mm = var[i.offset(0,0,-2)];
    
    result[i] = func(s);
  }

  return result;
}

/*******************************************************************************
 * First central derivatives
 *******************************************************************************/

////////////// X DERIVATIVE /////////////////

const Field3D Mesh::indexDDX(const Field3D &f, CELL_LOC outloc, DIFF_METHOD method) {
  Mesh::deriv_func func = fDDX; // Set to default function
  DiffLookup *table = FirstDerivTable;
  
  CELL_LOC inloc = f.getLocation(); // Input location
  CELL_LOC diffloc = inloc; // Location of differential result

  ASSERT1(this == f.getMesh());

  Field3D result(this);

  if(mesh->StaggerGrids && (outloc == CELL_DEFAULT)) {
    // Take care of CELL_DEFAULT case
    outloc = diffloc; // No shift (i.e. same as no stagger case)
  }

  if(mesh->StaggerGrids && (outloc != inloc)) {
    // Shifting to a new location
    
    if(((inloc == CELL_CENTRE) && (outloc == CELL_XLOW)) ||
       ((inloc == CELL_XLOW) && (outloc == CELL_CENTRE))) {
      // Shifting in X. Centre -> Xlow, or Xlow -> Centre
      
      func = sfDDX; // Set default
      table = FirstStagDerivTable; // Set table for others
      diffloc = (inloc == CELL_CENTRE) ? CELL_XLOW : CELL_CENTRE;
      
    }else {
      // A more complicated shift. Get a result at cell centre, then shift.
      if(inloc == CELL_XLOW) {
	// Shifting
	
	func = sfDDX; // Set default
	table = FirstStagDerivTable; // Set table for others
	diffloc = CELL_CENTRE;

      }else if(inloc != CELL_CENTRE) {
	// Interpolate then (centre -> centre) then interpolate
	return DDX(interp_to(f, CELL_CENTRE), outloc, method);
      }
    }
  }
  
  if(method != DIFF_DEFAULT) {
    // Lookup function
    func = lookupFunc(table, method);
    if(func == NULL)
      throw BoutException("Cannot use FFT for X derivatives");
  }
  
  result = applyXdiff(f, func, diffloc);
  result.setLocation(diffloc); // Set the result location

  result = interp_to(result, outloc); // Interpolate if necessary

  return result;
}

const Field2D Mesh::indexDDX(const Field2D &f) {
  return applyXdiff(f, fDDX);
}

////////////// Y DERIVATIVE /////////////////

const Field3D Mesh::indexDDY(const Field3D &f, CELL_LOC outloc, DIFF_METHOD method) {
  Mesh::deriv_func func = fDDY; // Set to default function
  DiffLookup *table = FirstDerivTable;
  
  CELL_LOC inloc = f.getLocation(); // Input location
  CELL_LOC diffloc = inloc; // Location of differential result

  ASSERT1(this == f.getMesh());

  Field3D result(this);

  if(mesh->StaggerGrids && (outloc == CELL_DEFAULT)) {
    // Take care of CELL_DEFAULT case
    outloc = diffloc; // No shift (i.e. same as no stagger case)
  }

  if(mesh->StaggerGrids && (outloc != inloc)) {
    // Shifting to a new location
    if(((inloc == CELL_CENTRE) && (outloc == CELL_YLOW)) ||
      ((inloc == CELL_YLOW) && (outloc == CELL_CENTRE))) {
      // Shifting in Y. Centre -> Ylow, or Ylow -> Centre

      func = sfDDY; // Set default
      table = FirstStagDerivTable; // Set table for others
      diffloc = (inloc == CELL_CENTRE) ? CELL_YLOW : CELL_CENTRE;
      
    }else {
      // A more complicated shift. Get a result at cell centre, then shift.
      if(inloc == CELL_YLOW) {
	// Shifting
	
	func = sfDDY; // Set default
	table = FirstStagDerivTable; // Set table for others
	diffloc = CELL_CENTRE;

      }else if(inloc != CELL_CENTRE) {
	// Interpolate to centre then call DDY again
	return DDY(interp_to(f, CELL_CENTRE), outloc, method);
      }
    }
  }
  
  if(method != DIFF_DEFAULT) {
    // Lookup function
    func = lookupFunc(table, method);
    if(func == NULL)
      throw BoutException("Cannot use FFT for Y derivatives");
  }
  
  result = applyYdiff(f, func, diffloc);
  
  result.setLocation(diffloc); // Set the result location
  
  return interp_to(result, outloc); // Interpolate if necessary
}

const Field2D Mesh::indexDDY(const Field2D &f) {
  return applyYdiff(f, fDDY);
}

////////////// Z DERIVATIVE /////////////////

const Field3D Mesh::indexDDZ(const Field3D &f, CELL_LOC outloc, DIFF_METHOD method, bool inc_xbndry) {
  Mesh::deriv_func func = fDDZ; // Set to default function
  DiffLookup *table = FirstDerivTable;
 
  CELL_LOC inloc = f.getLocation(); // Input location
  CELL_LOC diffloc = inloc; // Location of differential result

  ASSERT1(this == f.getMesh());
  Field3D result(this);

  if(mesh->StaggerGrids && (outloc == CELL_DEFAULT)) {
    // Take care of CELL_DEFAULT case
    outloc = diffloc; // No shift (i.e. same as no stagger case)
  }

  if(mesh->StaggerGrids && (outloc != inloc)) {
    // Shifting to a new location
    
    if(((inloc == CELL_CENTRE) && (outloc == CELL_ZLOW)) ||
       ((inloc == CELL_ZLOW) && (outloc == CELL_CENTRE))) {
      // Shifting in Z. Centre -> Zlow, or Zlow -> Centre
      
      func = sfDDZ; // Set default
      table = FirstStagDerivTable; // Set table for others
      diffloc = (inloc == CELL_CENTRE) ? CELL_ZLOW : CELL_CENTRE;
      
    }else {
      // A more complicated shift. Get a result at cell centre, then shift.
      if(inloc == CELL_ZLOW) {
	// Shifting
	
	func = sfDDZ; // Set default
	table = FirstStagDerivTable; // Set table for others
	diffloc = CELL_CENTRE;

      }else if(inloc != CELL_CENTRE) {
	// Interpolate then (centre -> centre) then interpolate
	return DDZ(interp_to(f, CELL_CENTRE), outloc, method);
      }
    }
  }
  
  if(method != DIFF_DEFAULT) {
    // Lookup function
    func = lookupFunc(table, method);
  }

  if (func == NULL) {
    // Use FFT

    BoutReal shift = 0.; // Shifting result in Z?
    if (mesh->StaggerGrids) {
      if ((inloc == CELL_CENTRE) && (diffloc == CELL_ZLOW)) {
        // Shifting down - multiply by exp(-0.5*i*k*dz)
        shift = -1.;
      } else if ((inloc == CELL_ZLOW) && (diffloc == CELL_CENTRE)) {
        // Shifting up
        shift = 1.;
      }
    }

    result.allocate(); // Make sure data allocated

    int ncz = mesh->LocalNz;
    
    #pragma omp parallel
    {
      Array<dcomplex> cv(ncz/2 + 1);
      
      int xs = mesh->xstart;
      int xe = mesh->xend;
      int ys = mesh->ystart;
      int ye = mesh->yend;
      
      if (inc_xbndry) { // Include x boundary region (for mixed XZ derivatives)
        xs = 0;
        xe = mesh->LocalNx-1;
      }

      // Calculate how many Z wavenumbers will be removed
      int kfilter = static_cast<int>(fft_derivs_filter * ncz / 2); // truncates, rounding down
      if (kfilter < 0)
        kfilter = 0;
      if (kfilter > (ncz / 2))
        kfilter = ncz / 2;
      int kmax = ncz / 2 - kfilter; // Up to and including this wavenumber index

      #pragma omp for
<<<<<<< HEAD
      for (int jx=xs;jx<=xe;jx++) {
        for (int jy=ys;jy<=ye;jy++) {
          rfft(f(jx, jy), ncz, cv.begin()); // Forward FFT
=======
      for (int jx = xs; jx <= xe; jx++) {
        for (int jy = ys; jy <= ye; jy++) {
          rfft(f(jx, jy), ncz, cv.begin()); // Forward FFT

          for (int jz = 0; jz <= kmax; jz++) {
            BoutReal kwave = jz * 2.0 * PI / ncz; // wave number is 1/[rad]

            cv[jz] *= dcomplex(0.0, kwave);
            if (mesh->StaggerGrids)
              cv[jz] *= exp(Im * (shift * kwave));
          }
          for (int jz = kmax + 1; jz < ncz / 2; jz++) {
            cv[jz] = 0.0;
          }
>>>>>>> ac011388
          
          irfft(cv.begin(), ncz, result(jx, jy)); // Reverse FFT
        }
<<<<<<< HEAD
          
        irfft(cv.begin(), ncz, result(jx,jy)); // Reverse FFT
=======
>>>>>>> ac011388
      }
    }
    // End of parallel section
    
#if CHECK > 0
    // Mark boundaries as invalid
    result.bndry_xin = false;
    result.bndry_xout = false;
    result.bndry_yup = false;
    result.bndry_ydown = false;
#endif
    
  }else {
    // All other (non-FFT) functions 
    result = applyZdiff(f, func);
  }
  
  result.setLocation(diffloc);

  return interp_to(result, outloc);
}

const Field2D Mesh::indexDDZ(const Field2D &f) {
  ASSERT1(this == f.getMesh());
  Field2D result(this);
  result = 0.0;
  return result;
}

/*******************************************************************************
 * 2nd derivatives
 *******************************************************************************/

////////////// X DERIVATIVE /////////////////

/*!
 * @brief Calculates second X derivative on Mesh in index space
 * 
 * @param[in] f        3D scalar field to be differentiated. 
 *                     Must be allocated and finite
 * 
 * @param[in] outloc   The cell location of the result
 * 
 * @param[in] method   The numerical method to use
 * 
 * @return  A 3D scalar field with invalid data in the 
 *          guard cells
 *
 */
const Field3D Mesh::indexD2DX2(const Field3D &f, CELL_LOC outloc, DIFF_METHOD method) {
  Mesh::deriv_func func = fD2DX2; // Set to default function
  DiffLookup *table = SecondDerivTable;
  
  CELL_LOC inloc = f.getLocation(); // Input location
  CELL_LOC diffloc = inloc; // Location of differential result

  ASSERT1(this == f.getMesh());

  Field3D result(this);
  
  if(StaggerGrids && (outloc == CELL_DEFAULT)) {
    // Take care of CELL_DEFAULT case
    outloc = diffloc; // No shift (i.e. same as no stagger case)
  }

  if(StaggerGrids && (outloc != inloc)) {
    // Shifting to a new location
    
    if(((inloc == CELL_CENTRE) && (outloc == CELL_XLOW)) ||
       ((inloc == CELL_XLOW) && (outloc == CELL_CENTRE))) {
      // Shifting in X. Centre -> Xlow, or Xlow -> Centre
      
      func = sfD2DX2; // Set default
      table = SecondStagDerivTable; // Set table for others
      diffloc = (inloc == CELL_CENTRE) ? CELL_XLOW : CELL_CENTRE;
      
    }else {
      // A more complicated shift. Get a result at cell centre, then shift.
      if(inloc == CELL_XLOW) {
	// Shifting
	
	func = sfD2DX2; // Set default
	table = SecondStagDerivTable; // Set table for others
	diffloc = CELL_CENTRE;

      }else if(inloc != CELL_CENTRE) {
	// Interpolate then (centre -> centre) then interpolate
	return D2DX2(interp_to(f, CELL_CENTRE), outloc, method);
      }
    }
  }

  if(method != DIFF_DEFAULT) {
    // Lookup function
    func = lookupFunc(table, method);
    if(func == NULL)
      throw BoutException("Cannot use FFT for X derivatives");
  }
  
  result = applyXdiff(f, func);
  result.setLocation(diffloc);
  
  result = interp_to(result, outloc);

  return result;
}

/*!
 * @brief Calculates second X derivative on Mesh in index space
 * 
 * @param[in] f        2D scalar field to be differentiated. 
 *                     Must be allocated and finite
 * 
 * @return  A 2D scalar field with invalid data in the 
 *          guard cells
 *
 */
const Field2D Mesh::indexD2DX2(const Field2D &f) {
<<<<<<< HEAD
  return applyXdiff(f, fD2DX2, fD2DX2_in, fD2DX2_out);
=======
  return applyXdiff(f, fD2DX2);
>>>>>>> ac011388
}

////////////// Y DERIVATIVE /////////////////

/*!
 * @brief Calculates second Y derivative on Mesh in index space
 * 
 * @param[in] f        3D scalar field to be differentiated. 
 *                     Must be allocated and finite
 * 
 * @return  A 3D scalar field with invalid data in the 
 *          guard cells
 *
 */
const Field3D Mesh::indexD2DY2(const Field3D &f, CELL_LOC outloc, DIFF_METHOD method) {
  Mesh::deriv_func func = fD2DY2; // Set to default function
  DiffLookup *table = SecondDerivTable;
  
  CELL_LOC inloc = f.getLocation(); // Input location
  CELL_LOC diffloc = inloc; // Location of differential result

  ASSERT1(this == f.getMesh());

  Field3D result(this);
  
  if(StaggerGrids && (outloc == CELL_DEFAULT)) {
    // Take care of CELL_DEFAULT case
    outloc = diffloc; // No shift (i.e. same as no stagger case)
  }

  if(StaggerGrids && (outloc != inloc)) {
    // Shifting to a new location
    
    if(((inloc == CELL_CENTRE) && (outloc == CELL_YLOW)) ||
       ((inloc == CELL_YLOW) && (outloc == CELL_CENTRE))) {
      // Shifting in Y. Centre -> Ylow, or Ylow -> Centre
      
      func = sfD2DY2; // Set default
      table = SecondStagDerivTable; // Set table for others
      diffloc = (inloc == CELL_CENTRE) ? CELL_YLOW : CELL_CENTRE;
      
    }else {
      // A more complicated shift. Get a result at cell centre, then shift.
      if(inloc == CELL_YLOW) {
	// Shifting
	
	func = sfD2DY2; // Set default
	table = SecondStagDerivTable; // Set table for others
	diffloc = CELL_CENTRE;

      }else if(inloc != CELL_CENTRE) {
	// Interpolate then (centre -> centre) then interpolate
	return D2DY2(interp_to(f, CELL_CENTRE), outloc, method);
      }
    }
  }

  if(method != DIFF_DEFAULT) {
    // Lookup function
    func = lookupFunc(table, method);
    if(func == NULL)
      throw BoutException("Cannot use FFT for Y derivatives");
  }
  
  result = applyYdiff(f, func);
  result.setLocation(diffloc);

  return interp_to(result, outloc);
}

/*!
 * @brief Calculates second Y derivative on Mesh in index space
 * 
 * @param[in] f        2D scalar field to be differentiated. 
 *                     Must be allocated and finite
 * 
 * @return  A 2D scalar field with invalid data in the 
 *          guard cells
 *
 */
const Field2D Mesh::indexD2DY2(const Field2D &f) {
  return applyYdiff(f, fD2DY2);
}

////////////// Z DERIVATIVE /////////////////

/*!
 * @brief Calculates second Z derivative on Mesh in index space
 * 
 * @param[in] f        3D scalar field to be differentiated. 
 *                     Must be allocated and finite
 * 
 * @return  A 3D scalar field with invalid data in the 
 *          guard cells
 *
 */
const Field3D Mesh::indexD2DZ2(const Field3D &f, CELL_LOC outloc, DIFF_METHOD method, bool inc_xbndry) {
  Mesh::deriv_func func = fD2DZ2; // Set to default function
  DiffLookup *table = SecondDerivTable;
  
  CELL_LOC inloc = f.getLocation(); // Input location
  CELL_LOC diffloc = inloc; // Location of differential result

  ASSERT1(this == f.getMesh());

  Field3D result(this);

  if(StaggerGrids && (outloc == CELL_DEFAULT)) {
    // Take care of CELL_DEFAULT case
    outloc = diffloc; // No shift (i.e. same as no stagger case)
  }

  if(StaggerGrids && (outloc != inloc)) {
    // Shifting to a new location
    
    if(((inloc == CELL_CENTRE) && (outloc == CELL_ZLOW)) ||
       ((inloc == CELL_ZLOW) && (outloc == CELL_CENTRE))) {
      // Shifting in Z. Centre -> Zlow, or Zlow -> Centre
      
      func = sfD2DZ2; // Set default
      table = SecondStagDerivTable; // Set table for others
      diffloc = (inloc == CELL_CENTRE) ? CELL_ZLOW : CELL_CENTRE;
      
    }else {
      // A more complicated shift. Get a result at cell centre, then shift.
      if(inloc == CELL_ZLOW) {
	// Shifting
	
	func = sfD2DZ2; // Set default
	table = SecondStagDerivTable; // Set table for others
	diffloc = CELL_CENTRE;

      }else if(inloc != CELL_CENTRE) {
	// Interpolate then (centre -> centre) then interpolate
	return D2DZ2(interp_to(f, CELL_CENTRE), outloc, method);
      }
    }
  }

  if(method != DIFF_DEFAULT) {
    // Lookup function
    func = lookupFunc(table, method);
  }

  if(func == NULL) {
    // Use FFT

    BoutReal shift = 0.; // Shifting result in Z?
    if(StaggerGrids) {
      if((inloc == CELL_CENTRE) && (diffloc == CELL_ZLOW)) {
	// Shifting down - multiply by exp(-0.5*i*k*dz)
	shift = -1.;
      }else if((inloc == CELL_ZLOW) && (diffloc == CELL_CENTRE)) {
	// Shifting up
	shift = 1.;
      }
    }
    
    result.allocate(); // Make sure data allocated

    int ncz = mesh->LocalNz;
    
    ASSERT1(ncz % 2 == 0); // Must be a power of 2
    Array<dcomplex> cv(ncz/2 + 1);
    
    int xs = mesh->xstart;
    int xe = mesh->xend;
    int ys = mesh->ystart;
    int ye = mesh->yend;
    if(inc_xbndry) { // Include x boundary region (for mixed XZ derivatives)
      xs = 0;
      xe = mesh->LocalNx-1;
    }
      
    for(int jx=xs;jx<=xe;jx++) {
      for(int jy=ys;jy<=ye;jy++) {
          
	rfft(f(jx,jy), ncz, cv.begin()); // Forward FFT
	
	for(int jz=0;jz<=ncz/2;jz++) {
	  BoutReal kwave=jz*2.0*PI/ncz; // wave number is 1/[rad]

	  cv[jz] *= -SQ(kwave);
	  if(StaggerGrids)
	    cv[jz] *= exp(0.5*Im * (shift * kwave));
	}

	irfft(cv.begin(), ncz, result(jx,jy)); // Reverse FFT
      }
    }

#if CHECK > 0
    // Mark boundaries as invalid
    result.bndry_xin = false;
    result.bndry_xout = false;
    result.bndry_yup = false;
    result.bndry_ydown = false;
#endif

  }
  else {
    // All other (non-FFT) functions
    result = applyZdiff(f, func);
  }

  result.setLocation(diffloc);

  return interp_to(result, outloc);
}

/*******************************************************************************
 * Fourth derivatives
 *******************************************************************************/

BoutReal D4DX4_C2(stencil &f) {
  return (f.pp - 4.*f.p + 6.*f.c - 4.*f.m + f.mm);
}

const Field3D Mesh::indexD4DX4(const Field3D &f) {
  return applyXdiff(f, D4DX4_C2);
}

const Field2D Mesh::indexD4DX4(const Field2D &f) {
  return applyXdiff(f, D4DX4_C2);
}

const Field3D Mesh::indexD4DY4(const Field3D &f) {
  return applyYdiff(f, D4DX4_C2);
}

const Field2D Mesh::indexD4DY4(const Field2D &f) {
  return applyYdiff(f, D4DX4_C2);
}

const Field3D Mesh::indexD4DZ4(const Field3D &f) {
  return applyZdiff(f, D4DX4_C2);
}

/*******************************************************************************
 * Mixed derivatives
 *******************************************************************************/


/*******************************************************************************
 * Advection schemes
 * 
 * Jan 2009  - Re-written to use Set*Stencil routines
 *******************************************************************************/

////////////// X DERIVATIVE /////////////////

/// Special case where both arguments are 2D. Output location ignored for now
const Field2D Mesh::indexVDDX(const Field2D &v, const Field2D &f, CELL_LOC UNUSED(outloc), DIFF_METHOD method) {
  Mesh::upwind_func func = fVDDX;

  if(method != DIFF_DEFAULT) {
    // Lookup function
    func = lookupUpwindFunc(UpwindTable, method);
  }

  ASSERT1(this == f.getMesh());
  ASSERT1(this == v.getMesh());


  Field2D result(this);
  result.allocate(); // Make sure data allocated

  bindex bx;
  stencil vs, fs;
  start_index(&bx);
  do {
    f.setXStencil(fs, bx);
    
    result(bx.jx,bx.jy) = func(v[{bx.jx,bx.jy,0}], fs);
  }while(next_index2(&bx));

#if CHECK > 0
  // Mark boundaries as invalid
  result.bndry_xin = result.bndry_xout = false;
#endif

  return result;
}

/// General version for 2 or 3-D objects
const Field3D Mesh::indexVDDX(const Field &v, const Field &f, CELL_LOC outloc, DIFF_METHOD method) {
  TRACE("Mesh::indexVDDX(Field, Field)");

  ASSERT1(this == v.getMesh());
  ASSERT1(this == f.getMesh());

  Field3D result(this);
  result.allocate(); // Make sure data allocated
  
  CELL_LOC vloc = v.getLocation();
  CELL_LOC inloc = f.getLocation(); // Input location
  CELL_LOC diffloc = inloc; // Location of differential result
  
  if(StaggerGrids && (outloc == CELL_DEFAULT)) {
    // Take care of CELL_DEFAULT case
    outloc = diffloc; // No shift (i.e. same as no stagger case)
  }
  
  if(StaggerGrids && (vloc != inloc)) {
    // Staggered grids enabled, and velocity at different location to value
    
    Mesh::flux_func func = sfVDDX;
    DiffLookup *table = UpwindTable;
    
    if(vloc == CELL_XLOW) {
      // V staggered w.r.t. variable
      func = sfVDDX;
      table = UpwindStagTable;
      diffloc = CELL_CENTRE;
    }else if((vloc == CELL_CENTRE) && (inloc == CELL_XLOW)) {
      // Shifted
      func = sfVDDX;
      table = UpwindStagTable;
      diffloc = CELL_XLOW;
    }else {
      // More complicated. Deciding what to do here isn't straightforward
      // For now, interpolate velocity to the same location as f.

      // Should be able to do something like:
      //return VDDX(interp_to(v, inloc), f, outloc, method);
      
      throw BoutException("Unhandled shift in Mesh::indexVDDX");
    }
    if(method != DIFF_DEFAULT) {
      // Lookup function
      func = lookupFluxFunc(table, method);
    }
    
    bindex bx;
    start_index(&bx);
    stencil vval, fval;
    do {
      v.setXStencil(vval, bx, diffloc);
      f.setXStencil(fval, bx); // Location is always the same as input
      
      result(bx.jx, bx.jy, bx.jz) = func(vval, fval);
    }while(next_index3(&bx));
    
  }else {
    // Not staggered
    Mesh::upwind_func func = fVDDX;
    DiffLookup *table = UpwindTable;
    
    if(method != DIFF_DEFAULT) {
      // Lookup function
      func = lookupUpwindFunc(table, method);
    }
    
    bindex bx;
    start_index(&bx);
    stencil vval, fval;
    do {
      f.setXStencil(fval, bx); // Location is always the same as input
      result(bx.jx, bx.jy, bx.jz) = func(v[{bx.jx, bx.jy, bx.jz}], fval);
    }while(next_index3(&bx));
  }
  
  result.setLocation(inloc);

#if CHECK > 0
  // Mark boundaries as invalid
  result.bndry_xin = result.bndry_xout = result.bndry_yup = result.bndry_ydown = false;
#endif
  
  return interp_to(result, outloc);
}

////////////// Y DERIVATIVE /////////////////

// special case where both are 2D
const Field2D Mesh::indexVDDY(const Field2D &v, const Field2D &f, CELL_LOC outloc, DIFF_METHOD method) {
  TRACE("Mesh::indexVDDY");

  ASSERT1(this == v.getMesh());
  ASSERT1(this == f.getMesh());

  Field2D result(this);
  result.allocate(); // Make sure data allocated

  CELL_LOC vloc = v.getLocation();
  CELL_LOC inloc = f.getLocation(); // Input location
  CELL_LOC diffloc = inloc; // Location of differential result
  
  if(StaggerGrids && (outloc == CELL_DEFAULT)) {
    // Take care of CELL_DEFAULT case
    outloc = diffloc; // No shift (i.e. same as no stagger case)
  }

  if(StaggerGrids && (vloc != inloc)) {
    // Staggered grids enabled, and velocity at different location to value

    Mesh::flux_func func = sfVDDY;
    DiffLookup *table = UpwindTable;
    if(vloc == CELL_YLOW) {
      // V staggered w.r.t. variable
      func = sfVDDY;
      table = UpwindStagTable;
      diffloc = CELL_CENTRE;
    }else if((vloc == CELL_CENTRE) && (inloc == CELL_YLOW)) {
      // Shifted
      func = sfVDDY;
      table = UpwindStagTable;
      diffloc = CELL_YLOW;
    }else {
      // More complicated. Deciding what to do here isn't straightforward
      // For now, interpolate velocity to the same location as f.

      // Should be able to do something like:
      //return VDDY(interp_to(v, inloc), f, outloc, method);
      
      // Instead, pretend it's been shifted
      throw BoutException("Unhandled shift in indexVDDY(Field2D, Field2D)");
    }
    
    if(method != DIFF_DEFAULT) {
      // Lookup function
      func = lookupFluxFunc(table, method);
    }
    
    bindex bx;
    stencil fval, vval;
    
    start_index(&bx);
    do {
      f.setYStencil(fval, bx);
      v.setYStencil(vval, bx, diffloc);
      result(bx.jx, bx.jy) = func(vval,fval);
    }while(next_index2(&bx));
  }else {
    Mesh::upwind_func func = fVDDY;
    DiffLookup *table = UpwindTable;
    
    if(method != DIFF_DEFAULT) {
      // Lookup function
      func = lookupUpwindFunc(table, method);
    }
    bindex bx;
    stencil fval, vval;
    start_index(&bx);
    do {
      f.setYStencil(fval, bx);
      result(bx.jx, bx.jy) = func(v[{bx.jx, bx.jy, 0}],fval);
    }while(next_index2(&bx));
    
  }
  result.setLocation(inloc);
    
#if CHECK > 0
  // Mark boundaries as invalid
  result.bndry_xin = result.bndry_xout = result.bndry_yup = result.bndry_ydown = false;
#endif

  return interp_to(result, outloc);
}

// general case
const Field3D Mesh::indexVDDY(const Field &v, const Field &f, CELL_LOC outloc, DIFF_METHOD method) {
  TRACE("Mesh::indexVDDY(Field, Field)");

  ASSERT1(this == v.getMesh());
  ASSERT1(this == f.getMesh());

  Field3D result(this);
  result.allocate(); // Make sure data allocated

  CELL_LOC vloc = v.getLocation();
  CELL_LOC inloc = f.getLocation(); // Input location
  CELL_LOC diffloc = inloc; // Location of differential result
  
  if(StaggerGrids && (outloc == CELL_DEFAULT)) {
    // Take care of CELL_DEFAULT case
    outloc = diffloc; // No shift (i.e. same as no stagger case)
  }

  if(StaggerGrids && (vloc != inloc)) {
    // Staggered grids enabled, and velocity at different location to value
    
    Mesh::flux_func func = sfVDDY;
    DiffLookup *table = UpwindTable;
  
    if(vloc == CELL_YLOW) {
      // V staggered w.r.t. variable
      func = sfVDDY;
      table = UpwindStagTable;
      diffloc = CELL_CENTRE;
    }else if((vloc == CELL_CENTRE) && (inloc == CELL_YLOW)) {
      // Shifted
      func = sfVDDY;
      table = UpwindStagTable;
      diffloc = CELL_YLOW;
    }else {
      // More complicated. Deciding what to do here isn't straightforward
      // For now, interpolate velocity to the same location as f.

      // Should be able to do something like:
      //return VDDY(interp_to(v, inloc), f, outloc, method);
      
      throw BoutException("Unhandled shift in VDDY(Field, Field)");
    }

    if(method != DIFF_DEFAULT) {
      // Lookup function
      func = lookupFluxFunc(table, method);
    }
    
    bindex bx;
    start_index(&bx);
    stencil vval, fval;
    do {
      v.setYStencil(vval, bx, diffloc);
      f.setYStencil(fval, bx);
      
      result(bx.jx, bx.jy, bx.jz) = func(vval, fval);
    }while(next_index3(&bx));
    
  }else {
    Mesh::upwind_func func = fVDDY;
    DiffLookup *table = UpwindTable;
    
    if(method != DIFF_DEFAULT) {
      // Lookup function
      func = lookupUpwindFunc(table, method);
    }
  
    bindex bx;
    start_index(&bx);
    stencil vval, fval;
    do {
      f.setYStencil(fval, bx);
      
      result(bx.jx, bx.jy, bx.jz) = func(v[{bx.jx, bx.jy, bx.jz}], fval);
    }while(next_index3(&bx));
  }
  
  result.setLocation(inloc);
    
#if CHECK > 0
  // Mark boundaries as invalid
  result.bndry_xin = result.bndry_xout = result.bndry_yup = result.bndry_ydown = false;
#endif

  return interp_to(result, outloc);
}

////////////// Z DERIVATIVE /////////////////

// general case
const Field3D Mesh::indexVDDZ(const Field &v, const Field &f, CELL_LOC outloc, DIFF_METHOD method) {
  TRACE("Mesh::indexVDDZ");
  
  ASSERT1(this == v.getMesh());
  ASSERT1(this == f.getMesh());

  Field3D result(this);
  result.allocate(); // Make sure data allocated

  CELL_LOC vloc = v.getLocation();
  CELL_LOC inloc = f.getLocation(); // Input location
  CELL_LOC diffloc = inloc; // Location of differential result
  
  if(StaggerGrids && (outloc == CELL_DEFAULT)) {
    // Take care of CELL_DEFAULT case
    outloc = diffloc; // No shift (i.e. same as no stagger case)
  }

  if(StaggerGrids && (vloc != inloc)) {
    // Staggered grids enabled, and velocity at different location to value

    Mesh::flux_func func = sfVDDZ;
    DiffLookup *table = UpwindTable;
    
    if(vloc == CELL_ZLOW) {
      // V staggered w.r.t. variable
      func = sfVDDZ;
      table = UpwindStagTable;
      diffloc = CELL_CENTRE;
    }else if((vloc == CELL_CENTRE) && (inloc == CELL_ZLOW)) {
      // Shifted
      func = sfVDDZ;
      table = UpwindStagTable;
      diffloc = CELL_ZLOW;
    }else {
      // More complicated. Deciding what to do here isn't straightforward
      // For now, interpolate velocity to the same location as f.

      // Should be able to do something like:
      //return VDDY(interp_to(v, inloc), f, outloc, method);
      
      throw BoutException("Unhandled shift in indexVDDZ");
    }

    if(method != DIFF_DEFAULT) {
      // Lookup function
      func = lookupFluxFunc(table, method);
    }

    bindex bx;
    start_index(&bx);
    stencil vval, fval;
    do {
      v.setZStencil(vval, bx, diffloc);
      f.setZStencil(fval, bx);
      
      result(bx.jx, bx.jy, bx.jz) = func(vval, fval);
    }while(next_index3(&bx));
    
  }else {
    Mesh::upwind_func func = fVDDZ;
    DiffLookup *table = UpwindTable;

    if(method != DIFF_DEFAULT) {
      // Lookup function
      func = lookupUpwindFunc(table, method);
    }
    
    bindex bx;
    start_index(&bx);
    stencil vval, fval;
    do {
      f.setZStencil(fval, bx);
      result(bx.jx, bx.jy, bx.jz) = func(v[{bx.jx, bx.jy, bx.jz}], fval);
    }while(next_index3(&bx));
  }
  
  result.setLocation(inloc);
  
#if CHECK > 0
  // Mark boundaries as invalid
  result.bndry_xin = result.bndry_xout = result.bndry_yup = result.bndry_ydown = false;
#endif

  return interp_to(result, outloc);
}

/*******************************************************************************
 * Flux conserving schemes
 *******************************************************************************/

const Field2D Mesh::indexFDDX(const Field2D &v, const Field2D &f, CELL_LOC outloc, DIFF_METHOD method) {
  TRACE("Mesh::::indexFDDX(Field2D, Field2D)");
  
  if( (method == DIFF_SPLIT) || ((method == DIFF_DEFAULT) && (fFDDX == NULL)) ) {
    // Split into an upwind and a central differencing part
    // d/dx(v*f) = v*d/dx(f) + f*d/dx(v)
    return indexVDDX(v, f, outloc, DIFF_DEFAULT) + f * indexDDX(v);
  }
  
  Mesh::flux_func func = fFDDX;
  if(method != DIFF_DEFAULT) {
    // Lookup function
    func = lookupFluxFunc(FluxTable, method);
  }
  
  ASSERT1(this == v.getMesh());
  ASSERT1(this == f.getMesh());

  Field2D result(this);
  result.allocate(); // Make sure data allocated

  bindex bx;
  stencil vs, fs;
  start_index(&bx);
  do {
    f.setXStencil(fs, bx);
    v.setXStencil(vs, bx);
    
    result(bx.jx, bx.jy) = func(vs, fs);
  }while(next_index2(&bx));

#if CHECK > 0
  // Mark boundaries as invalid
  result.bndry_xin = result.bndry_xout = false;
#endif
  
  return result;
}

const Field3D Mesh::indexFDDX(const Field3D &v, const Field3D &f, CELL_LOC outloc, DIFF_METHOD method) {
  TRACE("Mesh::indexFDDX");
  
  if( (method == DIFF_SPLIT) || ((method == DIFF_DEFAULT) && (fFDDX == NULL)) ) {
    // Split into an upwind and a central differencing part
    // d/dx(v*f) = v*d/dx(f) + f*d/dx(v)
    return indexVDDX(v, f, outloc, DIFF_DEFAULT) + indexDDX(v, outloc, DIFF_DEFAULT) * f;
  }
  
  Mesh::flux_func func = fFDDX;
  DiffLookup *table = FluxTable;

  CELL_LOC vloc = v.getLocation();
  CELL_LOC inloc = f.getLocation(); // Input location
  CELL_LOC diffloc = inloc; // Location of differential result
  
  if(StaggerGrids && (outloc == CELL_DEFAULT)) {
    // Take care of CELL_DEFAULT case
    outloc = diffloc; // No shift (i.e. same as no stagger case)
  }
  
  if(StaggerGrids && (vloc != inloc)) {
    // Staggered grids enabled, and velocity at different location to value
    if(vloc == CELL_XLOW) {
      // V staggered w.r.t. variable
      func = sfFDDX;
      table = FluxStagTable;
      diffloc = CELL_CENTRE;
    }else if((vloc == CELL_CENTRE) && (inloc == CELL_XLOW)) {
      // Shifted
      func = sfFDDX;
      table = FluxStagTable;
      diffloc = CELL_XLOW;
    }else {
      // More complicated. Deciding what to do here isn't straightforward
      // For now, interpolate velocity to the same location as f.

      // Should be able to do something like:
      //return VDDX(interp_to(v, inloc), f, outloc, method);
      
      throw BoutException("Unhandled shift in indexFDDX");
    }
  }

  if(method != DIFF_DEFAULT) {
    // Lookup function
    func = lookupFluxFunc(table, method);
  }

  ASSERT1(this == f.getMesh());
  ASSERT1(this == v.getMesh());

  Field3D result(this);
  result.allocate(); // Make sure data allocated

  bindex bx;
  stencil vval, fval;
  
  start_index(&bx);
  do {
    v.setXStencil(vval, bx, diffloc);
    f.setXStencil(fval, bx); // Location is always the same as input
    
    result(bx.jx,bx.jy,bx.jz) = func(vval, fval);
  }while(next_index3(&bx));
  
  result.setLocation(inloc);

#if CHECK > 0
  // Mark boundaries as invalid
  result.bndry_xin = result.bndry_xout = result.bndry_yup = result.bndry_ydown = false;
#endif
  
  return interp_to(result, outloc);
}

/////////////////////////////////////////////////////////////////////////

const Field2D Mesh::indexFDDY(const Field2D &v, const Field2D &f, CELL_LOC outloc, DIFF_METHOD method) {
  TRACE("Mesh::indexFDDY(Field2D, Field2D)");
  
  if( (method == DIFF_SPLIT) || ((method == DIFF_DEFAULT) && (fFDDY == NULL)) ) {
    // Split into an upwind and a central differencing part
    // d/dx(v*f) = v*d/dx(f) + f*d/dx(v)
    return indexVDDY(v, f, outloc, DIFF_DEFAULT) + f * indexDDY(v);
  }
  
  Mesh::flux_func func = fFDDY;
  if(method != DIFF_DEFAULT) {
    // Lookup function
    func = lookupFluxFunc(FluxTable, method);
  }

  ASSERT1(this == v.getMesh());
  ASSERT1(this == f.getMesh());

  Field2D result(this);
  result.allocate(); // Make sure data allocated

  bindex bx;
  stencil vs, fs;
  start_index(&bx);
  do {
    f.setYStencil(fs, bx);
    v.setYStencil(vs, bx);
    
    result(bx.jx, bx.jy) = func(vs, fs);
  }while(next_index2(&bx));

#if CHECK > 0
  // Mark boundaries as invalid
  result.bndry_xin = result.bndry_xout = false;
#endif
  
  return result;
}

const Field3D Mesh::indexFDDY(const Field3D &v, const Field3D &f, CELL_LOC outloc, DIFF_METHOD method) {
  TRACE("Mesh::indexFDDY");
  
  if( (method == DIFF_SPLIT) || ((method == DIFF_DEFAULT) && (fFDDY == NULL)) ) {
    // Split into an upwind and a central differencing part
    // d/dx(v*f) = v*d/dx(f) + f*d/dx(v)
    return indexVDDY(v, f, outloc, DIFF_DEFAULT) + indexDDY(v, outloc, DIFF_DEFAULT) * f;
  }
  Mesh::flux_func func = fFDDY;
  DiffLookup *table = FluxTable;

  CELL_LOC vloc = v.getLocation();
  CELL_LOC inloc = f.getLocation(); // Input location
  CELL_LOC diffloc = inloc; // Location of differential result
  
  if(StaggerGrids && (outloc == CELL_DEFAULT)) {
    // Take care of CELL_DEFAULT case
    outloc = diffloc; // No shift (i.e. same as no stagger case)
  }
  
  if(StaggerGrids && (vloc != inloc)) {
    // Staggered grids enabled, and velocity at different location to value    
    if(vloc == CELL_YLOW) {
      // V staggered w.r.t. variable
      func = sfFDDY;
      table = FluxStagTable;
      diffloc = CELL_CENTRE;
    }else if((vloc == CELL_CENTRE) && (inloc == CELL_YLOW)) {
      // Shifted
      func = sfFDDY;
      table = FluxStagTable;
      diffloc = CELL_YLOW;
    }else {
      // More complicated. Deciding what to do here isn't straightforward
      // For now, interpolate velocity to the same location as f.
      
      // Should be able to do something like:
      //return VDDX(interp_to(v, inloc), f, outloc, method);
      
      throw BoutException("Unhandled shift in indexFDDY");
    }
  }

  if(method != DIFF_DEFAULT) {
    // Lookup function
    func = lookupFluxFunc(table, method);
  }
  
  if(func == NULL) {
    // To catch when no function
    return indexVDDY(v, f, outloc, DIFF_DEFAULT) + indexDDY(v, outloc, DIFF_DEFAULT) * f;
  }

  ASSERT1(this == v.getMesh());
  ASSERT1(this == f.getMesh());

  Field3D result(this);
  result.allocate(); // Make sure data allocated

  bindex bx;
  stencil vval, fval;
  
  start_index(&bx);
  do {
    v.setYStencil(vval, bx, diffloc);
    f.setYStencil(fval, bx); // Location is always the same as input
    
    result(bx.jx, bx.jy, bx.jz) = func(vval, fval);

  }while(next_index3(&bx));

  result.setLocation(inloc);

#if CHECK > 0
  // Mark boundaries as invalid
  result.bndry_xin = result.bndry_xout = result.bndry_yup = result.bndry_ydown = false;
#endif

  return interp_to(result, outloc);
}

/////////////////////////////////////////////////////////////////////////

const Field3D Mesh::indexFDDZ(const Field3D &v, const Field3D &f, CELL_LOC outloc, DIFF_METHOD method) {
  TRACE("Mesh::indexFDDZ(Field3D, Field3D)");
  if( (method == DIFF_SPLIT) || ((method == DIFF_DEFAULT) && (fFDDZ == NULL)) ) {
    // Split into an upwind and a central differencing part
    // d/dx(v*f) = v*d/dx(f) + f*d/dx(v)
    return indexVDDZ(v, f, outloc, DIFF_DEFAULT) + indexDDZ(v, outloc, DIFF_DEFAULT,true) * f;
  }
  
  Mesh::flux_func func = fFDDZ;
  DiffLookup *table = FluxTable;

  CELL_LOC vloc = v.getLocation();
  CELL_LOC inloc = f.getLocation(); // Input location
  CELL_LOC diffloc = inloc; // Location of differential result
  
  if(StaggerGrids && (outloc == CELL_DEFAULT)) {
    // Take care of CELL_DEFAULT case
    outloc = diffloc; // No shift (i.e. same as no stagger case)
  }
  
  if(StaggerGrids && (vloc != inloc)) {
    // Staggered grids enabled, and velocity at different location to value
    if(vloc == CELL_ZLOW) {
      // V staggered w.r.t. variable
      func = sfFDDZ;
      table = FluxStagTable;
      diffloc = CELL_CENTRE;
    }else if((vloc == CELL_CENTRE) && (inloc == CELL_ZLOW)) {
      // Shifted
      func = sfFDDZ;
      table = FluxStagTable;
      diffloc = CELL_ZLOW;
    }else {
      // More complicated. Deciding what to do here isn't straightforward
      // For now, interpolate velocity to the same location as f.

      // Should be able to do something like:
      //return VDDX(interp_to(v, inloc), f, outloc, method);
      
      throw BoutException("Unhandled shift in indexFDDZ");
    }
  }

  if(method != DIFF_DEFAULT) {
    // Lookup function
    func = lookupFluxFunc(table, method);
  }

  ASSERT1(this == v.getMesh());
  ASSERT1(this == f.getMesh());

  Field3D result(this);
  result.allocate(); // Make sure data allocated

  bindex bx;
  stencil vval, fval;
  
  start_index(&bx);
  do {
    v.setZStencil(vval, bx, diffloc);
    f.setZStencil(fval, bx); // Location is always the same as input
    
    result(bx.jx, bx.jy, bx.jz) = func(vval, fval);
  }while(next_index3(&bx));
  
  result.setLocation(inloc);

#if CHECK > 0
  // Mark boundaries as invalid
  result.bndry_xin = result.bndry_xout = result.bndry_yup = result.bndry_ydown = false;
#endif
  
  return interp_to(result, outloc);
}<|MERGE_RESOLUTION|>--- conflicted
+++ resolved
@@ -618,44 +618,6 @@
   TRACE("derivs_set( flux_func )");
   string label;
   options->get(name, label, "U1");
-<<<<<<< HEAD
-
-  DIFF_METHOD method = lookupFunc(table, label); // Find the function
-  printFuncName(method); // Print differential function name
-  f = lookupFluxFunc(table, method);
-}
-
-/// Set the derivative methods including for boundaries, given a table and option name
-void derivs_set(Options *options, DiffLookup *table, const char* name, Mesh::deriv_func &f, Mesh::inner_boundary_deriv_func &f_in, Mesh::outer_boundary_deriv_func &f_out) {
-  TRACE("derivs_set( deriv_func, inner, outer )");
-  string label;
-  options->get(name, label, "C2");
-
-  DIFF_METHOD method = lookupFunc(table, label); // Find the function
-  printFuncName(method); // Print differential function name
-  f = lookupFunc(table, method); // Find the function pointers
-  f_in = lookupInnerBoundaryFunc(table, method);
-  f_out = lookupOuterBoundaryFunc(table, method);
-}
-
-void derivs_set(Options *options, DiffLookup *table, const char* name, Mesh::upwind_func &f, Mesh::inner_boundary_upwind_func &f_in, Mesh::outer_boundary_upwind_func &f_out) {
-  TRACE("derivs_set( upwind_func, inner, outer )");
-  string label;
-  options->get(name, label, "U1");
-
-  DIFF_METHOD method = lookupFunc(table, label); // Find the function
-  printFuncName(method); // Print differential function name
-  f = lookupUpwindFunc(table, method);
-  f_in = lookupInnerBoundaryUpwindFunc(table, method);
-  f_out = lookupOuterBoundaryUpwindFunc(table, method);
-}
-
-void derivs_set(Options *options, DiffLookup *table, const char* name, Mesh::flux_func &f, Mesh::inner_boundary_upwind_func &f_in, Mesh::outer_boundary_upwind_func &f_out) {
-  TRACE("derivs_set( flux_func, inner, outer )");
-  string label;
-  options->get(name, label, "U1", false);
-=======
->>>>>>> ac011388
 
   DIFF_METHOD method = lookupFunc(table, label); // Find the function
   printFuncName(method); // Print differential function name
@@ -724,13 +686,6 @@
   
   output_info.write("Setting Z differencing methods\n");
   derivs_initialise(options->getSection("ddz"), 
-<<<<<<< HEAD
-              StaggerGrids,
-              fDDZ, sfDDZ, 
-              fD2DZ2, sfD2DZ2,
-              fVDDZ, sfVDDZ,
-              fFDDZ, sfFDDZ);
-=======
 		    StaggerGrids,
 		    fDDZ, sfDDZ, 
 		    fD2DZ2, sfD2DZ2,
@@ -740,7 +695,6 @@
 
   // Get the fraction of modes filtered out in FFT derivatives
   options->getSection("ddz")->get("fft_filter", fft_derivs_filter, 0.0);
->>>>>>> ac011388
 }
 
 /*******************************************************************************
@@ -753,11 +707,7 @@
 
 // X derivative
 
-<<<<<<< HEAD
-const Field2D Mesh::applyXdiff(const Field2D &var, Mesh::deriv_func func, Mesh::inner_boundary_deriv_func func_in, Mesh::outer_boundary_deriv_func func_out, CELL_LOC loc, REGION region) {
-=======
 const Field2D Mesh::applyXdiff(const Field2D &var, Mesh::deriv_func func, CELL_LOC loc, REGION region) {
->>>>>>> ac011388
   if (var.getNx() == 1){
     return 0.;
   }
@@ -794,7 +744,6 @@
           s.mm = s.m;
           s.m  = s.c;
         }
-<<<<<<< HEAD
 
         result[i] = func(s);
       }
@@ -852,69 +801,54 @@
       }
     }
   }
-  
-  bindex bx;
-  stencil s;
 
 #if CHECK > 0
   // Mark boundaries as invalid
   result.bndry_xin = result.bndry_xout = result.bndry_yup = result.bndry_ydown = false;
 #endif
-  
-  if (mesh->freeboundary_ydown) {
-    for (RangeIterator it=mesh->iterateBndryLowerY(); !it.isDone(); it++)
-      for (bx.jy=mesh->ystart-1; bx.jy>=0; bx.jy--) {
-	bx.jx=it.ind;
-	calc_index(&bx);
-	var.setXStencil(s, bx, loc);
-	result(bx.jx,bx.jy) = func(s);
-      }
-    #if CHECK > 0
-      result.bndry_ydown = true;
-    #endif
-  }
-  if (mesh->freeboundary_yup) {
-    for (RangeIterator it=mesh->iterateBndryUpperY(); !it.isDone(); it++)
-      for (bx.jy=mesh->yend+1; bx.jy<mesh->LocalNy; bx.jy++) {
-	bx.jx=it.ind;
-	calc_index(&bx);
-	var.setXStencil(s, bx, loc);
-	result(bx.jx,bx.jy) = func(s);
-      }
-    #if CHECK > 0
-      result.bndry_yup = true;
-    #endif
-  }
-  if (mesh->freeboundary_xin && mesh->firstX() && !mesh->periodicX) {
-    forward_stencil fs;
-    Mesh::boundary_derivs_pair funcs_pair;
-    bx.jx=mesh->xstart-1;
-    for (bx.jy=mesh->ystart; bx.jy<=mesh->yend; bx.jy++) {
-      calc_index(&bx);
-      var.setXStencil(fs, bx, loc);
-      funcs_pair = func_in(fs);
-      result(bx.jx,bx.jy) = funcs_pair.inner;
-      result(bx.jxm,bx.jy) = funcs_pair.outer;
-    }
-    #if CHECK > 0
-      result.bndry_xin = true;
-    #endif
-  }
-  if (mesh->freeboundary_xout && mesh->lastX() && !mesh->periodicX) {
-    backward_stencil bs;
-    Mesh::boundary_derivs_pair funcs_pair;
-    bx.jx=mesh->xend+1;
-    for (bx.jy=mesh->ystart; bx.jy<=mesh->yend; bx.jy++) {
-      calc_index(&bx);
-      var.setXStencil(bs, bx, loc);
-      funcs_pair = func_out(bs);
-      result(bx.jx,bx.jy) = funcs_pair.inner;
-      result(bx.jxp,bx.jy) = funcs_pair.outer;
-    }
-    #if CHECK > 0
-      result.bndry_xout = true;
-    #endif
-=======
+
+  return result;
+}
+
+const Field3D Mesh::applyXdiff(const Field3D &var, Mesh::deriv_func func, CELL_LOC loc, REGION region) {
+  if (var.getNx() == 1) {
+    return Field3D(0.,var.getMesh());
+  }
+  // Check that the input variable has data
+  ASSERT1(var.isAllocated());
+
+  // Check that the mesh is correct
+  ASSERT1(this == var.getMesh());
+
+  Field3D result(this);
+  result.allocate(); // Make sure data allocated
+  
+  if (mesh->StaggerGrids && 
+      (loc != CELL_DEFAULT) && (loc != var.getLocation())) {
+    // Staggered differencing
+
+    CELL_LOC location = var.getLocation();
+    
+    if (mesh->xstart > 1) {
+      // More than one guard cell, so set pp and mm values
+      // This allows higher-order methods to be used
+      for(const auto &i : result.region(region)) {
+        stencil s;
+        s.c = var[i];
+        s.p = var[i.xp()];
+        s.m = var[i.xm()];
+        s.pp = var[i.offset(2,0,0)];
+        s.mm = var[i.offset(-2,0,0)];
+        
+        if ((location == CELL_CENTRE) && (loc == CELL_XLOW)) {
+          // Producing a stencil centred around a lower X value
+          s.pp = s.p;
+          s.p  = s.c;
+        } else if (location == CELL_XLOW) {
+          // Stencil centred around a cell centre
+          s.mm = s.m;
+          s.m  = s.c;
+        }
 
         result[i] = func(s);
       }
@@ -971,303 +905,18 @@
         result[i] = func(s);
       }
     }
->>>>>>> ac011388
   }
 
 #if CHECK > 0
   // Mark boundaries as invalid
   result.bndry_xin = result.bndry_xout = result.bndry_yup = result.bndry_ydown = false;
 #endif
-
+  
   return result;
 }
 
-<<<<<<< HEAD
-const Field3D Mesh::applyXdiff(const Field3D &var, Mesh::deriv_func func, Mesh::inner_boundary_deriv_func func_in, Mesh::outer_boundary_deriv_func func_out, CELL_LOC loc, REGION region) {
-  if (var.getNx() == 1) {
-    return Field3D(0.,var.getMesh());
-  }
-  // Check that the input variable has data
-  ASSERT1(var.isAllocated());
-
-  // Check that the mesh is correct
-  ASSERT1(this == var.getMesh());
-
-  Field3D result(this);
-  result.allocate(); // Make sure data allocated
-  
-  if (mesh->StaggerGrids && 
-      (loc != CELL_DEFAULT) && (loc != var.getLocation())) {
-    // Staggered differencing
-
-    CELL_LOC location = var.getLocation();
-    
-    if (mesh->xstart > 1) {
-      // More than one guard cell, so set pp and mm values
-      // This allows higher-order methods to be used
-      for(const auto &i : result.region(region)) {
-        stencil s;
-        s.c = var[i];
-        s.p = var[i.xp()];
-        s.m = var[i.xm()];
-        s.pp = var[i.offset(2,0,0)];
-        s.mm = var[i.offset(-2,0,0)];
-        
-        if ((location == CELL_CENTRE) && (loc == CELL_XLOW)) {
-          // Producing a stencil centred around a lower X value
-          s.pp = s.p;
-          s.p  = s.c;
-        } else if (location == CELL_XLOW) {
-          // Stencil centred around a cell centre
-          s.mm = s.m;
-          s.m  = s.c;
-        }
-
-        result[i] = func(s);
-      }
-    } else {
-      // Only one guard cell, so no pp or mm values
-      for(const auto &i : result.region(region)) {
-        stencil s;
-        s.c = var[i];
-        s.p = var[i.xp()];
-        s.m = var[i.xm()];
-        s.pp = nan("");
-        s.mm = nan("");
-        
-        if ((location == CELL_CENTRE) && (loc == CELL_XLOW)) {
-          // Producing a stencil centred around a lower X value
-          s.pp = s.p;
-          s.p  = s.c;
-        } else if (location == CELL_XLOW) {
-          // Stencil centred around a cell centre
-          s.mm = s.m;
-          s.m  = s.c;
-        }
-        
-        result[i] = func(s);
-      }
-    }
-    
-  } else {
-    // Non-staggered differencing
-    
-    if (mesh->xstart > 1) {
-      // More than one guard cell, so set pp and mm values
-      // This allows higher-order methods to be used
-      for(const auto &i : result.region(region)) {
-        stencil s;
-        s.c = var[i];
-        s.p = var[i.xp()];
-        s.m = var[i.xm()];
-        s.pp = var[i.offset(2,0,0)];
-        s.mm = var[i.offset(-2,0,0)];
-        
-        result[i] = func(s);
-      }
-    } else {
-      // Only one guard cell, so no pp or mm values
-      for(const auto &i : result.region(region)) {
-        stencil s;
-        s.c = var[i];
-        s.p = var[i.xp()];
-        s.m = var[i.xm()];
-        s.pp = nan("");
-        s.mm = nan("");
-        
-        result[i] = func(s);
-      }
-    }
-  }
-  
-  bindex bx;
-  stencil s;
-=======
-const Field3D Mesh::applyXdiff(const Field3D &var, Mesh::deriv_func func, CELL_LOC loc, REGION region) {
-  if (var.getNx() == 1) {
-    return 0.;
-  }
-  // Check that the input variable has data
-  ASSERT1(var.isAllocated());
-
-  // Check that the mesh is correct
-  ASSERT1(this == var.getMesh());
-
-  Field3D result(this);
-  result.allocate(); // Make sure data allocated
-  
-  if (mesh->StaggerGrids && 
-      (loc != CELL_DEFAULT) && (loc != var.getLocation())) {
-    // Staggered differencing
-
-    CELL_LOC location = var.getLocation();
-    
-    if (mesh->xstart > 1) {
-      // More than one guard cell, so set pp and mm values
-      // This allows higher-order methods to be used
-      for(const auto &i : result.region(region)) {
-        stencil s;
-        s.c = var[i];
-        s.p = var[i.xp()];
-        s.m = var[i.xm()];
-        s.pp = var[i.offset(2,0,0)];
-        s.mm = var[i.offset(-2,0,0)];
-        
-        if ((location == CELL_CENTRE) && (loc == CELL_XLOW)) {
-          // Producing a stencil centred around a lower X value
-          s.pp = s.p;
-          s.p  = s.c;
-        } else if (location == CELL_XLOW) {
-          // Stencil centred around a cell centre
-          s.mm = s.m;
-          s.m  = s.c;
-        }
-
-        result[i] = func(s);
-      }
-    } else {
-      // Only one guard cell, so no pp or mm values
-      for(const auto &i : result.region(region)) {
-        stencil s;
-        s.c = var[i];
-        s.p = var[i.xp()];
-        s.m = var[i.xm()];
-        s.pp = nan("");
-        s.mm = nan("");
-        
-        if ((location == CELL_CENTRE) && (loc == CELL_XLOW)) {
-          // Producing a stencil centred around a lower X value
-          s.pp = s.p;
-          s.p  = s.c;
-        } else if (location == CELL_XLOW) {
-          // Stencil centred around a cell centre
-          s.mm = s.m;
-          s.m  = s.c;
-        }
-        
-        result[i] = func(s);
-      }
-    }
-    
-  } else {
-    // Non-staggered differencing
-    
-    if (mesh->xstart > 1) {
-      // More than one guard cell, so set pp and mm values
-      // This allows higher-order methods to be used
-      for(const auto &i : result.region(region)) {
-        stencil s;
-        s.c = var[i];
-        s.p = var[i.xp()];
-        s.m = var[i.xm()];
-        s.pp = var[i.offset(2,0,0)];
-        s.mm = var[i.offset(-2,0,0)];
-        
-        result[i] = func(s);
-      }
-    } else {
-      // Only one guard cell, so no pp or mm values
-      for(const auto &i : result.region(region)) {
-        stencil s;
-        s.c = var[i];
-        s.p = var[i.xp()];
-        s.m = var[i.xm()];
-        s.pp = nan("");
-        s.mm = nan("");
-        
-        result[i] = func(s);
-      }
-    }
-  }
->>>>>>> ac011388
-
-#if CHECK > 0
-  // Mark boundaries as invalid
-  result.bndry_xin = result.bndry_xout = result.bndry_yup = result.bndry_ydown = false;
-#endif
-  
-<<<<<<< HEAD
-  if (mesh->freeboundary_ydown) {
-    for (RangeIterator it=mesh->iterateBndryLowerY(); !it.isDone(); it++)
-      for (bx.jy=mesh->ystart-1; bx.jy>=0; bx.jy--)
-	for (bx.jz=0; bx.jz<mesh->LocalNz; bx.jz++) {
-	  bx.jx=it.ind;
-	  calc_index(&bx);
-	  var.setXStencil(s, bx, loc);
-	  result(bx.jx,bx.jy,bx.jz) = func(s);
-	}
-    #if CHECK > 0
-      result.bndry_ydown = true;
-    #endif
-  }
-  if (mesh->freeboundary_yup) {
-    for (RangeIterator it=mesh->iterateBndryUpperY(); !it.isDone(); it++)
-      for (bx.jy=mesh->yend+1; bx.jy<mesh->LocalNy; bx.jy++)
-	for (bx.jz=0; bx.jz<mesh->LocalNz; bx.jz++) {
-	  bx.jx=it.ind;
-	  calc_index(&bx);
-	  var.setXStencil(s, bx, loc);
-	  result(bx.jx,bx.jy,bx.jz) = func(s);
-	}
-    #if CHECK > 0
-      result.bndry_yup = true;
-    #endif
-  }
-  if (mesh->freeboundary_xin && mesh->firstX() && !mesh->periodicX) {
-    forward_stencil fs;
-    Mesh::boundary_derivs_pair funcs_pair;
-    bx.jx=mesh->xstart-1;
-    for (bx.jy=mesh->ystart; bx.jy<=mesh->yend; bx.jy++)
-      for (bx.jz=0; bx.jz<mesh->LocalNz; bx.jz++) {
-	calc_index(&bx);
-	var.setXStencil(fs, bx, loc);
-	funcs_pair = func_in(fs);
-	result(bx.jx,bx.jy,bx.jz) = funcs_pair.inner;
-	result(bx.jxm,bx.jy,bx.jz) = funcs_pair.outer;
-      }
-    #if CHECK > 0
-      result.bndry_xin = true;
-    #endif
-  }
-  if (mesh->freeboundary_xout && mesh->lastX() && !mesh->periodicX) {
-    backward_stencil bs;
-    Mesh::boundary_derivs_pair funcs_pair;
-    bx.jx=mesh->xend+1;
-    for (bx.jy=mesh->ystart; bx.jy<=mesh->yend; bx.jy++)
-      for (bx.jz=0; bx.jz<mesh->LocalNz; bx.jz++) {
-	calc_index(&bx);
-	var.setXStencil(bs, bx, loc);
-	funcs_pair = func_out(bs);
-	result(bx.jx,bx.jy,bx.jz) = funcs_pair.inner;
-	result(bx.jxp,bx.jy,bx.jz) = funcs_pair.outer;
-      }
-    #if CHECK > 0
-      result.bndry_xout = true;
-    #endif
-  }
-  
-=======
->>>>>>> ac011388
-  return result;
-}
-
 // Y derivative
 
-<<<<<<< HEAD
-const Field2D Mesh::applyYdiff(const Field2D &var, Mesh::deriv_func func, Mesh::inner_boundary_deriv_func func_in, Mesh::outer_boundary_deriv_func func_out, CELL_LOC loc, REGION region) {
-  if (var.getNy() == 1) {
-    return 0.;
-  }
-  
-  // Check that the input variable has data
-  ASSERT1(var.isAllocated());
-  
-  ASSERT1(this == var.getMesh());
-
-  Field2D result(this);
-  result.allocate(); // Make sure data allocated
-  
-=======
 const Field2D Mesh::applyYdiff(const Field2D &var, Mesh::deriv_func func, CELL_LOC loc, REGION region) {
   if (var.getNy() == 1) {
     return 0.;
@@ -1281,7 +930,6 @@
   Field2D result(this);
   result.allocate(); // Make sure data allocated
   
->>>>>>> ac011388
   if (mesh->ystart > 1) {
     // More than one guard cell, so set pp and mm values
     // This allows higher-order methods to be used
@@ -1294,7 +942,6 @@
       s.m = var[i.ym()];
       s.pp = var[i.offset(0,2,0)];
       s.mm = var[i.offset(0,-2,0)];
-<<<<<<< HEAD
 
       result[i] = func(s);
     }
@@ -1313,103 +960,17 @@
     }
   }
     
-  bindex bx;
-  stencil s;
 #if CHECK > 0
   // Mark boundaries as invalid
   result.bndry_yup = result.bndry_ydown = false;
 #endif
 
-  if (mesh->freeboundary_xin && mesh->firstX() && !mesh->periodicX) {
-    for (bx.jx=mesh->xstart-1; bx.jx>=0; bx.jx--)
-      for (bx.jy=mesh->ystart; bx.jy<=mesh->ystart; bx.jy++) {
-	calc_index(&bx);
-	var.setYStencil(s, bx, loc);
-	result(bx.jx,bx.jy) = func(s);
-      }
-    #if CHECK > 0
-      result.bndry_xin = true;
-    #endif
-  }
-  if (mesh->freeboundary_xout && mesh->lastX() && !mesh->periodicX) {
-    for (bx.jx=mesh->xend+1; bx.jx<mesh->LocalNx; bx.jx++)
-      for (bx.jy=mesh->ystart; bx.jy<=mesh->ystart; bx.jy++) {
-	calc_index(&bx);
-	var.setYStencil(s, bx, loc);
-	result(bx.jx,bx.jy) = func(s);
-      }
-    #if CHECK > 0
-      result.bndry_xout = true;
-    #endif
-  }
-  if (mesh->freeboundary_ydown) {
-    forward_stencil fs;
-    Mesh::boundary_derivs_pair funcs_pair;
-    bx.jy=mesh->ystart-1;
-    for (RangeIterator it=mesh->iterateBndryLowerY(); !it.isDone(); it++) {
-      bx.jx = it.ind;
-      calc_index(&bx);
-      var.setYStencil(fs, bx, loc);
-      funcs_pair = func_in(fs);
-      result(bx.jx,bx.jy) = funcs_pair.inner;
-      result(bx.jx,bx.jym) = funcs_pair.outer;
-    }
-    #if CHECK > 0
-      result.bndry_ydown = true;
-    #endif
-  }
-  if (mesh->freeboundary_yup) {
-    backward_stencil bs;
-    Mesh::boundary_derivs_pair funcs_pair;
-    bx.jy=mesh->yend+1;
-    for (RangeIterator it=mesh->iterateBndryUpperY(); !it.isDone(); it++) {
-      bx.jx = it.ind;
-      calc_index(&bx);
-      var.setYStencil(bs, bx, loc);
-      funcs_pair = func_out(bs);
-      result(bx.jx,bx.jy) = funcs_pair.inner;
-      result(bx.jx,bx.jyp) = funcs_pair.outer;
-    }
-    #if CHECK > 0
-      result.bndry_yup = true;
-    #endif
-=======
-
-      result[i] = func(s);
-    }
-  } else {
-    // Only one guard cell, so no pp or mm values
-    for(const auto &i : result.region(region)) {
-      // Set stencils
-      stencil s;
-      s.c = var[i];
-      s.p = var[i.yp()];
-      s.m = var[i.ym()];
-      s.pp = nan("");
-      s.mm = nan("");
-
-      result[i] = func(s);
-    }
->>>>>>> ac011388
-  }
-    
-#if CHECK > 0
-  // Mark boundaries as invalid
-  result.bndry_yup = result.bndry_ydown = false;
-#endif
-
   return result;
 }
 
-<<<<<<< HEAD
-const Field3D Mesh::applyYdiff(const Field3D &var, Mesh::deriv_func func, Mesh::inner_boundary_deriv_func func_in, Mesh::outer_boundary_deriv_func func_out, CELL_LOC loc, REGION region) {
+const Field3D Mesh::applyYdiff(const Field3D &var, Mesh::deriv_func func, CELL_LOC loc, REGION region) {
   if (var.getNy() == 1){
     return Field3D(0.,var.getMesh());
-=======
-const Field3D Mesh::applyYdiff(const Field3D &var, Mesh::deriv_func func, CELL_LOC loc, REGION region) {
-  if (var.getNy() == 1){
-    return 0.;
->>>>>>> ac011388
   }
 
   // Check that the input variable has data
@@ -1568,73 +1129,6 @@
   // Mark boundaries as invalid
   result.bndry_xin = result.bndry_xout = result.bndry_yup = result.bndry_ydown = false;
 #endif
-<<<<<<< HEAD
-  
-  bindex bx;
-  if (mesh->freeboundary_xin && mesh->firstX() && !mesh->periodicX) {
-    for (bx.jx=mesh->xstart-1; bx.jx>=0; bx.jx--)
-      for (bx.jy=mesh->ystart; bx.jy<=mesh->ystart; bx.jy++)
-	for (bx.jz=0; bx.jz<mesh->LocalNz; bx.jz++) {
-          stencil s;
-	  calc_index(&bx);
-	  var.setYStencil(s, bx, loc);
-	  result(bx.jx,bx.jy,bx.jz) = func(s);
-	}
-    #if CHECK > 0
-      result.bndry_xin = true;
-    #endif
-  }
-  if (mesh->freeboundary_xout && mesh->lastX() && !mesh->periodicX) {
-    for (bx.jx=mesh->xend+1; bx.jx<mesh->LocalNx; bx.jx++)
-      for (bx.jy=mesh->ystart; bx.jy<=mesh->ystart; bx.jy++)
-	for (bx.jz=0; bx.jz<mesh->LocalNz; bx.jz++) {
-          stencil s;
-	  calc_index(&bx);
-	  var.setYStencil(s, bx, loc);
-	  result(bx.jx,bx.jy,bx.jz) = func(s);
-	}
-    #if CHECK > 0
-      result.bndry_xout = true;
-    #endif
-  }
-  if (mesh->freeboundary_ydown) {
-    forward_stencil fs;
-    Mesh::boundary_derivs_pair funcs_pair;
-    bx.jy=mesh->ystart-1;
-    for (RangeIterator it=mesh->iterateBndryLowerY(); !it.isDone(); it++)
-      for (bx.jz=0; bx.jz<mesh->LocalNz; bx.jz++) {
-	bx.jx = it.ind;
-        stencil s;
-	calc_index(&bx);
-	var.setYStencil(fs, bx, loc);
-	funcs_pair = func_in(fs);
-	result(bx.jx,bx.jy,bx.jz) = funcs_pair.inner;
-	result(bx.jx,bx.jym,bx.jz) = funcs_pair.outer;
-      }
-    #if CHECK > 0
-      result.bndry_ydown = true;
-    #endif
-  }
-  if (mesh->freeboundary_yup) {
-    backward_stencil bs;
-    Mesh::boundary_derivs_pair funcs_pair;
-    bx.jy=mesh->yend+1;
-    for (RangeIterator it=mesh->iterateBndryUpperY(); !it.isDone(); it++)
-      for (bx.jz=0; bx.jz<mesh->LocalNz; bx.jz++) {
-	bx.jx = it.ind;
-        stencil s;
-	calc_index(&bx);
-	var.setYStencil(bs, bx, loc);
-	funcs_pair = func_out(bs);
-	result(bx.jx,bx.jy,bx.jz) = funcs_pair.inner;
-	result(bx.jx,bx.jyp,bx.jz) = funcs_pair.outer;
-      }
-    #if CHECK > 0
-      result.bndry_yup = true;
-    #endif
-  }
-=======
->>>>>>> ac011388
 
   return result;
 }
@@ -1643,7 +1137,6 @@
 
 const Field3D Mesh::applyZdiff(const Field3D &var, Mesh::deriv_func func, CELL_LOC loc, REGION region) {
   if (var.getNz()==1){
-<<<<<<< HEAD
     return Field3D(0.,var.getMesh());
   }
 
@@ -1654,86 +1147,6 @@
   
   // Check that the input variable has data
   ASSERT1(var.isAllocated());
-  
-  for(const auto &i : result.region(region)) {
-    stencil s;
-    s.c = var[i];
-    s.p = var[i.zp()];
-    s.m = var[i.zm()];
-    s.pp = var[i.offset(0,0,2)];
-    s.mm = var[i.offset(0,0,-2)];
-    
-    result[i] = func(s);
-  }
-
-  bindex bx;
-  stencil s;
-
-  if (mesh->freeboundary_xin && mesh->firstX() && !mesh->periodicX) {
-    for (bx.jx=mesh->xstart-1; bx.jx>=0; bx.jx--)
-      for (bx.jy=mesh->ystart; bx.jy<=mesh->ystart; bx.jy++)
-	for (bx.jz=0; bx.jz<mesh->LocalNz; bx.jz++) {
-	  calc_index(&bx);
-	  var.setZStencil(s, bx, loc);
-	  result(bx.jx,bx.jy,bx.jz) = func(s);
-	}
-    #if CHECK > 0
-      result.bndry_xin = true;
-    #endif
-  }
-
-  if (mesh->freeboundary_xout && mesh->lastX() && !mesh->periodicX) {
-    for (bx.jx=mesh->xend+1; bx.jx<mesh->LocalNx; bx.jx++)
-      for (bx.jy=mesh->ystart; bx.jy<=mesh->ystart; bx.jy++)
-	for (bx.jz=0; bx.jz<mesh->LocalNz; bx.jz++) {
-	  calc_index(&bx);
-	  var.setZStencil(s, bx, loc);
-	  result(bx.jx,bx.jy,bx.jz) = func(s);
-	}
-    #if CHECK > 0
-      result.bndry_xout = true;
-    #endif
-  }
-
-  if (mesh->freeboundary_ydown) {
-    for (RangeIterator it=mesh->iterateBndryLowerY(); !it.isDone(); it++)
-      for (bx.jy=mesh->ystart-1; bx.jy>=0; bx.jy--)
-	for (bx.jz=0; bx.jz<mesh->LocalNz; bx.jz++) {
-	  bx.jx = it.ind;
-	  calc_index(&bx);
-	  var.setZStencil(s, bx, loc);
-	  result(bx.jx,bx.jy,bx.jz) = func(s);
-	}
-    #if CHECK > 0
-      result.bndry_ydown = true;
-    #endif
-  }
-
-  if (mesh->freeboundary_yup) {
-    for (RangeIterator it=mesh->iterateBndryUpperY(); !it.isDone(); it++)
-      for (bx.jy=mesh->yend; bx.jy<mesh->LocalNy; bx.jy++)
-	for (bx.jz=0; bx.jz<mesh->LocalNz; bx.jz++) {
-	  bx.jx = it.ind;
-	  calc_index(&bx);
-	  var.setZStencil(s, bx, loc);
-	  result(bx.jx,bx.jy,bx.jz) = func(s);
-	}
-    #if CHECK > 0
-      result.bndry_yup = true;
-    #endif
-  }
-=======
-    return 0.;
-  }
-
-  ASSERT1(this == var.getMesh());
-
-  Field3D result(this);
-  result.allocate(); // Make sure data allocated
-  
-  // Check that the input variable has data
-  ASSERT1(var.isAllocated());
->>>>>>> ac011388
   
   for(const auto &i : result.region(region)) {
     stencil s;
@@ -1969,11 +1382,6 @@
       int kmax = ncz / 2 - kfilter; // Up to and including this wavenumber index
 
       #pragma omp for
-<<<<<<< HEAD
-      for (int jx=xs;jx<=xe;jx++) {
-        for (int jy=ys;jy<=ye;jy++) {
-          rfft(f(jx, jy), ncz, cv.begin()); // Forward FFT
-=======
       for (int jx = xs; jx <= xe; jx++) {
         for (int jy = ys; jy <= ye; jy++) {
           rfft(f(jx, jy), ncz, cv.begin()); // Forward FFT
@@ -1988,15 +1396,9 @@
           for (int jz = kmax + 1; jz < ncz / 2; jz++) {
             cv[jz] = 0.0;
           }
->>>>>>> ac011388
           
           irfft(cv.begin(), ncz, result(jx, jy)); // Reverse FFT
         }
-<<<<<<< HEAD
-          
-        irfft(cv.begin(), ncz, result(jx,jy)); // Reverse FFT
-=======
->>>>>>> ac011388
       }
     }
     // End of parallel section
@@ -2115,11 +1517,7 @@
  *
  */
 const Field2D Mesh::indexD2DX2(const Field2D &f) {
-<<<<<<< HEAD
-  return applyXdiff(f, fD2DX2, fD2DX2_in, fD2DX2_out);
-=======
   return applyXdiff(f, fD2DX2);
->>>>>>> ac011388
 }
 
 ////////////// Y DERIVATIVE /////////////////
