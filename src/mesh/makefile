
BOUT_TOP = ../..

<<<<<<< HEAD
DIRS            = impls
SOURCEC		= difops.cxx griddata.cxx interpolation.cxx mesh.cxx boundary_standard.cxx boundary_factory.cxx boundary_region.cxx meshfactory.cxx surfaceiter.cxx fv_ops.cxx
=======

DIRS            = impls parallel data interpolation
SOURCEC		= difops.cxx interpolation.cxx mesh.cxx boundary_standard.cxx \
		  boundary_factory.cxx boundary_region.cxx meshfactory.cxx \
		  surfaceiter.cxx coordinates.cxx index_derivs.cxx \
	  	  parallel_boundary_region.cxx parallel_boundary_op.cxx fv_ops.cxx
>>>>>>> 9f6a0b9c
SOURCEH		= $(SOURCEC:%.cxx=%.hxx)
TARGET		= lib

include $(BOUT_TOP)/make.config<|MERGE_RESOLUTION|>--- conflicted
+++ resolved
@@ -1,18 +1,15 @@
 
 BOUT_TOP = ../..
 
-<<<<<<< HEAD
-DIRS            = impls
-SOURCEC		= difops.cxx griddata.cxx interpolation.cxx mesh.cxx boundary_standard.cxx boundary_factory.cxx boundary_region.cxx meshfactory.cxx surfaceiter.cxx fv_ops.cxx
-=======
+DIRS            = impls parallel data interpolation
 
-DIRS            = impls parallel data interpolation
 SOURCEC		= difops.cxx interpolation.cxx mesh.cxx boundary_standard.cxx \
 		  boundary_factory.cxx boundary_region.cxx meshfactory.cxx \
 		  surfaceiter.cxx coordinates.cxx index_derivs.cxx \
 	  	  parallel_boundary_region.cxx parallel_boundary_op.cxx fv_ops.cxx
->>>>>>> 9f6a0b9c
+
 SOURCEH		= $(SOURCEC:%.cxx=%.hxx)
+
 TARGET		= lib
 
 include $(BOUT_TOP)/make.config