--- conflicted
+++ resolved
@@ -265,12 +265,8 @@
   }
 }
 
-<<<<<<< HEAD
-Coordinates::Coordinates(Mesh *mesh, Options* options, const CELL_LOC loc, const Coordinates* coords_in)
-=======
-Coordinates::Coordinates(Mesh *mesh, const CELL_LOC loc, const Coordinates* coords_in,
-      bool force_interpolate_from_centre)
->>>>>>> 94c43279
+Coordinates::Coordinates(Mesh *mesh, Options* options, const CELL_LOC loc,
+      const Coordinates* coords_in, bool force_interpolate_from_centre)
     : dx(1, mesh), dy(1, mesh), dz(1), d1_dx(mesh), d1_dy(mesh), J(1, mesh), Bxy(1, mesh),
       // Identity metric tensor
       g11(1, mesh), g22(1, mesh), g33(1, mesh), g12(0, mesh), g13(0, mesh), g23(0, mesh),
