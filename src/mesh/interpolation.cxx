--- conflicted
+++ resolved
@@ -52,16 +52,12 @@
 
 const Field3D Mesh::interp_to(const Field3D &var, CELL_LOC loc)
 {
-<<<<<<< HEAD
+  Mesh * mesh = this;
   ASSERT3(var.getMesh() == this);
-  if(StaggerGrids && (var.getLocation() != loc)) {
-=======
-  Mesh * mesh = var.getMesh();
   if ((loc != CELL_CENTRE && loc != CELL_DEFAULT) && (mesh->StaggerGrids == false)) {
     throw BoutException("Asked to interpolate, but StaggerGrids is disabled!");
   }
-  if (mesh->StaggerGrids && (var.getLocation() != loc)) {
->>>>>>> 089dc5c2
+  if(StaggerGrids && (var.getLocation() != loc)) {
 
     // Staggered grids enabled, and need to perform interpolation
     TRACE("Interpolating %s -> %s", strLocation(var.getLocation()), strLocation(loc));
@@ -115,41 +111,6 @@
         // Need to communicate in X
       }
       case CELL_YLOW: {
-<<<<<<< HEAD
-	if (var.hasYupYdown() && 
-	    ( (&var.yup() != &var) || (&var.ydown() != &var))) {
-	  // Field "var" has distinct yup and ydown fields which
-	  // will be used to calculate a derivative along 
-	  // the magnetic field
-	  s.pp = nan("");
-	  s.mm = nan("");
-          for(const auto &i : result.region(RGN_NOY)) {
-	    // Set stencils
-	    s.c = var[i];
-	    s.p = var.yup()[i.yp()];
-	    s.m = var.ydown()[i.ym()];
-	    
-	    if ((location == CELL_CENTRE) && (loc == CELL_YLOW)) {
-	      // Producing a stencil centred around a lower Y value
-	      s.pp = s.p;
-	      s.p  = s.c;
-	    } else if(location == CELL_YLOW) {
-	      // Stencil centred around a cell centre
-	      s.mm = s.m;
-	      s.m  = s.c;
-	    }
-
-	    result[i] = interp(s);
-	  }
-	}
-	else {
-	  // var has no yup/ydown fields, so we need to shift into field-aligned coordinates
-	  
-	  Field3D var_fa = this->toFieldAligned(var);
-	  if (this->ystart > 1) {
-	  // More than one guard cell, so set pp and mm values
-	  // This allows higher-order methods to be used
-=======
         if (var.hasYupYdown() &&
             ( (&var.yup() != &var) || (&var.ydown() != &var))) {
           // Field "var" has distinct yup and ydown fields which
@@ -171,7 +132,6 @@
           }
           // More than one guard cell, so set pp and mm values
           // This allows higher-order methods to be used
->>>>>>> 089dc5c2
           for(const auto &i : result.region(RGN_NOY)) {
             // Set stencils
             s.c = var_fa[i];
@@ -224,16 +184,6 @@
                             " - don't know how to interpolate to %s",strLocation(loc));
       }
       };
-<<<<<<< HEAD
-      
-      if(dir != CELL_ZLOW) {
-	// COMMUNICATION
-	
-	this->communicate(result);
-
-	// BOUNDARIES
-=======
->>>>>>> 089dc5c2
 
       if(dir != CELL_ZLOW) {
         mesh->communicate(result);
