--- conflicted
+++ resolved
@@ -87,12 +87,8 @@
 
       switch (dir) {
       case CELL_XLOW: {
-<<<<<<< HEAD
-        ASSERT0(fieldmesh->xstart >= 2); // At least 2 boundary cells needed for interpolation in x-direction
-=======
         // At least 2 boundary cells needed for interpolation in x-direction
         ASSERT0(fieldmesh->xstart >= 2);
->>>>>>> 8567b2d5
 
         BOUT_OMP(parallel) {
           stencil s;
@@ -120,12 +116,8 @@
         break;
       }
       case CELL_YLOW: {
-<<<<<<< HEAD
-        ASSERT0(fieldmesh->ystart >= 2); // At least 2 boundary cells needed for interpolation in y-direction
-=======
         // At least 2 boundary cells needed for interpolation in y-direction
         ASSERT0(fieldmesh->ystart >= 2);
->>>>>>> 8567b2d5
 
         if (var.hasYupYdown() && ((&var.yup() != &var) || (&var.ydown() != &var))) {
           // Field "var" has distinct yup and ydown fields which
@@ -160,14 +152,10 @@
           // coordinates
 
           Field3D var_fa = fieldmesh->toFieldAligned(var);
-<<<<<<< HEAD
-          Field3D result_fa = fieldmesh->toFieldAligned(result);
-=======
           Field3D result_fa(fieldmesh);
           if (region != RGN_NOBNDRY) {
             result_fa = fieldmesh->toFieldAligned(result);
           }
->>>>>>> 8567b2d5
           result_fa.allocate();
           if (fieldmesh->ystart > 1) {
 
@@ -435,14 +423,11 @@
   return result;
 }
 
-<<<<<<< HEAD
 const Field2D Mesh::interp_to(const Field2D &var, CELL_LOC UNUSED(loc), REGION UNUSED(region)) {
   // Currently do nothing
   return var;
 }
 
-=======
->>>>>>> 8567b2d5
 void printLocation(const Field3D &var) { output.write(strLocation(var.getLocation())); }
 void printLocation(const Field2D &var) { output.write(strLocation(var.getLocation())); }
 
