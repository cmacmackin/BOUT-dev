
#include <globals.hxx>
#include <bout/mesh.hxx>
#include <bout/coordinates.hxx>
#include <utils.hxx>
#include <derivs.hxx>
#include <msg_stack.hxx>

#include <cmath>

#include "meshfactory.hxx"

#include <output.hxx>

Mesh* Mesh::create(GridDataSource *s, Options *opt) {
  return MeshFactory::getInstance()->createMesh(s, opt);
}

Mesh* Mesh::create(Options *opt) {
  return create(NULL, opt);
}

Mesh::Mesh(GridDataSource *s, Options* opt) : source(s), coords(0), options(opt) {
  if(s == NULL)
    throw BoutException("GridDataSource passed to Mesh::Mesh() is NULL");
<<<<<<< HEAD

  ilen = 0; // For gaussj routine
=======
  
  /// Get mesh options
  OPTION(options, StaggerGrids,   false); // Stagger grids
>>>>>>> 96bf3b8b

  // Will be set to true if any variable has a free boundary condition applied to the corresponding boundary
  freeboundary_xin = false;
  freeboundary_xout = false;
  freeboundary_ydown = false;
  freeboundary_yup = false;
  
  // Initialise derivatives
  derivs_init(options);  // in index_derivs.cxx for now
}

Mesh::~Mesh() {
  delete source;
<<<<<<< HEAD

=======
  
  /*
>>>>>>> 96bf3b8b
  // Gaussj working arrays
  if(ilen > 0) {
    ivfree(indxc);
    ivfree(indxr);
    ivfree(ipiv);
  }
  */
}

/**************************************************************************
 * Functions for reading data from external sources
 *
 * These functions are delegated to a GridDataSource object,
 * which may then read from a file, options, or other sources.
 **************************************************************************/

/// Get an integer
int Mesh::get(int &ival, const string &name) {
  MsgStackItem msg("Mesh::get(ival)");

  if(!source->get(this, ival, name))
    return 1;

  return 0;
}

/// A BoutReal number
int Mesh::get(BoutReal &rval, const string &name) {
  MsgStackItem msg("Mesh::get(rval)");

  if(!source->get(this, rval, name))
    return 1;

  return 0;
}

int Mesh::get(Field2D &var, const string &name, BoutReal def) {
  MsgStackItem msg("Loading 2D field: Mesh::get(Field2D)");

  // Ensure data allocated
  var.allocate();

  if(!source->get(this, var, name, def))
    return 1;

  // Communicate to get guard cell data
  Mesh::communicate(var);

  // Check that the data is valid
  var.checkData(true);

  return 0;
}

int Mesh::get(Field3D &var, const string &name, BoutReal def) {
  MsgStackItem msg("Loading 3D field: Mesh::get(Field3D)");

  // Ensure data allocated
  var.allocate();

  if(!source->get(this, var, name, def))
    return 1;

  // Communicate to get guard cell data
  Mesh::communicate(var);

  // Check that the data is valid
  var.checkData(true);

  return 0;
}

/**************************************************************************
 * Data get routines
 **************************************************************************/

int Mesh::get(Vector2D &var, const string &name) {
  msg_stack.push("Loading 2D vector: Mesh::get(Vector2D, %s)", name.c_str());

  if(var.covariant) {
    output << "\tReading covariant vector " << name << endl;

    get(var.x, name+"_x");
    get(var.y, name+"_y");
    get(var.z, name+"_z");

  }else {
    output << "\tReading contravariant vector " << name << endl;

    get(var.x, name+"x");
    get(var.y, name+"y");
    get(var.z, name+"z");
  }

  msg_stack.pop();

  return 0;
}

int Mesh::get(Vector3D &var, const string &name) {
  msg_stack.push("Loading 3D vector: Mesh::get(Vector3D, %s)", name.c_str());

  if(var.covariant) {
    output << "\tReading covariant vector " << name << endl;

    get(var.x, name+"_x");
    get(var.y, name+"_y");
    get(var.z, name+"_z");

  }else {
    output << "\tReading contravariant vector " << name << endl;

    get(var.x, name+"x");
    get(var.y, name+"y");
    get(var.z, name+"z");
  }

  msg_stack.pop();

  return 0;
}

/**************************************************************************
 * Communications
 **************************************************************************/

void Mesh::communicate(FieldGroup &g) {
  MsgStackItem("Mesh::communicate(FieldGroup&)");

  // Send data
  comm_handle h = send(g);

  // Wait for data from other processors
  wait(h);

  // Calculate yup and ydown fields for 3D fields
  for(const auto& fptr : g.field3d())
    getParallelTransform().calcYUpDown(*fptr);
}

/// This is a bit of a hack for now to get FieldPerp communications
/// The FieldData class needs to be changed to accomodate FieldPerp objects
void Mesh::communicate(FieldPerp &f) {
  comm_handle recv[2];
<<<<<<< HEAD

  BoutReal **fd = f.getData();

=======
  
>>>>>>> 96bf3b8b
  int nin = xstart; // Number of x points in inner guard cell
  int nout = ngx-xend-1; // Number of x points in outer guard cell

  // Post receives for guard cell regions
<<<<<<< HEAD
  recv[0] = irecvXIn(fd[0],       nin*ngz, 0);
  recv[1] = irecvXOut(fd[xend+1], nout*ngz, 1);

  // Send data
  sendXIn(fd[xstart], nin*ngz, 1);
  sendXOut(fd[xend-nout+1], nout*ngz, 0);

=======
  recv[0] = irecvXIn(f[0],       nin*ngz, 0);
  recv[1] = irecvXOut(f[xend+1], nout*ngz, 1);
  
  // Send data
  sendXIn(f[xstart], nin*ngz, 1);
  sendXOut(f[xend-nout+1], nout*ngz, 0);
 
>>>>>>> 96bf3b8b
  // Wait for receive
  wait(recv[0]);
  wait(recv[1]);
}

int Mesh::msg_len(const vector<FieldData*> &var_list, int xge, int xlt, int yge, int ylt) {
  int len = 0;

  /// Loop over variables
  for(const auto& var : var_list) {
    if(var->is3D()) {
      len += (xlt - xge) * (ylt - yge) * (ngz-1) * var->BoutRealSize();
    } else {
      len += (xlt - xge) * (ylt - yge) * var->BoutRealSize();
    }
  }

  return len;
}

bool Mesh::periodicY(int jx) const {
  BoutReal ts; return periodicY(jx, ts);
}

int Mesh::ySize(int jx) const {
  // Get the size of a surface in Y using MPI communicator
  MPI_Comm comm = getYcomm(jx);

  int local = yend - ystart + 1;
  int all;
  MPI_Allreduce(&local, &all, 1, MPI_INT, MPI_SUM, comm);
  return all;
}

bool Mesh::hasBndryLowerY() {
  static bool calc = false, answer;
  if(calc) return answer; // Already calculated

  int mybndry = (int) !(iterateBndryLowerY().isDone());
  int allbndry;
  MPI_Allreduce(&mybndry, &allbndry, 1, MPI_INT, MPI_BOR, getXcomm(yend));
  answer = (bool) allbndry;
  calc = true;
  return answer;
}

Coordinates* Mesh::coordinates() {
  if(!coords) {
    // No coordinate system set. Create default
    coords = new Coordinates(this);
  }
  return coords;
}

bool Mesh::hasBndryUpperY() {
  static bool calc = false, answer;
  if(calc) return answer; // Already calculated

  int mybndry = (int) !(iterateBndryUpperY().isDone());
  int allbndry;
  MPI_Allreduce(&mybndry, &allbndry, 1, MPI_INT, MPI_BOR, getXcomm(ystart));
  answer = (bool) allbndry;
  calc = true;
  return answer;
}

<<<<<<< HEAD
/**************************************************************************
 * Differential geometry
 * Calculates the covariant metric tensor, and christoffel symbol terms
 * given the contravariant metric tensor terms
 **************************************************************************/

int Mesh::geometry() {
#ifdef CHECK
  msg_stack.push("Mesh::geometry");
#endif

  output.write("Calculating differential geometry terms\n");

  if(min(abs(dx)) < 1e-8)
    throw BoutException("dx magnitude less than 1e-8");

  if(min(abs(dy)) < 1e-8)
    throw BoutException("dy magnitude less than 1e-8");

  if(fabs(dz) < 1e-8)
    throw BoutException("dz magnitude less than 1e-8");

  // Check input metrics
  if((!finite(g11)) || (!finite(g22)) || (!finite(g33))) {
    throw BoutException("\tERROR: Diagonal metrics are not finite!\n");
  }
  if((min(g11) <= 0.0) || (min(g22) <= 0.0) || (min(g33) <= 0.0)) {
    throw BoutException("\tERROR: Diagonal metrics are negative!\n");
  }
  if((!finite(g12)) || (!finite(g13)) || (!finite(g23))) {
    throw BoutException("\tERROR: Off-diagonal metrics are not finite!\n");
  }

  if((!finite(g_11)) || (!finite(g_22)) || (!finite(g_33))) {
    throw BoutException("\tERROR: Diagonal g_ij metrics are not finite!\n");
  }
  if((min(g_11) <= 0.0) || (min(g_22) <= 0.0) || (min(g_33) <= 0.0)) {
    throw BoutException("\tERROR: Diagonal g_ij metrics are negative!\n");
  }
  if((!finite(g_12)) || (!finite(g_13)) || (!finite(g_23))) {
    throw BoutException("\tERROR: Off-diagonal g_ij metrics are not finite!\n");
  }

  // Calculate Christoffel symbol terms (15 independent values)
  // Note: This calculation is completely general: metric
  // tensor can be 2D or 3D. For 2D, all DDZ terms are zero

  G1_11 = 0.5*g11*DDX(g_11)
    + g12*(DDX(g_12) - 0.5*DDY(g_11))
    + g13*(DDX(g_13) - 0.5*DDZ(g_11));
  G1_22 = g11*(DDY(g_12) - 0.5*DDX(g_22))
    + 0.5*g12*DDY(g_22)
    + g13*(DDY(g_23) - 0.5*DDZ(g_22));
  G1_33 = g11*(DDZ(g_13) - 0.5*DDX(g_33))
    + g12*(DDZ(g_23) - 0.5*DDY(g_33))
    + 0.5*g13*DDZ(g_33);
  G1_12 = 0.5*g11*DDY(g_11)
    + 0.5*g12*DDX(g_22)
    + 0.5*g13*(DDY(g_13) + DDX(g_23) - DDZ(g_12));
  G1_13 = 0.5*g11*DDZ(g_11)
    + 0.5*g12*(DDZ(g_12) + DDX(g_23) - DDY(g_13))
    + 0.5*g13*DDX(g_33);

  G2_11 = 0.5*g12*DDX(g_11)
    + g22*(DDX(g_12) - 0.5*DDY(g_11))
    + g23*(DDX(g_13) - 0.5*DDZ(g_11));
  G2_22 = g12*(DDY(g_12) - 0.5*DDX(g_22))
    + 0.5*g22*DDY(g_22)
    + g23*(DDY(g_23) - 0.5*DDZ(g_22));
  G2_33 = g12*(DDZ(g_13) - 0.5*DDX(g_33))
    + g22*(DDZ(g_23) - 0.5*DDY(g_33))
    + 0.5*g23*DDZ(g_33);
  G2_12 = 0.5*g12*DDY(g_11)
    + 0.5*g22*DDX(g_22)
    + 0.5*g23*(DDY(g_13) + DDX(g_23) - DDZ(g_12));
  G2_23 = 0.5*g12*(DDZ(g_12) + DDY(g_13) - DDX(g_23))
    + 0.5*g22*DDZ(g_22)
    + 0.5*g23*DDY(g_33);

  G3_11 = 0.5*g13*DDX(g_11)
    + g23*(DDX(g_12) - 0.5*DDY(g_11))
    + g33*(DDX(g_13) - 0.5*DDZ(g_11));
  G3_22 = g13*(DDY(g_12) - 0.5*DDX(g_22))
    + 0.5*g23*DDY(g_22)
    + g33*(DDY(g_23) - 0.5*DDZ(g_22));
  G3_33 = g13*(DDZ(g_13) - 0.5*DDX(g_33))
    + g23*(DDZ(g_23) - 0.5*DDY(g_33))
    + 0.5*g33*DDZ(g_33);
  G3_13 = 0.5*g13*DDZ(g_11)
    + 0.5*g23*(DDZ(g_12) + DDX(g_23) - DDY(g_13))
    + 0.5*g33*DDX(g_33);
  G3_23 = 0.5*g13*(DDZ(g_12) + DDY(g_13) - DDX(g_23))
    + 0.5*g23*DDZ(g_22)
    + 0.5*g33*DDY(g_33);

  // Note that G1, G2 and G3 has nothing to do with the Cristoffel symbols, but
  // serve as variables which only has to be calculated once
  G1 = (DDX(J*g11) + DDY(J*g12) + DDZ(J*g13))/J;
  G2 = (DDX(J*g12) + DDY(J*g22) + DDZ(J*g23))/J;
  G3 = (DDX(J*g13) + DDY(J*g23) + DDZ(J*g33))/J;

  // Communicate christoffel symbol terms
  output.write("\tCommunicating connection terms\n");

  FieldGroup com;

  com.add(G1_11);
  com.add(G1_22);
  com.add(G1_33);
  com.add(G1_12);
  com.add(G1_13);

  com.add(G2_11);
  com.add(G2_22);
  com.add(G2_33);
  com.add(G2_12);
  com.add(G2_23);

  com.add(G3_11);
  com.add(G3_22);
  com.add(G3_33);
  com.add(G3_13);
  com.add(G3_23);

  com.add(G1);
  com.add(G2);
  com.add(G3);

  communicate(com);

#ifdef CHECK
  msg_stack.pop();
#endif

  return 0;
}

int Mesh::calcCovariant() {
#ifdef CHECK
  msg_stack.push("Mesh::calcCovariant");
#endif

  // Make sure metric elements are allocated
  g_11.allocate();
  g_22.allocate();
  g_33.allocate();
  g_12.allocate();
  g_13.allocate();
  g_23.allocate();

  // Perform inversion of g^{ij} to get g_{ij}
  // NOTE: Currently this bit assumes that metric terms are Field2D objects

  BoutReal** a = rmatrix(3, 3);

  for(int jx=0;jx<ngx;jx++) {
    for(int jy=0;jy<ngy;jy++) {
      // set elements of g
      a[0][0] = g11(jx, jy);
      a[1][1] = g22(jx, jy);
      a[2][2] = g33(jx, jy);

      a[0][1] = a[1][0] = g12(jx, jy);
      a[1][2] = a[2][1] = g23(jx, jy);
      a[0][2] = a[2][0] = g13(jx, jy);

      // invert
      if(gaussj(a, 3)) {
	output.write("\tERROR: metric tensor is singular at (%d, %d)\n", jx, jy);
	return 1;
      }

      // put elements into g_{ij}
      g_11(jx, jy) = a[0][0];
      g_22(jx, jy) = a[1][1];
      g_33(jx, jy) = a[2][2];

      g_12(jx, jy) = a[0][1];
      g_13(jx, jy) = a[0][2];
      g_23(jx, jy) = a[1][2];
    }
  }

  free_rmatrix(a);

  BoutReal maxerr, err;
  maxerr = max(abs( (g_11*g11 +
		     g_12*g12 +
		     g_13*g13)- 1 ));
  if((err = max(abs( (g_12*g12 +
		      g_22*g22 +
		      g_23*g23) - 1 ))) > maxerr)
    maxerr = err;

  if((err = max(abs( (g_13*g13 +
		      g_23*g23 +
		      g_33*g33) - 1 ))) > maxerr)
    maxerr = err;
  output.write("\tMaximum error in diagonal inversion is %e\n", maxerr);


  maxerr = max(abs(g_11*g12 +
		   g_12*g22 +
		   g_13*g23));

  if((err = max(abs(g_11*g13 +
		    g_12*g23 +
		    g_13*g33))) > maxerr)
    maxerr = err;

  if((err = max(abs(g_12*g13 +
		    g_22*g23 +
		    g_23*g33))) > maxerr)
    maxerr = err;

  output.write("\tMaximum error in off-diagonal inversion is %e\n", maxerr);

#ifdef CHECK
  msg_stack.pop();
#endif

  return 0;
}

int Mesh::calcContravariant() {
  // Make sure metric elements are allocated
  g11.allocate();
  g22.allocate();
  g33.allocate();
  g12.allocate();
  g13.allocate();
  g23.allocate();

  // Perform inversion of g_{ij} to get g^{ij}
  // NOTE: Currently this bit assumes that metric terms are Field2D objects

  BoutReal** a = rmatrix(3, 3);

  for(int jx=0;jx<ngx;jx++) {
    for(int jy=0;jy<ngy;jy++) {
      // set elements of g
      a[0][0] = g_11(jx, jy);
      a[1][1] = g_22(jx, jy);
      a[2][2] = g_33(jx, jy);

      a[0][1] = a[1][0] = g_12(jx, jy);
      a[1][2] = a[2][1] = g_23(jx, jy);
      a[0][2] = a[2][0] = g_13(jx, jy);

      // invert
      if(gaussj(a, 3)) {
	output.write("\tERROR: metric tensor is singular at (%d, %d)\n", jx, jy);
	return 1;
      }

      // put elements into g_{ij}
      g11(jx, jy) = a[0][0];
      g22(jx, jy) = a[1][1];
      g33(jx, jy) = a[2][2];

      g12(jx, jy) = a[0][1];
      g13(jx, jy) = a[0][2];
      g23(jx, jy) = a[1][2];
    }
  }

  free_rmatrix(a);

  BoutReal maxerr, err;
  maxerr = max(abs( (g_11*g11 +
		     g_12*g12 +
		     g_13*g13)- 1 ));
  if((err = max(abs( (g_12*g12 +
		      g_22*g22 +
		      g_23*g23) - 1 ))) > maxerr)
    maxerr = err;

  if((err = max(abs( (g_13*g13 +
		      g_23*g23 +
		      g_33*g33) - 1 ))) > maxerr)
    maxerr = err;
  output.write("\tMaximum error in diagonal inversion is %e\n", maxerr);


  maxerr = max(abs(g_11*g12 +
		   g_12*g22 +
		   g_13*g23));

  if((err = max(abs(g_11*g13 +
		    g_12*g23 +
		    g_13*g33))) > maxerr)
    maxerr = err;

  if((err = max(abs(g_12*g13 +
		    g_22*g23 +
		    g_23*g33))) > maxerr)
    maxerr = err;

  output.write("\tMaximum error in off-diagonal inversion is %e\n", maxerr);
  return 0;
}

int Mesh::jacobian() {
  // calculate Jacobian using g^-1 = det[g^ij], J = sqrt(g)
  J = 1. / sqrt(g11*g22*g33 +
                2.0*g12*g13*g23 -
                g11*g23*g23 -
                g22*g13*g13 -
                g33*g12*g12);

  // Check jacobian
  if(!finite(mesh->J)) {
    output.write("\tERROR: Jacobian not finite everywhere!\n");
    return 1;
  }
  if(min(abs(mesh->J)) < 1.0e-10) {
    output.write("\tERROR: Jacobian becomes very small\n");
    return 1;
  }

  Bxy = sqrt(mesh->g_22)/mesh->J;

  return 0;
}

=======
>>>>>>> 96bf3b8b
const vector<int> Mesh::readInts(const string &name, int n) {
  vector<int> result;

  if(source->hasVar(name)) {
    if(!source->get(this, result, name, n, 0)) {
      // Error reading
      throw BoutException("Could not read integer array '%s'\n", name.c_str());
    }
  }else {
    // Not found
    throw BoutException("Missing integer array %s\n", name.c_str());
  }

  return result;
}


<<<<<<< HEAD
  for(i=0;i<n;i++)
    ipiv[i] = 0;

  for(i=0;i<n;i++) { // Main loop over columns
    big = 0.0;
    irow = icol = -1;
    for(j=0;j<n;j++) { // search for pivot element
      if(ipiv[j] != 1) {
	for(k=0;k<n;k++) {
	  if(ipiv[k] == 0) {
	    if(fabs(a[j][k]) >= big) {
	      big = fabs(a[j][k]);
	      irow = j;
	      icol = k;
	    }
	  }else if(ipiv[k] > 1) {
	    output.write("Error in GaussJ: Singular matrix-1\n");
	    return 1;
	  }
	}
      }
    }

    if(irow == -1) {
      // All elements zero!!
      output.write("Error in GaussJ: Singular matrix-3\n");
      return 3;
    }

    ++(ipiv[icol]);
    // Now have pivot element, so interchange rows to put pivot
    // on the diagonal
    if(irow != icol) {
      for(l=0;l<n;l++)
	swap(a[irow][l],a[icol][l]);
    }
    indxr[i] = irow;
    indxc[i] = icol;

    if(a[icol][icol] == 0.0) {
      output.write("Error in GaussJ: Singular matrix-2\n");
      return 2;
    }
    pivinv = 1.0 / a[icol][icol];
    a[icol][icol] = 1.0;
    for(l=0;l<n;l++)
      a[icol][l] *= pivinv;

    for(ll=0;ll<n;ll++) { // reduce rows
      if(ll != icol) {    // except for the pivot one
	dum = a[ll][icol];
	a[ll][icol] = 0.0;
	for(l=0;l<n;l++)
	  a[ll][l] -= a[icol][l]*dum;

      }
    }
  }
  // end of main loop. Unscramble solution due to column interchanges
  for(l=n-1;l>=0;l--) {
    if(indxr[l] != indxc[l])
      for(k=0;k<n;k++)
	swap(a[k][indxr[l]], a[k][indxc[l]]);
  }
  // done.

  return 0;
}

/*******************************************************************************
 * AverageY
 *******************************************************************************/

/// Not very efficient version, as a fallback
const Field3D Mesh::averageY(const Field3D &f) {
  Field3D result;
  result.allocate();

  Field2D xy;
  xy.allocate();

  for(int jz=0; jz<ngz;jz++) {

    for(int jx=0; jx<ngx;jx++) {
      for(int jy=0; jy<ngy;jy++) {
	xy(jx, jy) = f(jx, jy, jz);
      }
    }

    xy = averageY(xy);

    for(int jx=0; jx<ngx;jx++) {
      for(int jy=0; jy<ngy;jy++) {
	result(jx, jy, jz) = xy(jx, jy);
      }
    }
  }

  return result;
}

/*******************************************************************************
 * AverageX
 *******************************************************************************/

/// Not very efficient version, as a fallback
const Field3D Mesh::averageX(const Field3D &f) {
  Field3D result;
  result.allocate();

  Field2D xy;
  xy.allocate();

  for(int jz=0; jz<ngz;jz++) {

    for(int jx=0; jx<ngx;jx++) {
      for(int jy=0; jy<ngy;jy++) {
	xy(jx, jy) = f(jx, jy, jz);
      }
    }

    xy = averageX(xy);

    for(int jx=0; jx<ngx;jx++) {
      for(int jy=0; jy<ngy;jy++) {
	result(jx, jy, jz) = xy(jx, jy);
      }
    }
  }

  return result;
=======
ParallelTransform& Mesh::getParallelTransform() {
  if(!transform) {
    // No ParallelTransform object yet. Set from options
    
    string ptstr;
    options->get("paralleltransform", ptstr, "identity");

    // Convert to lower case for comparison
    ptstr = lowercase(ptstr);
    
    if(ptstr == "identity") {
      // Identity method i.e. no transform needed
      transform = std::unique_ptr<ParallelTransform>(new ParallelTransformIdentity());
      
    }else if(ptstr == "shifted") {
      // Shifted metric method
      transform = std::unique_ptr<ParallelTransform>(new ShiftedMetric(this));
      
    }else if(ptstr == "fci") {
      // Flux Coordinate Independent method
      transform = std::unique_ptr<ParallelTransform>(new FCITransform(this));
      
    }else {
      throw BoutException("Unrecognised paralleltransform option.\n"
			  "Valid choices are 'identity', 'shifted', 'fci'");
    }
  }
  
  // Return a reference to the ParallelTransform object
  return *transform;
>>>>>>> 96bf3b8b
}<|MERGE_RESOLUTION|>--- conflicted
+++ resolved
@@ -23,14 +23,9 @@
 Mesh::Mesh(GridDataSource *s, Options* opt) : source(s), coords(0), options(opt) {
   if(s == NULL)
     throw BoutException("GridDataSource passed to Mesh::Mesh() is NULL");
-<<<<<<< HEAD
-
-  ilen = 0; // For gaussj routine
-=======
   
   /// Get mesh options
   OPTION(options, StaggerGrids,   false); // Stagger grids
->>>>>>> 96bf3b8b
 
   // Will be set to true if any variable has a free boundary condition applied to the corresponding boundary
   freeboundary_xin = false;
@@ -44,12 +39,8 @@
 
 Mesh::~Mesh() {
   delete source;
-<<<<<<< HEAD
-
-=======
   
   /*
->>>>>>> 96bf3b8b
   // Gaussj working arrays
   if(ilen > 0) {
     ivfree(indxc);
@@ -194,26 +185,12 @@
 /// The FieldData class needs to be changed to accomodate FieldPerp objects
 void Mesh::communicate(FieldPerp &f) {
   comm_handle recv[2];
-<<<<<<< HEAD
-
-  BoutReal **fd = f.getData();
-
-=======
-  
->>>>>>> 96bf3b8b
+  
   int nin = xstart; // Number of x points in inner guard cell
   int nout = ngx-xend-1; // Number of x points in outer guard cell
 
   // Post receives for guard cell regions
-<<<<<<< HEAD
-  recv[0] = irecvXIn(fd[0],       nin*ngz, 0);
-  recv[1] = irecvXOut(fd[xend+1], nout*ngz, 1);
-
-  // Send data
-  sendXIn(fd[xstart], nin*ngz, 1);
-  sendXOut(fd[xend-nout+1], nout*ngz, 0);
-
-=======
+
   recv[0] = irecvXIn(f[0],       nin*ngz, 0);
   recv[1] = irecvXOut(f[xend+1], nout*ngz, 1);
   
@@ -221,7 +198,6 @@
   sendXIn(f[xstart], nin*ngz, 1);
   sendXOut(f[xend-nout+1], nout*ngz, 0);
  
->>>>>>> 96bf3b8b
   // Wait for receive
   wait(recv[0]);
   wait(recv[1]);
@@ -288,334 +264,6 @@
   return answer;
 }
 
-<<<<<<< HEAD
-/**************************************************************************
- * Differential geometry
- * Calculates the covariant metric tensor, and christoffel symbol terms
- * given the contravariant metric tensor terms
- **************************************************************************/
-
-int Mesh::geometry() {
-#ifdef CHECK
-  msg_stack.push("Mesh::geometry");
-#endif
-
-  output.write("Calculating differential geometry terms\n");
-
-  if(min(abs(dx)) < 1e-8)
-    throw BoutException("dx magnitude less than 1e-8");
-
-  if(min(abs(dy)) < 1e-8)
-    throw BoutException("dy magnitude less than 1e-8");
-
-  if(fabs(dz) < 1e-8)
-    throw BoutException("dz magnitude less than 1e-8");
-
-  // Check input metrics
-  if((!finite(g11)) || (!finite(g22)) || (!finite(g33))) {
-    throw BoutException("\tERROR: Diagonal metrics are not finite!\n");
-  }
-  if((min(g11) <= 0.0) || (min(g22) <= 0.0) || (min(g33) <= 0.0)) {
-    throw BoutException("\tERROR: Diagonal metrics are negative!\n");
-  }
-  if((!finite(g12)) || (!finite(g13)) || (!finite(g23))) {
-    throw BoutException("\tERROR: Off-diagonal metrics are not finite!\n");
-  }
-
-  if((!finite(g_11)) || (!finite(g_22)) || (!finite(g_33))) {
-    throw BoutException("\tERROR: Diagonal g_ij metrics are not finite!\n");
-  }
-  if((min(g_11) <= 0.0) || (min(g_22) <= 0.0) || (min(g_33) <= 0.0)) {
-    throw BoutException("\tERROR: Diagonal g_ij metrics are negative!\n");
-  }
-  if((!finite(g_12)) || (!finite(g_13)) || (!finite(g_23))) {
-    throw BoutException("\tERROR: Off-diagonal g_ij metrics are not finite!\n");
-  }
-
-  // Calculate Christoffel symbol terms (15 independent values)
-  // Note: This calculation is completely general: metric
-  // tensor can be 2D or 3D. For 2D, all DDZ terms are zero
-
-  G1_11 = 0.5*g11*DDX(g_11)
-    + g12*(DDX(g_12) - 0.5*DDY(g_11))
-    + g13*(DDX(g_13) - 0.5*DDZ(g_11));
-  G1_22 = g11*(DDY(g_12) - 0.5*DDX(g_22))
-    + 0.5*g12*DDY(g_22)
-    + g13*(DDY(g_23) - 0.5*DDZ(g_22));
-  G1_33 = g11*(DDZ(g_13) - 0.5*DDX(g_33))
-    + g12*(DDZ(g_23) - 0.5*DDY(g_33))
-    + 0.5*g13*DDZ(g_33);
-  G1_12 = 0.5*g11*DDY(g_11)
-    + 0.5*g12*DDX(g_22)
-    + 0.5*g13*(DDY(g_13) + DDX(g_23) - DDZ(g_12));
-  G1_13 = 0.5*g11*DDZ(g_11)
-    + 0.5*g12*(DDZ(g_12) + DDX(g_23) - DDY(g_13))
-    + 0.5*g13*DDX(g_33);
-
-  G2_11 = 0.5*g12*DDX(g_11)
-    + g22*(DDX(g_12) - 0.5*DDY(g_11))
-    + g23*(DDX(g_13) - 0.5*DDZ(g_11));
-  G2_22 = g12*(DDY(g_12) - 0.5*DDX(g_22))
-    + 0.5*g22*DDY(g_22)
-    + g23*(DDY(g_23) - 0.5*DDZ(g_22));
-  G2_33 = g12*(DDZ(g_13) - 0.5*DDX(g_33))
-    + g22*(DDZ(g_23) - 0.5*DDY(g_33))
-    + 0.5*g23*DDZ(g_33);
-  G2_12 = 0.5*g12*DDY(g_11)
-    + 0.5*g22*DDX(g_22)
-    + 0.5*g23*(DDY(g_13) + DDX(g_23) - DDZ(g_12));
-  G2_23 = 0.5*g12*(DDZ(g_12) + DDY(g_13) - DDX(g_23))
-    + 0.5*g22*DDZ(g_22)
-    + 0.5*g23*DDY(g_33);
-
-  G3_11 = 0.5*g13*DDX(g_11)
-    + g23*(DDX(g_12) - 0.5*DDY(g_11))
-    + g33*(DDX(g_13) - 0.5*DDZ(g_11));
-  G3_22 = g13*(DDY(g_12) - 0.5*DDX(g_22))
-    + 0.5*g23*DDY(g_22)
-    + g33*(DDY(g_23) - 0.5*DDZ(g_22));
-  G3_33 = g13*(DDZ(g_13) - 0.5*DDX(g_33))
-    + g23*(DDZ(g_23) - 0.5*DDY(g_33))
-    + 0.5*g33*DDZ(g_33);
-  G3_13 = 0.5*g13*DDZ(g_11)
-    + 0.5*g23*(DDZ(g_12) + DDX(g_23) - DDY(g_13))
-    + 0.5*g33*DDX(g_33);
-  G3_23 = 0.5*g13*(DDZ(g_12) + DDY(g_13) - DDX(g_23))
-    + 0.5*g23*DDZ(g_22)
-    + 0.5*g33*DDY(g_33);
-
-  // Note that G1, G2 and G3 has nothing to do with the Cristoffel symbols, but
-  // serve as variables which only has to be calculated once
-  G1 = (DDX(J*g11) + DDY(J*g12) + DDZ(J*g13))/J;
-  G2 = (DDX(J*g12) + DDY(J*g22) + DDZ(J*g23))/J;
-  G3 = (DDX(J*g13) + DDY(J*g23) + DDZ(J*g33))/J;
-
-  // Communicate christoffel symbol terms
-  output.write("\tCommunicating connection terms\n");
-
-  FieldGroup com;
-
-  com.add(G1_11);
-  com.add(G1_22);
-  com.add(G1_33);
-  com.add(G1_12);
-  com.add(G1_13);
-
-  com.add(G2_11);
-  com.add(G2_22);
-  com.add(G2_33);
-  com.add(G2_12);
-  com.add(G2_23);
-
-  com.add(G3_11);
-  com.add(G3_22);
-  com.add(G3_33);
-  com.add(G3_13);
-  com.add(G3_23);
-
-  com.add(G1);
-  com.add(G2);
-  com.add(G3);
-
-  communicate(com);
-
-#ifdef CHECK
-  msg_stack.pop();
-#endif
-
-  return 0;
-}
-
-int Mesh::calcCovariant() {
-#ifdef CHECK
-  msg_stack.push("Mesh::calcCovariant");
-#endif
-
-  // Make sure metric elements are allocated
-  g_11.allocate();
-  g_22.allocate();
-  g_33.allocate();
-  g_12.allocate();
-  g_13.allocate();
-  g_23.allocate();
-
-  // Perform inversion of g^{ij} to get g_{ij}
-  // NOTE: Currently this bit assumes that metric terms are Field2D objects
-
-  BoutReal** a = rmatrix(3, 3);
-
-  for(int jx=0;jx<ngx;jx++) {
-    for(int jy=0;jy<ngy;jy++) {
-      // set elements of g
-      a[0][0] = g11(jx, jy);
-      a[1][1] = g22(jx, jy);
-      a[2][2] = g33(jx, jy);
-
-      a[0][1] = a[1][0] = g12(jx, jy);
-      a[1][2] = a[2][1] = g23(jx, jy);
-      a[0][2] = a[2][0] = g13(jx, jy);
-
-      // invert
-      if(gaussj(a, 3)) {
-	output.write("\tERROR: metric tensor is singular at (%d, %d)\n", jx, jy);
-	return 1;
-      }
-
-      // put elements into g_{ij}
-      g_11(jx, jy) = a[0][0];
-      g_22(jx, jy) = a[1][1];
-      g_33(jx, jy) = a[2][2];
-
-      g_12(jx, jy) = a[0][1];
-      g_13(jx, jy) = a[0][2];
-      g_23(jx, jy) = a[1][2];
-    }
-  }
-
-  free_rmatrix(a);
-
-  BoutReal maxerr, err;
-  maxerr = max(abs( (g_11*g11 +
-		     g_12*g12 +
-		     g_13*g13)- 1 ));
-  if((err = max(abs( (g_12*g12 +
-		      g_22*g22 +
-		      g_23*g23) - 1 ))) > maxerr)
-    maxerr = err;
-
-  if((err = max(abs( (g_13*g13 +
-		      g_23*g23 +
-		      g_33*g33) - 1 ))) > maxerr)
-    maxerr = err;
-  output.write("\tMaximum error in diagonal inversion is %e\n", maxerr);
-
-
-  maxerr = max(abs(g_11*g12 +
-		   g_12*g22 +
-		   g_13*g23));
-
-  if((err = max(abs(g_11*g13 +
-		    g_12*g23 +
-		    g_13*g33))) > maxerr)
-    maxerr = err;
-
-  if((err = max(abs(g_12*g13 +
-		    g_22*g23 +
-		    g_23*g33))) > maxerr)
-    maxerr = err;
-
-  output.write("\tMaximum error in off-diagonal inversion is %e\n", maxerr);
-
-#ifdef CHECK
-  msg_stack.pop();
-#endif
-
-  return 0;
-}
-
-int Mesh::calcContravariant() {
-  // Make sure metric elements are allocated
-  g11.allocate();
-  g22.allocate();
-  g33.allocate();
-  g12.allocate();
-  g13.allocate();
-  g23.allocate();
-
-  // Perform inversion of g_{ij} to get g^{ij}
-  // NOTE: Currently this bit assumes that metric terms are Field2D objects
-
-  BoutReal** a = rmatrix(3, 3);
-
-  for(int jx=0;jx<ngx;jx++) {
-    for(int jy=0;jy<ngy;jy++) {
-      // set elements of g
-      a[0][0] = g_11(jx, jy);
-      a[1][1] = g_22(jx, jy);
-      a[2][2] = g_33(jx, jy);
-
-      a[0][1] = a[1][0] = g_12(jx, jy);
-      a[1][2] = a[2][1] = g_23(jx, jy);
-      a[0][2] = a[2][0] = g_13(jx, jy);
-
-      // invert
-      if(gaussj(a, 3)) {
-	output.write("\tERROR: metric tensor is singular at (%d, %d)\n", jx, jy);
-	return 1;
-      }
-
-      // put elements into g_{ij}
-      g11(jx, jy) = a[0][0];
-      g22(jx, jy) = a[1][1];
-      g33(jx, jy) = a[2][2];
-
-      g12(jx, jy) = a[0][1];
-      g13(jx, jy) = a[0][2];
-      g23(jx, jy) = a[1][2];
-    }
-  }
-
-  free_rmatrix(a);
-
-  BoutReal maxerr, err;
-  maxerr = max(abs( (g_11*g11 +
-		     g_12*g12 +
-		     g_13*g13)- 1 ));
-  if((err = max(abs( (g_12*g12 +
-		      g_22*g22 +
-		      g_23*g23) - 1 ))) > maxerr)
-    maxerr = err;
-
-  if((err = max(abs( (g_13*g13 +
-		      g_23*g23 +
-		      g_33*g33) - 1 ))) > maxerr)
-    maxerr = err;
-  output.write("\tMaximum error in diagonal inversion is %e\n", maxerr);
-
-
-  maxerr = max(abs(g_11*g12 +
-		   g_12*g22 +
-		   g_13*g23));
-
-  if((err = max(abs(g_11*g13 +
-		    g_12*g23 +
-		    g_13*g33))) > maxerr)
-    maxerr = err;
-
-  if((err = max(abs(g_12*g13 +
-		    g_22*g23 +
-		    g_23*g33))) > maxerr)
-    maxerr = err;
-
-  output.write("\tMaximum error in off-diagonal inversion is %e\n", maxerr);
-  return 0;
-}
-
-int Mesh::jacobian() {
-  // calculate Jacobian using g^-1 = det[g^ij], J = sqrt(g)
-  J = 1. / sqrt(g11*g22*g33 +
-                2.0*g12*g13*g23 -
-                g11*g23*g23 -
-                g22*g13*g13 -
-                g33*g12*g12);
-
-  // Check jacobian
-  if(!finite(mesh->J)) {
-    output.write("\tERROR: Jacobian not finite everywhere!\n");
-    return 1;
-  }
-  if(min(abs(mesh->J)) < 1.0e-10) {
-    output.write("\tERROR: Jacobian becomes very small\n");
-    return 1;
-  }
-
-  Bxy = sqrt(mesh->g_22)/mesh->J;
-
-  return 0;
-}
-
-=======
->>>>>>> 96bf3b8b
 const vector<int> Mesh::readInts(const string &name, int n) {
   vector<int> result;
 
@@ -632,140 +280,6 @@
   return result;
 }
 
-
-<<<<<<< HEAD
-  for(i=0;i<n;i++)
-    ipiv[i] = 0;
-
-  for(i=0;i<n;i++) { // Main loop over columns
-    big = 0.0;
-    irow = icol = -1;
-    for(j=0;j<n;j++) { // search for pivot element
-      if(ipiv[j] != 1) {
-	for(k=0;k<n;k++) {
-	  if(ipiv[k] == 0) {
-	    if(fabs(a[j][k]) >= big) {
-	      big = fabs(a[j][k]);
-	      irow = j;
-	      icol = k;
-	    }
-	  }else if(ipiv[k] > 1) {
-	    output.write("Error in GaussJ: Singular matrix-1\n");
-	    return 1;
-	  }
-	}
-      }
-    }
-
-    if(irow == -1) {
-      // All elements zero!!
-      output.write("Error in GaussJ: Singular matrix-3\n");
-      return 3;
-    }
-
-    ++(ipiv[icol]);
-    // Now have pivot element, so interchange rows to put pivot
-    // on the diagonal
-    if(irow != icol) {
-      for(l=0;l<n;l++)
-	swap(a[irow][l],a[icol][l]);
-    }
-    indxr[i] = irow;
-    indxc[i] = icol;
-
-    if(a[icol][icol] == 0.0) {
-      output.write("Error in GaussJ: Singular matrix-2\n");
-      return 2;
-    }
-    pivinv = 1.0 / a[icol][icol];
-    a[icol][icol] = 1.0;
-    for(l=0;l<n;l++)
-      a[icol][l] *= pivinv;
-
-    for(ll=0;ll<n;ll++) { // reduce rows
-      if(ll != icol) {    // except for the pivot one
-	dum = a[ll][icol];
-	a[ll][icol] = 0.0;
-	for(l=0;l<n;l++)
-	  a[ll][l] -= a[icol][l]*dum;
-
-      }
-    }
-  }
-  // end of main loop. Unscramble solution due to column interchanges
-  for(l=n-1;l>=0;l--) {
-    if(indxr[l] != indxc[l])
-      for(k=0;k<n;k++)
-	swap(a[k][indxr[l]], a[k][indxc[l]]);
-  }
-  // done.
-
-  return 0;
-}
-
-/*******************************************************************************
- * AverageY
- *******************************************************************************/
-
-/// Not very efficient version, as a fallback
-const Field3D Mesh::averageY(const Field3D &f) {
-  Field3D result;
-  result.allocate();
-
-  Field2D xy;
-  xy.allocate();
-
-  for(int jz=0; jz<ngz;jz++) {
-
-    for(int jx=0; jx<ngx;jx++) {
-      for(int jy=0; jy<ngy;jy++) {
-	xy(jx, jy) = f(jx, jy, jz);
-      }
-    }
-
-    xy = averageY(xy);
-
-    for(int jx=0; jx<ngx;jx++) {
-      for(int jy=0; jy<ngy;jy++) {
-	result(jx, jy, jz) = xy(jx, jy);
-      }
-    }
-  }
-
-  return result;
-}
-
-/*******************************************************************************
- * AverageX
- *******************************************************************************/
-
-/// Not very efficient version, as a fallback
-const Field3D Mesh::averageX(const Field3D &f) {
-  Field3D result;
-  result.allocate();
-
-  Field2D xy;
-  xy.allocate();
-
-  for(int jz=0; jz<ngz;jz++) {
-
-    for(int jx=0; jx<ngx;jx++) {
-      for(int jy=0; jy<ngy;jy++) {
-	xy(jx, jy) = f(jx, jy, jz);
-      }
-    }
-
-    xy = averageX(xy);
-
-    for(int jx=0; jx<ngx;jx++) {
-      for(int jy=0; jy<ngy;jy++) {
-	result(jx, jy, jz) = xy(jx, jy);
-      }
-    }
-  }
-
-  return result;
-=======
 ParallelTransform& Mesh::getParallelTransform() {
   if(!transform) {
     // No ParallelTransform object yet. Set from options
@@ -796,5 +310,4 @@
   
   // Return a reference to the ParallelTransform object
   return *transform;
->>>>>>> 96bf3b8b
 }