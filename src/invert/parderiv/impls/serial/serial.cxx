/************************************************************************
 * Inversion of parallel derivatives
 * 
 * Inverts a matrix of the form 
 *
 * A + B * Grad2_par2
 * 
 * SERIAL ALGORITHM, for testing only
 *
 * Author: Ben Dudson, University of York, Oct 2011
 * 
 * Known issues:
 * ------------
 *
 * - Only works for NPE = 1
 * - Assumes all flux surfaces closed
 * - Coefficients A and B must be 2D (X,Y)
 *
 **************************************************************************
 * Copyright 2010 B.D.Dudson, S.Farley, M.V.Umansky, X.Q.Xu
 *
 * Contact: Ben Dudson, bd512@york.ac.uk
 * 
 * This file is part of BOUT++.
 *
 * BOUT++ is free software: you can redistribute it and/or modify
 * it under the terms of the GNU Lesser General Public License as published by
 * the Free Software Foundation, either version 3 of the License, or
 * (at your option) any later version.
 *
 * BOUT++ is distributed in the hope that it will be useful,
 * but WITHOUT ANY WARRANTY; without even the implied warranty of
 * MERCHANTABILITY or FITNESS FOR A PARTICULAR PURPOSE.  See the
 * GNU Lesser General Public License for more details.
 *
 * You should have received a copy of the GNU Lesser General Public License
 * along with BOUT++.  If not, see <http://www.gnu.org/licenses/>.
 *
 ************************************************************************/

#include <globals.hxx>
#include <utils.hxx>
#include "serial.hxx"
#include <fft.hxx>
#include <lapack_routines.hxx>
#include <boutexception.hxx>
#include <msg_stack.hxx>
#include <bout/constants.hxx>

#include <bout/surfaceiter.hxx>

#include <cmath>

InvertParSerial::InvertParSerial(Options *opt) : InvertPar(opt), A(1.0), B(0.0), C(0.0), D(0.0), E(0.0) {
  rhs = matrix<dcomplex>(mesh->LocalNy, (mesh->LocalNz)/2 + 1);
  rhsk = new dcomplex[mesh->LocalNy-4];
  xk = new dcomplex[mesh->LocalNy-4];
  a = new dcomplex[mesh->LocalNy-4];
  b = new dcomplex[mesh->LocalNy-4];
  c = new dcomplex[mesh->LocalNy-4];
}

InvertParSerial::~InvertParSerial() {
  free_matrix(rhs);
  delete[] rhsk;
  delete[] xk;
  delete[] a;
  delete[] b;
  delete[] c;
}

const Field3D InvertParSerial::solve(const Field3D &f) {
  TRACE("InvertParSerial::solve(Field3D)");
<<<<<<< HEAD
  
=======

>>>>>>> 492a11d1
  Field3D result(f.getMesh());
  result.allocate();
  
  Coordinates *coord = mesh->coordinates();

  // Loop over flux-surfaces
  SurfaceIter surf(mesh);
  for(surf.first(); !surf.isDone(); surf.next()) {
    int x = surf.xpos;
    BoutReal ts; // Twist-shift angle
    if(!surf.closed(ts))
      throw BoutException("InvertParSerial doesn't handle open surfaces");
    
    // Take Fourier transform 
    for(int y=0;y<mesh->LocalNy-4;y++)
      rfft(f(x,y+2), mesh->LocalNz, rhs[y]);
    
    // Solve cyclic tridiagonal system for each k
    int nyq = (mesh->LocalNz)/2;
    for(int k=0;k<=nyq;k++) {
      // Copy component of rhs into 1D array
      for(int y=0;y<mesh->LocalNy-4;y++)
        rhsk[y] = rhs[y][k];
      
      BoutReal kwave=k*2.0*PI/coord->zlength(); // wave number is 1/[rad]
      
      // Set up tridiagonal system
      for(int y=0;y<mesh->LocalNy-4;y++) {
        BoutReal acoef = A(x, y+2);                     // Constant
	BoutReal bcoef = B(x, y+2) / coord->g_22(x,y+2); // d2dy2
        BoutReal ccoef = C(x, y+2);                     // d2dydz
        BoutReal dcoef = D(x, y+2);                     // d2dz2
        BoutReal ecoef = E(x, y+2);                     // ddy
	
        bcoef /= SQ(coord->dy(x, y+2));
        ccoef /= coord->dy(x,y+2)*coord->dz;
        dcoef /= SQ(coord->dz);
        ecoef /= coord->dy(x,y+2);
        
        //     const     d2dy2        d2dydz             d2dz2           ddy
        //     -----     -----        ------             -----           ---
	a[y] =            bcoef - 0.5*Im*kwave*ccoef                  -0.5*ecoef;
	b[y] = acoef - 2.*bcoef                     - SQ(kwave)*dcoef;
	c[y] =            bcoef + 0.5*Im*kwave*ccoef                  +0.5*ecoef;
      }
      
      // Modify coefficients across twist-shift
      dcomplex phase(cos(kwave*ts) , -sin(kwave*ts));
      a[0] *= phase;
      c[mesh->LocalNy-5] /= phase;
      
      // Solve cyclic tridiagonal system
      cyclic_tridag(a, b, c, rhsk, xk, mesh->LocalNy-4);
      
      // Put back into rhs array
      for(int y=0;y<mesh->LocalNy-4;y++)
        rhs[y][k] = xk[y];
    }
    
    // Inverse Fourier transform 
    for(int y=0;y<mesh->LocalNy-4;y++)
      irfft(rhs[y], mesh->LocalNz, result(x,y+2));
  }
  
  return result;
}
<|MERGE_RESOLUTION|>--- conflicted
+++ resolved
@@ -71,11 +71,7 @@
 
 const Field3D InvertParSerial::solve(const Field3D &f) {
   TRACE("InvertParSerial::solve(Field3D)");
-<<<<<<< HEAD
-  
-=======
 
->>>>>>> 492a11d1
   Field3D result(f.getMesh());
   result.allocate();
   
