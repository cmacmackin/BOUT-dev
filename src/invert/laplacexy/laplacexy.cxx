--- conflicted
+++ resolved
@@ -306,10 +306,9 @@
   // 
   // (1/J) d/dx ( J * g11 d/dx ) + (1/J) d/dy ( J * g22 d/dy )
   
-<<<<<<< HEAD
-  for(int x=mesh->xstart; x <= mesh->xend; x++) {
-    for(int y=mesh->ystart;y<=mesh->yend;y++) {
-      for(int z=0;z<=mesh->LocalNz;z++){
+  for(int x=localmesh->xstart; x <= localmesh->xend; x++) {
+    for(int y=localmesh->ystart;y<=localmesh->yend;y++) {
+      for(int z=0;z<=localmesh->LocalNz;z++){
 	// stencil entries
 	PetscScalar c, xm, xp, ym, yp;
 	
@@ -338,9 +337,9 @@
 	c += B(x,y);
 	
 	// Put values into the preconditioner, X derivatives only
-	acoef(y - mesh->ystart, x - xstart) = xm;
-	bcoef(y - mesh->ystart, x - xstart) = c;
-	ccoef(y - mesh->ystart, x - xstart) = xp;
+	acoef(y - localmesh->ystart, x - xstart) = xm;
+	bcoef(y - localmesh->ystart, x - xstart) = c;
+	ccoef(y - localmesh->ystart, x - xstart) = xp;
 
 	if( include_y_derivs ) {
 	  // YY component
@@ -394,67 +393,6 @@
 	  col = globalIndex(x, y-1);
 	  MatSetValues(MatA,1,&row,1,&col,&ym,INSERT_VALUES);
 	}
-=======
-  for(int x=localmesh->xstart; x <= localmesh->xend; x++) {
-    for(int y=localmesh->ystart;y<=localmesh->yend;y++) {
-      // stencil entries
-      PetscScalar c, xm, xp, ym, yp;
-      
-      // XX component
-      
-      // Metrics on x+1/2 boundary
-      BoutReal J = 0.5*(coords->J(x,y) + coords->J(x+1,y));
-      BoutReal g11 = 0.5*(coords->g11(x,y) + coords->g11(x+1,y));
-      BoutReal dx = 0.5*(coords->dx(x,y) + coords->dx(x+1,y));
-      BoutReal Acoef = 0.5*(A(x,y) + A(x+1,y));
-      
-      BoutReal val = Acoef * J * g11 / (coords->J(x,y) * dx * coords->dx(x,y));
-      xp = val;
-      c  = -val;
-      
-      // Metrics on x-1/2 boundary
-      J = 0.5*(coords->J(x,y) + coords->J(x-1,y));
-      g11 = 0.5*(coords->g11(x,y) + coords->g11(x-1,y));
-      dx = 0.5*(coords->dx(x,y) + coords->dx(x-1,y));
-      Acoef = 0.5*(A(x,y) + A(x-1,y));
-      
-      val = Acoef * J * g11 / (coords->J(x,y) * dx * coords->dx(x,y));
-      xm = val;
-      c  -= val;
-
-      c += B(x,y);
-      
-      // Put values into the preconditioner, X derivatives only
-      acoef(y - localmesh->ystart, x - xstart) = xm;
-      bcoef(y - localmesh->ystart, x - xstart) = c;
-      ccoef(y - localmesh->ystart, x - xstart) = xp;
-
-      if( include_y_derivs ) {
-        // YY component
-        // Metrics at y+1/2
-        J = 0.5*(coords->J(x,y) + coords->J(x,y+1));
-        BoutReal g_22 = 0.5*(coords->g_22(x,y) + coords->g_22(x,y+1));
-        BoutReal g23  = 0.5*(coords->g23(x,y) + coords->g23(x,y+1));
-        BoutReal g_23 = 0.5*(coords->g_23(x,y) + coords->g_23(x,y+1));
-        BoutReal dy   = 0.5*(coords->dy(x,y) + coords->dy(x,y+1));
-        Acoef = 0.5*(A(x,y+1) + A(x,y));
-        
-        val = -Acoef * J * g23 * g_23 / (g_22 * coords->J(x,y) * dy * coords->dy(x,y));
-        yp = val;
-        c -= val;
-        
-        // Metrics at y-1/2
-        J    = 0.5*(coords->J(x,y)    + coords->J(x,y-1));
-        g_22 = 0.5*(coords->g_22(x,y) + coords->g_22(x,y-1));
-        g23  = 0.5*(coords->g23(x,y)  + coords->g23(x,y-1));
-        g_23 = 0.5*(coords->g_23(x,y) + coords->g_23(x,y-1));
-        dy   = 0.5*(coords->dy(x,y)   + coords->dy(x,y-1));
-        Acoef = 0.5*(A(x,y-1) + A(x,y));
-        
-        val = -Acoef * J * g23 * g_23 / (g_22 * coords->J(x,y) * dy * coords->dy(x,y));
-        ym = val;
-        c -= val;
->>>>>>> f7c6bccd
       }
     }
   }
