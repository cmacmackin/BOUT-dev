--- conflicted
+++ resolved
@@ -125,10 +125,7 @@
 
 const Field3D Laplacian::solve(const Field3D &b) {
   TRACE("Laplacian::solve(Field3D)");
-<<<<<<< HEAD
   Mesh * mesh = b.getMesh();
-=======
->>>>>>> ac011388
 
   Timer timer("invert");
   int ys = mesh->ystart, ye = mesh->yend;
