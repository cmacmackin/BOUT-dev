<<<<<<< HEAD
/**************************************************************************
 * Perpendicular Laplacian inversion. 
 *                           Using PETSc Solvers
 *
 **************************************************************************
 * Copyright 2013 J. Buchan
 *
 * Contact: Ben Dudson, bd512@york.ac.uk
 * 
 * This file is part of BOUT++.
 *
 * BOUT++ is free software: you can redistribute it and/or modify
 * it under the terms of the GNU Lesser General Public License as published by
 * the Free Software Foundation, either version 3 of the License, or
 * (at your option) any later version.
 *
 * BOUT++ is distributed in the hope that it will be useful,
 * but WITHOUT ANY WARRANTY; without even the implied warranty of
 * MERCHANTABILITY or FITNESS FOR A PARTICULAR PURPOSE.  See the
 * GNU Lesser General Public License for more details.
 *
 * You should have received a copy of the GNU Lesser General Public License
 * along with BOUT++.  If not, see <http://www.gnu.org/licenses/>.
 *
 **************************************************************************/
class LaplacePetsc;

#ifndef __PETSC_LAPLACE_H__
#define __PETSC_LAPLACE_H__

#ifndef BOUT_HAS_PETSC_3_3

#include <boutexception.hxx>
#include <invert_laplace.hxx>

class LaplacePetsc : public Laplacian {
public:
  LaplacePetsc(Options *opt = NULL) { throw BoutException("No PETSc solver available"); }
  
  void setCoefA(const Field2D &val) {}
  void setCoefB(const Field2D &val) {}
  void setCoefC(const Field2D &val) {}
  void setCoefD(const Field2D &val) {}
  void setCoefEx(const Field2D &val) {}
  void setCoefEz(const Field2D &val) {}
  
  const FieldPerp solve(const FieldPerp &b) {throw BoutException("PETSc not available");}
};

#else

#include <globals.hxx>
#include <output.hxx>
#include <petscksp.h>
#include <options.hxx>
#include <invert_laplace.hxx>
#include <bout/petsclib.hxx>
#include <boutexception.hxx>

class LaplacePetsc : public Laplacian {
public:
  LaplacePetsc(Options *opt = NULL);
  ~LaplacePetsc() {
    KSPDestroy( &ksp ); 
    VecDestroy( &xs );  
    VecDestroy( &bs ); 
    MatDestroy( &MatA );
  }
  
  void setCoefA(const Field2D &val) { A = val; /*Acoefchanged = true;*/}
  void setCoefC(const Field2D &val) { C = val; /*coefchanged = true;*/}
  void setCoefD(const Field2D &val) { D = val; /*coefchanged = true;*/}
  void setCoefEx(const Field2D &val) { Ex = val; /*coefchanged = true;*/}
  void setCoefEz(const Field2D &val) { Ez = val; /*coefchanged = true;*/}

  void setCoefA(const Field3D &val) { A = val; /*Acoefchanged = true;*/}
  void setCoefC(const Field3D &val) { C = val; /*coefchanged = true;*/}
  void setCoefD(const Field3D &val) { D = val; /*coefchanged = true;*/}
  void setCoefEx(const Field3D &val) { Ex = val; /*coefchanged = true;*/}
  void setCoefEz(const Field3D &val) { Ez = val; /*coefchanged = true;*/}
  
  const FieldPerp solve(const FieldPerp &b);
  const FieldPerp solve(const FieldPerp &b, const FieldPerp &x0);

private:
  void Element(int i, int x, int z, int xshift, int zshift, PetscScalar ele, Mat &MatA );
  void Coeffs( int x, int y, int z, BoutReal &A1, BoutReal &A2, BoutReal &A3, BoutReal &A4, BoutReal &A5 );
  
  Field3D A, C, D, Ex, Ez;
// Metrics are not constant in y-direction, so matrix always changes as you loop over the grid
// Hence using coefchanged switch to avoid recomputing the mmatrix is not a useful thing to do (unless maybe in a cylindrical machine, but not worth implementing just for that)
//   bool coefchanged;           // Set to true when C, D, Ex or Ez coefficients are changed
//   bool Acoefchanged;	      // Set to true when A coefficient is changed
  int lastflag;               // The flag used to construct the matrix

  FieldPerp sol;              // solution Field
  
  // Istart is the first row of MatA owned by the process, Iend is 1 greater than the last row.
  int Istart, Iend; 

  int meshx, meshz, size, localN;
  MPI_Comm comm;
  Mat MatA;
  Vec xs, bs;                 // Solution and RHS vectors
  KSP ksp;
  
  Options *opts;              // Laplace Section Options Object
  KSPType ksptype;            // Solver Type;
  PCType pctype;	      // Preconditioner type

  // Values specific to particular solvers
  BoutReal richardson_damping_factor;  
  BoutReal chebyshev_max, chebyshev_min;
  int gmres_max_steps;

  // Convergence Parameters. Solution is considered converged if |r_k| < max( rtol * |b| , atol )
  // where r_k = b - Ax_k. The solution is considered diverged if |r_k| > dtol * |b|.
  BoutReal rtol, atol, dtol;
  int maxits; // Maximum number of iterations in solver.
  bool direct; //Use direct LU solver if true.
  bool fourth_order;

  PetscLib lib;
  
  #ifdef CHECK
    int implemented_flags;
  #endif
};

#endif //BOUT_HAS_PETSC_DEV

#endif //__PETSC_LAPLACE_H__
=======
/**************************************************************************
 * Perpendicular Laplacian inversion. 
 *                           Using PETSc Solvers
 *
 * Equation solved is: d*\nabla^2_\perp x + (1/c1)\nabla_perp c2\cdot\nabla_\perp x + a x = b
 *
 **************************************************************************
 * Copyright 2013 J. Buchan
 *
 * Contact: Ben Dudson, bd512@york.ac.uk
 * 
 * This file is part of BOUT++.
 *
 * BOUT++ is free software: you can redistribute it and/or modify
 * it under the terms of the GNU Lesser General Public License as published by
 * the Free Software Foundation, either version 3 of the License, or
 * (at your option) any later version.
 *
 * BOUT++ is distributed in the hope that it will be useful,
 * but WITHOUT ANY WARRANTY; without even the implied warranty of
 * MERCHANTABILITY or FITNESS FOR A PARTICULAR PURPOSE.  See the
 * GNU Lesser General Public License for more details.
 *
 * You should have received a copy of the GNU Lesser General Public License
 * along with BOUT++.  If not, see <http://www.gnu.org/licenses/>.
 *
 **************************************************************************/
class LaplacePetsc;

#ifndef __PETSC_LAPLACE_H__
#define __PETSC_LAPLACE_H__

#ifndef BOUT_HAS_PETSC_3_3

#include <boutexception.hxx>
#include <invert_laplace.hxx>

class LaplacePetsc : public Laplacian {
public:
  LaplacePetsc(Options *opt = NULL) { throw BoutException("No PETSc solver available"); }
};

#else

#include <globals.hxx>
#include <output.hxx>
#include <petscksp.h>
#include <options.hxx>
#include <invert_laplace.hxx>
#include <bout/petsclib.hxx>
#include <boutexception.hxx>

class LaplacePetsc : public Laplacian {
public:
  LaplacePetsc(Options *opt = NULL);
  ~LaplacePetsc() {
    KSPDestroy( &ksp ); 
    VecDestroy( &xs );  
    VecDestroy( &bs ); 
    MatDestroy( &MatA );
  }
  
  void setCoefA(const Field2D &val) { A = val; /*Acoefchanged = true;*/}
  void setCoefC(const Field2D &val) { C1 = val; C2 = val; issetC = true; /*coefchanged = true;*/}
  void setCoefC1(const Field2D &val) { C1 = val; issetC = true; }
  void setCoefC2(const Field2D &val) { C2 = val; issetC = true; }
  void setCoefD(const Field2D &val) { D = val; issetD = true; /*coefchanged = true;*/}
  void setCoefEx(const Field2D &val) { Ex = val; issetE = true; /*coefchanged = true;*/}
  void setCoefEz(const Field2D &val) { Ez = val; issetE = true; /*coefchanged = true;*/}

  void setCoefA(const Field3D &val) { A = val; /*Acoefchanged = true;*/}
  void setCoefC(const Field3D &val) { C1 = val; C2 = val; issetC = true; /*coefchanged = true;*/}
  void setCoefC1(const Field3D &val) { C1 = val; issetC = true; }
  void setCoefC2(const Field3D &val) { C2 = val; issetC = true; }
  void setCoefD(const Field3D &val) { D = val; issetD = true; /*coefchanged = true;*/}
  void setCoefEx(const Field3D &val) { Ex = val; issetE = true; /*coefchanged = true;*/}
  void setCoefEz(const Field3D &val) { Ez = val; issetE = true; /*coefchanged = true;*/}
  
  const FieldPerp solve(const FieldPerp &b);
  const FieldPerp solve(const FieldPerp &b, const FieldPerp &x0);

private:
  void Element(int i, int x, int z, int xshift, int zshift, PetscScalar ele, Mat &MatA );
  void Coeffs( int x, int y, int z, BoutReal &A1, BoutReal &A2, BoutReal &A3, BoutReal &A4, BoutReal &A5 );
  
  Field3D A, C1, C2, D, Ex, Ez;
// Metrics are not constant in y-direction, so matrix always changes as you loop over the grid
// Hence using coefchanged switch to avoid recomputing the mmatrix is not a useful thing to do (unless maybe in a cylindrical machine, but not worth implementing just for that)
//   bool coefchanged;           // Set to true when C, D, Ex or Ez coefficients are changed
//   bool Acoefchanged;	      // Set to true when A coefficient is changed
  bool issetD;
  bool issetC;
  bool issetE;
  int lastflag;               // The flag used to construct the matrix

  FieldPerp sol;              // solution Field
  
  // Istart is the first row of MatA owned by the process, Iend is 1 greater than the last row.
  int Istart, Iend; 

  int meshx, meshz, size, localN;
  MPI_Comm comm;
  Mat MatA;
  Vec xs, bs;                 // Solution and RHS vectors
  KSP ksp;
  
  Options *opts;              // Laplace Section Options Object
  KSPType ksptype;            // Solver Type;
  PCType pctype;	      // Preconditioner type

  // Values specific to particular solvers
  BoutReal richardson_damping_factor;  
  BoutReal chebyshev_max, chebyshev_min;
  int gmres_max_steps;

  // Convergence Parameters. Solution is considered converged if |r_k| < max( rtol * |b| , atol )
  // where r_k = b - Ax_k. The solution is considered diverged if |r_k| > dtol * |b|.
  BoutReal rtol, atol, dtol;
  int maxits; // Maximum number of iterations in solver.
  bool direct; //Use direct LU solver if true.
  bool fourth_order;

  PetscLib lib;
  
  #ifdef CHECK
    int implemented_flags;
  #endif
};

#endif //BOUT_HAS_PETSC_DEV

#endif //__PETSC_LAPLACE_H__
>>>>>>> b845ed69
<|MERGE_RESOLUTION|>--- conflicted
+++ resolved
@@ -1,267 +1,141 @@
-<<<<<<< HEAD
-/**************************************************************************
- * Perpendicular Laplacian inversion. 
- *                           Using PETSc Solvers
- *
- **************************************************************************
- * Copyright 2013 J. Buchan
- *
- * Contact: Ben Dudson, bd512@york.ac.uk
- * 
- * This file is part of BOUT++.
- *
- * BOUT++ is free software: you can redistribute it and/or modify
- * it under the terms of the GNU Lesser General Public License as published by
- * the Free Software Foundation, either version 3 of the License, or
- * (at your option) any later version.
- *
- * BOUT++ is distributed in the hope that it will be useful,
- * but WITHOUT ANY WARRANTY; without even the implied warranty of
- * MERCHANTABILITY or FITNESS FOR A PARTICULAR PURPOSE.  See the
- * GNU Lesser General Public License for more details.
- *
- * You should have received a copy of the GNU Lesser General Public License
- * along with BOUT++.  If not, see <http://www.gnu.org/licenses/>.
- *
- **************************************************************************/
-class LaplacePetsc;
-
-#ifndef __PETSC_LAPLACE_H__
-#define __PETSC_LAPLACE_H__
-
-#ifndef BOUT_HAS_PETSC_3_3
-
-#include <boutexception.hxx>
-#include <invert_laplace.hxx>
-
-class LaplacePetsc : public Laplacian {
-public:
-  LaplacePetsc(Options *opt = NULL) { throw BoutException("No PETSc solver available"); }
-  
-  void setCoefA(const Field2D &val) {}
-  void setCoefB(const Field2D &val) {}
-  void setCoefC(const Field2D &val) {}
-  void setCoefD(const Field2D &val) {}
-  void setCoefEx(const Field2D &val) {}
-  void setCoefEz(const Field2D &val) {}
-  
-  const FieldPerp solve(const FieldPerp &b) {throw BoutException("PETSc not available");}
-};
-
-#else
-
-#include <globals.hxx>
-#include <output.hxx>
-#include <petscksp.h>
-#include <options.hxx>
-#include <invert_laplace.hxx>
-#include <bout/petsclib.hxx>
-#include <boutexception.hxx>
-
-class LaplacePetsc : public Laplacian {
-public:
-  LaplacePetsc(Options *opt = NULL);
-  ~LaplacePetsc() {
-    KSPDestroy( &ksp ); 
-    VecDestroy( &xs );  
-    VecDestroy( &bs ); 
-    MatDestroy( &MatA );
-  }
-  
-  void setCoefA(const Field2D &val) { A = val; /*Acoefchanged = true;*/}
-  void setCoefC(const Field2D &val) { C = val; /*coefchanged = true;*/}
-  void setCoefD(const Field2D &val) { D = val; /*coefchanged = true;*/}
-  void setCoefEx(const Field2D &val) { Ex = val; /*coefchanged = true;*/}
-  void setCoefEz(const Field2D &val) { Ez = val; /*coefchanged = true;*/}
-
-  void setCoefA(const Field3D &val) { A = val; /*Acoefchanged = true;*/}
-  void setCoefC(const Field3D &val) { C = val; /*coefchanged = true;*/}
-  void setCoefD(const Field3D &val) { D = val; /*coefchanged = true;*/}
-  void setCoefEx(const Field3D &val) { Ex = val; /*coefchanged = true;*/}
-  void setCoefEz(const Field3D &val) { Ez = val; /*coefchanged = true;*/}
-  
-  const FieldPerp solve(const FieldPerp &b);
-  const FieldPerp solve(const FieldPerp &b, const FieldPerp &x0);
-
-private:
-  void Element(int i, int x, int z, int xshift, int zshift, PetscScalar ele, Mat &MatA );
-  void Coeffs( int x, int y, int z, BoutReal &A1, BoutReal &A2, BoutReal &A3, BoutReal &A4, BoutReal &A5 );
-  
-  Field3D A, C, D, Ex, Ez;
-// Metrics are not constant in y-direction, so matrix always changes as you loop over the grid
-// Hence using coefchanged switch to avoid recomputing the mmatrix is not a useful thing to do (unless maybe in a cylindrical machine, but not worth implementing just for that)
-//   bool coefchanged;           // Set to true when C, D, Ex or Ez coefficients are changed
-//   bool Acoefchanged;	      // Set to true when A coefficient is changed
-  int lastflag;               // The flag used to construct the matrix
-
-  FieldPerp sol;              // solution Field
-  
-  // Istart is the first row of MatA owned by the process, Iend is 1 greater than the last row.
-  int Istart, Iend; 
-
-  int meshx, meshz, size, localN;
-  MPI_Comm comm;
-  Mat MatA;
-  Vec xs, bs;                 // Solution and RHS vectors
-  KSP ksp;
-  
-  Options *opts;              // Laplace Section Options Object
-  KSPType ksptype;            // Solver Type;
-  PCType pctype;	      // Preconditioner type
-
-  // Values specific to particular solvers
-  BoutReal richardson_damping_factor;  
-  BoutReal chebyshev_max, chebyshev_min;
-  int gmres_max_steps;
-
-  // Convergence Parameters. Solution is considered converged if |r_k| < max( rtol * |b| , atol )
-  // where r_k = b - Ax_k. The solution is considered diverged if |r_k| > dtol * |b|.
-  BoutReal rtol, atol, dtol;
-  int maxits; // Maximum number of iterations in solver.
-  bool direct; //Use direct LU solver if true.
-  bool fourth_order;
-
-  PetscLib lib;
-  
-  #ifdef CHECK
-    int implemented_flags;
-  #endif
-};
-
-#endif //BOUT_HAS_PETSC_DEV
-
-#endif //__PETSC_LAPLACE_H__
-=======
-/**************************************************************************
- * Perpendicular Laplacian inversion. 
- *                           Using PETSc Solvers
- *
+/**************************************************************************
+ * Perpendicular Laplacian inversion. 
+ *                           Using PETSc Solvers
+ *
  * Equation solved is: d*\nabla^2_\perp x + (1/c1)\nabla_perp c2\cdot\nabla_\perp x + a x = b
  *
- **************************************************************************
- * Copyright 2013 J. Buchan
- *
- * Contact: Ben Dudson, bd512@york.ac.uk
- * 
- * This file is part of BOUT++.
- *
- * BOUT++ is free software: you can redistribute it and/or modify
- * it under the terms of the GNU Lesser General Public License as published by
- * the Free Software Foundation, either version 3 of the License, or
- * (at your option) any later version.
- *
- * BOUT++ is distributed in the hope that it will be useful,
- * but WITHOUT ANY WARRANTY; without even the implied warranty of
- * MERCHANTABILITY or FITNESS FOR A PARTICULAR PURPOSE.  See the
- * GNU Lesser General Public License for more details.
- *
- * You should have received a copy of the GNU Lesser General Public License
- * along with BOUT++.  If not, see <http://www.gnu.org/licenses/>.
- *
- **************************************************************************/
-class LaplacePetsc;
-
-#ifndef __PETSC_LAPLACE_H__
-#define __PETSC_LAPLACE_H__
-
-#ifndef BOUT_HAS_PETSC_3_3
-
-#include <boutexception.hxx>
-#include <invert_laplace.hxx>
-
-class LaplacePetsc : public Laplacian {
-public:
-  LaplacePetsc(Options *opt = NULL) { throw BoutException("No PETSc solver available"); }
-};
-
-#else
-
-#include <globals.hxx>
-#include <output.hxx>
-#include <petscksp.h>
-#include <options.hxx>
-#include <invert_laplace.hxx>
-#include <bout/petsclib.hxx>
-#include <boutexception.hxx>
-
-class LaplacePetsc : public Laplacian {
-public:
-  LaplacePetsc(Options *opt = NULL);
-  ~LaplacePetsc() {
-    KSPDestroy( &ksp ); 
-    VecDestroy( &xs );  
-    VecDestroy( &bs ); 
-    MatDestroy( &MatA );
-  }
-  
-  void setCoefA(const Field2D &val) { A = val; /*Acoefchanged = true;*/}
+ **************************************************************************
+ * Copyright 2013 J. Buchan
+ *
+ * Contact: Ben Dudson, bd512@york.ac.uk
+ * 
+ * This file is part of BOUT++.
+ *
+ * BOUT++ is free software: you can redistribute it and/or modify
+ * it under the terms of the GNU Lesser General Public License as published by
+ * the Free Software Foundation, either version 3 of the License, or
+ * (at your option) any later version.
+ *
+ * BOUT++ is distributed in the hope that it will be useful,
+ * but WITHOUT ANY WARRANTY; without even the implied warranty of
+ * MERCHANTABILITY or FITNESS FOR A PARTICULAR PURPOSE.  See the
+ * GNU Lesser General Public License for more details.
+ *
+ * You should have received a copy of the GNU Lesser General Public License
+ * along with BOUT++.  If not, see <http://www.gnu.org/licenses/>.
+ *
+ **************************************************************************/
+class LaplacePetsc;
+
+#ifndef __PETSC_LAPLACE_H__
+#define __PETSC_LAPLACE_H__
+
+#ifndef BOUT_HAS_PETSC_3_3
+
+#include <boutexception.hxx>
+#include <invert_laplace.hxx>
+
+class LaplacePetsc : public Laplacian {
+public:
+  LaplacePetsc(Options *opt = NULL) { throw BoutException("No PETSc solver available"); }
+  
+  void setCoefA(const Field2D &val) {}
+  void setCoefB(const Field2D &val) {}
+  void setCoefC(const Field2D &val) {}
+  void setCoefD(const Field2D &val) {}
+  void setCoefEx(const Field2D &val) {}
+  void setCoefEz(const Field2D &val) {}
+  
+  const FieldPerp solve(const FieldPerp &b) {throw BoutException("PETSc not available");}
+};
+
+#else
+
+#include <globals.hxx>
+#include <output.hxx>
+#include <petscksp.h>
+#include <options.hxx>
+#include <invert_laplace.hxx>
+#include <bout/petsclib.hxx>
+#include <boutexception.hxx>
+
+class LaplacePetsc : public Laplacian {
+public:
+  LaplacePetsc(Options *opt = NULL);
+  ~LaplacePetsc() {
+    KSPDestroy( &ksp ); 
+    VecDestroy( &xs );  
+    VecDestroy( &bs ); 
+    MatDestroy( &MatA );
+  }
+  
+  void setCoefA(const Field2D &val) { A = val; /*Acoefchanged = true;*/}
   void setCoefC(const Field2D &val) { C1 = val; C2 = val; issetC = true; /*coefchanged = true;*/}
   void setCoefC1(const Field2D &val) { C1 = val; issetC = true; }
   void setCoefC2(const Field2D &val) { C2 = val; issetC = true; }
   void setCoefD(const Field2D &val) { D = val; issetD = true; /*coefchanged = true;*/}
   void setCoefEx(const Field2D &val) { Ex = val; issetE = true; /*coefchanged = true;*/}
   void setCoefEz(const Field2D &val) { Ez = val; issetE = true; /*coefchanged = true;*/}
-
-  void setCoefA(const Field3D &val) { A = val; /*Acoefchanged = true;*/}
+
+  void setCoefA(const Field3D &val) { A = val; /*Acoefchanged = true;*/}
   void setCoefC(const Field3D &val) { C1 = val; C2 = val; issetC = true; /*coefchanged = true;*/}
   void setCoefC1(const Field3D &val) { C1 = val; issetC = true; }
   void setCoefC2(const Field3D &val) { C2 = val; issetC = true; }
   void setCoefD(const Field3D &val) { D = val; issetD = true; /*coefchanged = true;*/}
   void setCoefEx(const Field3D &val) { Ex = val; issetE = true; /*coefchanged = true;*/}
   void setCoefEz(const Field3D &val) { Ez = val; issetE = true; /*coefchanged = true;*/}
-  
-  const FieldPerp solve(const FieldPerp &b);
-  const FieldPerp solve(const FieldPerp &b, const FieldPerp &x0);
-
-private:
-  void Element(int i, int x, int z, int xshift, int zshift, PetscScalar ele, Mat &MatA );
-  void Coeffs( int x, int y, int z, BoutReal &A1, BoutReal &A2, BoutReal &A3, BoutReal &A4, BoutReal &A5 );
-  
+  
+  const FieldPerp solve(const FieldPerp &b);
+  const FieldPerp solve(const FieldPerp &b, const FieldPerp &x0);
+
+private:
+  void Element(int i, int x, int z, int xshift, int zshift, PetscScalar ele, Mat &MatA );
+  void Coeffs( int x, int y, int z, BoutReal &A1, BoutReal &A2, BoutReal &A3, BoutReal &A4, BoutReal &A5 );
+  
   Field3D A, C1, C2, D, Ex, Ez;
-// Metrics are not constant in y-direction, so matrix always changes as you loop over the grid
-// Hence using coefchanged switch to avoid recomputing the mmatrix is not a useful thing to do (unless maybe in a cylindrical machine, but not worth implementing just for that)
-//   bool coefchanged;           // Set to true when C, D, Ex or Ez coefficients are changed
-//   bool Acoefchanged;	      // Set to true when A coefficient is changed
+// Metrics are not constant in y-direction, so matrix always changes as you loop over the grid
+// Hence using coefchanged switch to avoid recomputing the mmatrix is not a useful thing to do (unless maybe in a cylindrical machine, but not worth implementing just for that)
+//   bool coefchanged;           // Set to true when C, D, Ex or Ez coefficients are changed
+//   bool Acoefchanged;	      // Set to true when A coefficient is changed
   bool issetD;
   bool issetC;
   bool issetE;
-  int lastflag;               // The flag used to construct the matrix
-
-  FieldPerp sol;              // solution Field
-  
-  // Istart is the first row of MatA owned by the process, Iend is 1 greater than the last row.
-  int Istart, Iend; 
-
-  int meshx, meshz, size, localN;
-  MPI_Comm comm;
-  Mat MatA;
-  Vec xs, bs;                 // Solution and RHS vectors
-  KSP ksp;
-  
-  Options *opts;              // Laplace Section Options Object
-  KSPType ksptype;            // Solver Type;
-  PCType pctype;	      // Preconditioner type
-
-  // Values specific to particular solvers
-  BoutReal richardson_damping_factor;  
-  BoutReal chebyshev_max, chebyshev_min;
-  int gmres_max_steps;
-
-  // Convergence Parameters. Solution is considered converged if |r_k| < max( rtol * |b| , atol )
-  // where r_k = b - Ax_k. The solution is considered diverged if |r_k| > dtol * |b|.
-  BoutReal rtol, atol, dtol;
-  int maxits; // Maximum number of iterations in solver.
-  bool direct; //Use direct LU solver if true.
-  bool fourth_order;
-
-  PetscLib lib;
-  
-  #ifdef CHECK
-    int implemented_flags;
-  #endif
-};
-
-#endif //BOUT_HAS_PETSC_DEV
-
-#endif //__PETSC_LAPLACE_H__
->>>>>>> b845ed69
+  int lastflag;               // The flag used to construct the matrix
+
+  FieldPerp sol;              // solution Field
+  
+  // Istart is the first row of MatA owned by the process, Iend is 1 greater than the last row.
+  int Istart, Iend; 
+
+  int meshx, meshz, size, localN;
+  MPI_Comm comm;
+  Mat MatA;
+  Vec xs, bs;                 // Solution and RHS vectors
+  KSP ksp;
+  
+  Options *opts;              // Laplace Section Options Object
+  KSPType ksptype;            // Solver Type;
+  PCType pctype;	      // Preconditioner type
+
+  // Values specific to particular solvers
+  BoutReal richardson_damping_factor;  
+  BoutReal chebyshev_max, chebyshev_min;
+  int gmres_max_steps;
+
+  // Convergence Parameters. Solution is considered converged if |r_k| < max( rtol * |b| , atol )
+  // where r_k = b - Ax_k. The solution is considered diverged if |r_k| > dtol * |b|.
+  BoutReal rtol, atol, dtol;
+  int maxits; // Maximum number of iterations in solver.
+  bool direct; //Use direct LU solver if true.
+  bool fourth_order;
+
+  PetscLib lib;
+  
+  #ifdef CHECK
+    int implemented_flags;
+  #endif
+};
+
+#endif //BOUT_HAS_PETSC_DEV
+
+#endif //__PETSC_LAPLACE_H__