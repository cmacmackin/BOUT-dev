/**************************************************************************
 * Perpendicular Laplacian inversion. Serial code using FFT
 * and tridiagonal solver.
 *
 **************************************************************************
 * Copyright 2010 B.D.Dudson, S.Farley, M.V.Umansky, X.Q.Xu
 *
 * Contact: Ben Dudson, bd512@york.ac.uk
 *
 * This file is part of BOUT++.
 *
 * BOUT++ is free software: you can redistribute it and/or modify
 * it under the terms of the GNU Lesser General Public License as published by
 * the Free Software Foundation, either version 3 of the License, or
 * (at your option) any later version.
 *
 * BOUT++ is distributed in the hope that it will be useful,
 * but WITHOUT ANY WARRANTY; without even the implied warranty of
 * MERCHANTABILITY or FITNESS FOR A PARTICULAR PURPOSE.  See the
 * GNU Lesser General Public License for more details.
 *
 * You should have received a copy of the GNU Lesser General Public License
 * along with BOUT++.  If not, see <http://www.gnu.org/licenses/>.
 *
 **************************************************************************/

#include "globals.hxx"
#include "serial_tri.hxx"

#include <boutexception.hxx>
#include <utils.hxx>
#include <fft.hxx>
#include <lapack_routines.hxx>
#include <bout/constants.hxx>
#include <cmath>

#include <output.hxx>

LaplaceSerialTri::LaplaceSerialTri(Options *opt) : Laplacian(opt), A(0.0), C(1.0), D(1.0) {

  if(!mesh->firstX() || !mesh->lastX()) {
    throw BoutException("LaplaceSerialTri only works for mesh->NXPE = 1");
  }

  // Allocate memory

  int ncz = mesh->LocalNz;

  bk = matrix<dcomplex>(mesh->LocalNx, ncz/2 + 1);
  bk1d = new dcomplex[mesh->LocalNx];

  //Initialise bk to 0 as we only visit 0<= kz <= maxmode in solve
  for(int kz=maxmode+1; kz < ncz/2 + 1; kz++){
    for (int ix=0; ix<mesh->LocalNx; ix++){
      bk[ix][kz] = 0.0;
    }
  }

  xk = matrix<dcomplex>(mesh->LocalNx, ncz/2 + 1);
  xk1d = new dcomplex[mesh->LocalNx];

  //Initialise xk to 0 as we only visit 0<= kz <= maxmode in solve
  for(int kz=maxmode+1; kz < ncz/2 + 1; kz++){
    for (int ix=0; ix<mesh->LocalNx; ix++){
      xk[ix][kz] = 0.0;
    }
  }

  avec = new dcomplex[mesh->LocalNx];
  bvec = new dcomplex[mesh->LocalNx];
  cvec = new dcomplex[mesh->LocalNx];
}

LaplaceSerialTri::~LaplaceSerialTri() {
  free_matrix(bk);
  delete[] bk1d;
  free_matrix(xk);
  delete[] xk1d;

  delete[] avec;
  delete[] bvec;
  delete[] cvec;
}

const FieldPerp LaplaceSerialTri::solve(const FieldPerp &b) {
  return solve(b,b);   // Call the solver below
}

/*!
 * Solve Ax=b for x given b
 *
 * This function will
 *      1. Take the fourier transform of the y-slice given in the input
 *      2. For each fourier mode
 *          a) Set up the tridiagonal matrix
 *          b) Call the solver which inverts the matrix Ax_mode = b_mode
 *      3. Collect all the modes in a 2D array
 *      4. Back transform the y-slice
 *
 * Input:
 * \param[in] b     A 2D variable that will be fourier decomposed, each fourier
 *                  mode of this variable is going to be the right hand side of
 *                  the equation Ax = b
 * \param[in] x0    Variable used to set BC (if the right flags are set, see
 *                  the user manual)
 *
 * \param[out] x    The inverted variable.
 */
const FieldPerp LaplaceSerialTri::solve(const FieldPerp &b, const FieldPerp &x0) {
<<<<<<< HEAD
  Mesh * mesh = b.getMesh();
=======
  Mesh *mesh = b.getMesh();
>>>>>>> fc87915e
  FieldPerp x(mesh);
  x.allocate();

  Coordinates *coord = mesh->coordinates();

  int jy = b.getIndex();
  x.setIndex(jy);

  int ncz = mesh->LocalNz; // No of z pnts (counts from 1 to easily convert to kz)
  int ncx = mesh->LocalNx-1; // No of x pnts (counts from 0)

  // Setting the width of the boundary.
  // NOTE: The default is a width of 2 guard cells
  int inbndry = 2, outbndry=2;

  // If the flags to assign that only one guard cell should be used is set
  if(global_flags & INVERT_BOTH_BNDRY_ONE) {
    inbndry = outbndry = 1;
  }
  if(inner_boundary_flags & INVERT_BNDRY_ONE)
    inbndry = 1;
  if(outer_boundary_flags & INVERT_BNDRY_ONE)
    outbndry = 1;

  #pragma omp parallel for
  for(int ix=0;ix<mesh->LocalNx;ix++) {
    /* This for loop will set the bk (initialized by the constructor)
     * bk is the z fourier modes of b in z
     * If the INVERT_SET flag is set (meaning that x0 will be used to set the
     * bounadry values),
     */
    if(((ix < inbndry) && (inner_boundary_flags & INVERT_SET)) ||
       ((ncx-ix < outbndry) && (outer_boundary_flags & INVERT_SET))) {
      // Use the values in x0 in the boundary

      // x0 is the input
      // bk is the output
      rfft(x0[ix], ncz, bk[ix]);

    }else {
      // b is the input
      // bk is the output
      rfft(b[ix], ncz, bk[ix]);
    }
  }

  /* Solve differential equation in x for each fourier mode
   * Note that only the non-degenerate fourier modes are being used (i.e. the
   * offset and all the modes up to the Nyquist frequency)
   */
  for(int kz=0;kz<=maxmode;kz++) {

    // set bk1d
    for(int ix=0;ix<=ncx;ix++)
      // Get bk of the current fourier mode
      bk1d[ix] = bk[ix][kz];

    /* Set the matrix A used in the inversion of Ax=b
     * by calling tridagCoef and setting the BC
     *
     * Note that A, C and D in
     *
     * D*Laplace_perp(x) + (1/C)Grad_perp(C)*Grad_perp(x) + Ax = B
     *
     * has nothing to do with
     * avec - the lower diagonal of the tridiagonal matrix
     * bvec - the main diagonal
     * cvec - the upper diagonal
    */
    tridagMatrix(avec, bvec, cvec, bk1d, jy,
                 // wave number index
                 kz,
                 // wave number (different from kz only if we are taking a part
                 // of the z-domain [and not from 0 to 2*pi])
                 kz*2.0*PI/coord->zlength(),
                 global_flags, inner_boundary_flags, outer_boundary_flags,
                 &A, &C, &D);

    ///////// PERFORM INVERSION /////////
    if(!mesh->periodicX) {
      // Call tridiagonal solver
      tridag(avec, bvec, cvec, bk1d, xk1d, mesh->LocalNx);

    } else {
      // Periodic in X, so cyclic tridiagonal
      cyclic_tridag(avec+2, bvec+2, cvec+2, bk1d+2, xk1d+2, mesh->LocalNx-4);

      // Copy boundary regions
      for(int ix=0;ix<2;ix++) {
        xk1d[ix] = xk1d[mesh->LocalNx-4+ix];
        xk1d[mesh->LocalNx-2+ix] = xk1d[2+ix];
      }
    }

    // If the global flag is set to INVERT_KX_ZERO
    if((global_flags & INVERT_KX_ZERO) && (kz == 0)) {
      dcomplex offset(0.0);
      for(int ix=0;ix<=ncx;ix++)
        offset += bk1d[ix];
      offset /= static_cast<BoutReal>(ncx + 1);
      for(int ix=0;ix<=ncx;ix++)
        bk1d[ix] -= offset;
    }

    // Store the solution xk for the current fourier mode in a 2D array
    for (int ix=0; ix<=ncx; ix++){
      xk[ix][kz]=xk1d[ix];
    }
  }

  // Done inversion, transform back
  for(int ix=0; ix<=ncx; ix++){

    if(global_flags & INVERT_ZERO_DC)
      xk[ix][0] = 0.0;

    irfft(xk[ix], ncz, x[ix]);

#if CHECK > 2
    for(int kz=0;kz<ncz;kz++)
      if(!finite(x(ix,kz)))
        throw BoutException("Non-finite at %d, %d, %d", ix, jy, kz);
#endif
  }

  return x; // Result of the inversion
}<|MERGE_RESOLUTION|>--- conflicted
+++ resolved
@@ -107,11 +107,7 @@
  * \param[out] x    The inverted variable.
  */
 const FieldPerp LaplaceSerialTri::solve(const FieldPerp &b, const FieldPerp &x0) {
-<<<<<<< HEAD
-  Mesh * mesh = b.getMesh();
-=======
   Mesh *mesh = b.getMesh();
->>>>>>> fc87915e
   FieldPerp x(mesh);
   x.allocate();
 
