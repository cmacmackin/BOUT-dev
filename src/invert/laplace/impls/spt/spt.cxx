/*!
 * \file spt.cxx
 *
 * \brief Simple Parallel Tridiagonal solver
 *
 * Changelog
 * ---------
 * 
 * 2014-06  Ben Dudson <benjamin.dudson@york.ac.uk>
 *     * Removed static variables in functions, changing to class members.
 *
 **************************************************************************
 * Copyright 2010 B.D.Dudson, S.Farley, M.V.Umansky, X.Q.Xu
 *
 * Contact: Ben Dudson, bd512@york.ac.uk
 * 
 * This file is part of BOUT++.
 *
 * BOUT++ is free software: you can redistribute it and/or modify
 * it under the terms of the GNU Lesser General Public License as published by
 * the Free Software Foundation, either version 3 of the License, or
 * (at your option) any later version.
 *
 * BOUT++ is distributed in the hope that it will be useful,
 * but WITHOUT ANY WARRANTY; without even the implied warranty of
 * MERCHANTABILITY or FITNESS FOR A PARTICULAR PURPOSE.  See the
 * GNU Lesser General Public License for more details.
 *
 * You should have received a copy of the GNU Lesser General Public License
 * along with BOUT++.  If not, see <http://www.gnu.org/licenses/>.
 *
 */

#include <bout/constants.hxx>
#include <bout/openmpwrap.hxx>
#include <bout/sys/timer.hxx>
#include <boutexception.hxx>
#include <fft.hxx>
<<<<<<< HEAD
#include <bout/sys/timer.hxx>
#include <bout/scorepwrapper.hxx>
#include <bout/openmpwrap.hxx>
=======
#include <globals.hxx>
#include <utils.hxx>
>>>>>>> b5615155

#include "spt.hxx"

LaplaceSPT::LaplaceSPT(Options *opt)
    : Laplacian(opt), Acoef(0.0), Ccoef(1.0), Dcoef(1.0) {

  if(mesh->periodicX) {
      throw BoutException("LaplaceSPT does not work with periodicity in the x direction (mesh->PeriodicX == true). Change boundary conditions or use serial-tri or cyclic solver instead");
    }
	
  // Get start and end indices
  ys = mesh->ystart;
  ye = mesh->yend;
  if(mesh->hasBndryLowerY() && include_yguards)
    ys = 0; // Mesh contains a lower boundary
  if(mesh->hasBndryUpperY() && include_yguards)
    ye = mesh->LocalNy-1; // Contains upper boundary
  
  alldata = new SPT_data[ye - ys + 1];
  alldata -= ys; // Re-number indices to start at ys
  for(int jy=ys;jy<=ye;jy++) {
    alldata[jy].comm_tag = SPT_DATA + jy; // Give each one a different tag
  }

  // Temporary array for taking FFTs
  int ncz = mesh->LocalNz;
  dc1d = Array<dcomplex>(ncz / 2 + 1);
}

LaplaceSPT::~LaplaceSPT() {
  alldata += ys; // Return to index from 0
  delete[] alldata;
}

const FieldPerp LaplaceSPT::solve(const FieldPerp &b) {
  SCOREP0();
  return solve(b,b);
}

const FieldPerp LaplaceSPT::solve(const FieldPerp &b, const FieldPerp &x0) {
  SCOREP0();
  Mesh *mesh = b.getMesh();
  FieldPerp x(mesh);
  x.allocate();
  
  if( (inner_boundary_flags & INVERT_SET) || (outer_boundary_flags & INVERT_SET) ) {
    FieldPerp bs = copy(b);
    
    int xbndry = 2;
    if(global_flags & INVERT_BOTH_BNDRY_ONE)
      xbndry = 1;
    if((inner_boundary_flags & INVERT_SET) && mesh->firstX()) {
      // Copy x0 inner boundary into bs
      for(int ix=0;ix<xbndry;ix++)
        for(int iz=0;iz<mesh->LocalNz;iz++)
          bs[ix][iz] = x0[ix][iz];
    }
    if((outer_boundary_flags & INVERT_SET) && mesh->lastX()) {
      // Copy x0 outer boundary into bs
      for(int ix=mesh->LocalNx-1;ix>=mesh->LocalNx-xbndry;ix--)
        for(int iz=0;iz<mesh->LocalNz;iz++)
          bs[ix][iz] = x0[ix][iz];
    }
    start(bs, slicedata);
  }else
    start(b, slicedata);
  finish(slicedata, x);
  
  return x;
}

/// Extracts perpendicular slices from 3D fields and inverts separately
/*!
 * In parallel (mesh->NXPE > 1) this tries to overlap computation and communication.
 * This is done at the expense of more memory useage. Setting low_mem
 * in the config file uses less memory, and less communication overlap
 */
const Field3D LaplaceSPT::solve(const Field3D &b) {
  SCOREP0();
  Timer timer("invert");
  Mesh *mesh = b.getMesh();
  Field3D x(mesh);
  x.allocate();
  
  for(int jy=ys; jy <= ye; jy++) {
    // And start another one going
    start(sliceXZ(b, jy), alldata[jy]);
    
    // Move each calculation along one processor
    for(int jy2=ys; jy2 < jy; jy2++) 
      next(alldata[jy2]);
  }
  
  bool running = true;
  do {
    // Move each calculation along until the last one is finished
    for(int jy=ys; jy <= ye; jy++)
      running = next(alldata[jy]) == 0;
  }while(running);

  FieldPerp xperp(mesh);
  xperp.allocate();
  
  // All calculations finished. Get result
  for(int jy=ys; jy <= ye; jy++) {
    finish(alldata[jy], xperp);
    x = xperp;
  }
  
  x.setLocation(b.getLocation());
  
  return x;
}

const Field3D LaplaceSPT::solve(const Field3D &b, const Field3D &x0) {
  SCOREP0();
  if(  ((inner_boundary_flags & INVERT_SET) && mesh->firstX()) ||
       ((outer_boundary_flags & INVERT_SET) && mesh->lastX()) ) {
    Field3D bs = copy(b);
    
    int xbndry = 2;
    if(global_flags & INVERT_BOTH_BNDRY_ONE)
      xbndry = 1;
    
    if((inner_boundary_flags & INVERT_SET) && mesh->firstX()) {
      // Copy x0 inner boundary into bs
      for(int ix=0;ix<xbndry;ix++)
        for(int iy=0;iy<mesh->LocalNy;iy++)
          for(int iz=0;iz<mesh->LocalNz;iz++)
            bs(ix,iy,iz) = x0(ix,iy,iz);
    }
    if((outer_boundary_flags & INVERT_SET) && mesh->lastX()) {
      // Copy x0 outer boundary into bs
      for(int ix=mesh->LocalNx-1;ix>=mesh->LocalNx-xbndry;ix--)
        for(int iy=0;iy<mesh->LocalNy;iy++)
          for(int iz=0;iz<mesh->LocalNz;iz++)
            bs(ix,iy,iz) = x0(ix,iy,iz);
    }
    return solve(bs);
  }
  
  return solve(b);
}

/// This is the first half of the Thomas algorithm for parallel calculations
/*!
 * Two complex quantities have to be propagated between processors: bet and u[-1].
 * This routine takes bet and um from the last processor (if start == false),
 * and returns the values to be passed to the next processor in the same variables.
 *
 * @param[in]  a    Vector of matrix coefficients (Left of diagonal)
 * @param[in]  b    Vector of matrix coefficients (Diagonal)
 * @param[in]  c    Vector of matrix coefficients (Right of diagonal)
 * @param[in]  r    RHS vector
 * @param[in]  u    Result vector (Au = r)
 * @param[in]  n    Size of the matrix
 * @param[out] gam  Intermediate values used for backsolve stage
 * @param[inout] bet
 * @param[inout] um
 * @param[in] start
 */
void LaplaceSPT::tridagForward(dcomplex *a, dcomplex *b, dcomplex *c,
                                dcomplex *r, dcomplex *u, int n,
                                dcomplex *gam,
                                dcomplex &bet, dcomplex &um, bool start) {
  SCOREP0();
  int j;
  
  if(start) {
    bet = b[0];
    u[0] = r[0] / bet;
  }else {
    gam[0] = c[-1] / bet; // NOTE: ASSUMES C NOT CHANGING
    bet = b[0] - a[0]*gam[0];
    u[0] = (r[0]-a[0]*um)/bet;
  }
  
  for(j=1;j<n;j++) {
    gam[j] = c[j-1]/bet;
    bet = b[j]-a[j]*gam[j];
    if(bet == 0.0)
      throw BoutException("Tridag: Zero pivot\n");
    
    u[j] = (r[j]-a[j]*u[j-1])/bet;
  }

  um = u[n-1];
}

/// Second (backsolve) part of the Thomas algorithm
/*!
 * @param[inout] u    Result to be solved (Au = r)
 * @param[in]    n    Size of the problem
 * @param[in]    gam  Intermediate values produced by the forward part
 * @param[inout] gp   gam from the processor mesh->PE_XIND + 1, and returned to mesh->PE_XIND - 1
 * @param[inout] up   u from processor mesh->PE_XIND + 1, and returned to mesh->PE_XIND - 1
 */
void LaplaceSPT::tridagBack(dcomplex *u, int n,
                             dcomplex *gam, dcomplex &gp, dcomplex &up) {
  SCOREP0();
  int j;

  u[n-1] = u[n-1] - gp*up;

  for(j=n-2;j>=0;j--) {
    u[j] = u[j]-gam[j+1]*u[j+1];
  }
  gp = gam[0];
  up = u[0];
}

/// Simple parallelisation of the Thomas tridiagonal solver algorithm (serial code)
/*!
 * This is a reference code which performs the same operations as the serial code.
 * To invert a single XZ slice (FieldPerp object), data must pass from the innermost
 * processor (mesh->PE_XIND = 0) to the outermost (mesh->PE_XIND = mesh->NXPE-1) and back again.
 *
 * Some parallelism is achieved by running several inversions simultaneously, so while
 * processor #1 is inverting Y=0, processor #0 is starting on Y=1. This works ok as long
 * as the number of slices to be inverted is greater than the number of X processors (MYSUB > mesh->NXPE).
 * If MYSUB < mesh->NXPE then not all processors can be busy at once, and so efficiency will fall sharply.
 *
 * @param[in]    b      RHS values (Ax = b)
 * @param[in]    global_flags  Inversion settings (see boundary.h for values)
 * @param[in]    inner_boundary_flags  Inversion settings for inner boundary (see invert_laplace.hxx for values)
 * @param[in]    outer_boundary_flags  Inversion settings for outer boundary (see invert_laplace.hxx for values)
 * @param[in]    a      This is a 2D matrix which allows solution of A = Delp2 + a
 * @param[out]   data   Structure containing data needed for second half of inversion
 * @param[in]    ccoef  Optional coefficient for first-order derivative
 * @param[in]    d      Optional factor to multiply the Delp2 operator
 */
int LaplaceSPT::start(const FieldPerp &b, SPT_data &data) {
  SCOREP0();
  if(mesh->firstX() && mesh->lastX())
    throw BoutException("Error: SPT method only works for mesh->NXPE > 1\n");

  data.jy = b.getIndex();

  int mm = mesh->LocalNz/2 + 1;
  data.allocate(mm, mesh->LocalNx); // Make sure data is allocated. Already allocated -> does nothing
  
  /// Take FFTs of data

  int ncz = mesh->LocalNz;
  
  for(int ix=0; ix < mesh->LocalNx; ix++) {
    rfft(b[ix], ncz, std::begin(dc1d));
    for(int kz = 0; kz <= maxmode; kz++)
      data.bk(kz, ix) = dc1d[kz];
  }

  BoutReal kwaveFactor = 2.0 * PI / mesh->coordinates()->zlength();

  /// Set matrix elements
  for (int kz = 0; kz <= maxmode; kz++) {
    tridagMatrix(&data.avec(kz, 0), &data.bvec(kz, 0), &data.cvec(kz, 0), &data.bk(kz, 0),
                 kz, kz * kwaveFactor, data.jy, global_flags, inner_boundary_flags,
                 outer_boundary_flags, &Acoef, &Ccoef, &Dcoef);
  }

  data.proc = 0; //< Starts at processor 0
  data.dir = 1;
  
  if(mesh->firstX()) {
    BOUT_OMP(parallel for)
    for(int kz = 0; kz <= maxmode; kz++) {
      dcomplex bet, u0;
      // Start tridiagonal solve
      tridagForward(&data.avec(kz, 0), &data.bvec(kz, 0), &data.cvec(kz, 0),
                    &data.bk(kz, 0), &data.xk(kz, 0), mesh->xend + 1, &data.gam(kz, 0),
                    bet, u0, true);
      // Load intermediate values into buffers
      data.buffer[4*kz]     = bet.real();
      data.buffer[4*kz + 1] = bet.imag();
      data.buffer[4*kz + 2] = u0.real();
      data.buffer[4*kz + 3] = u0.imag();
    }
    
    // Send data
    mesh->sendXOut(std::begin(data.buffer), 4 * (maxmode + 1), data.comm_tag);

  }else if(mesh->PE_XIND == 1) {
    // Post a receive
    data.recv_handle =
        mesh->irecvXIn(std::begin(data.buffer), 4 * (maxmode + 1), data.comm_tag);
  }
  
  data.proc++; // Now moved onto the next processor
  if(mesh->NXPE == 2)	
    data.dir = -1; // Special case. Otherwise reversal handled in spt_continue
  
  return 0;
}

/// Shifts the parallelised Thomas algorithm along one processor.
/*!
  Returns non-zero when the calculation is complete.

  @param[inout] data  Structure which keeps track of the calculation
*/
int LaplaceSPT::next(SPT_data &data) {
  SCOREP0();
  if(data.proc < 0) // Already finished
    return 1;
  
  if(mesh->PE_XIND == data.proc) {
    /// This processor's turn to do inversion

    // Wait for data to arrive
    mesh->wait(data.recv_handle);

    if(mesh->lastX()) {
      // Last processor, turn-around
      
      BOUT_OMP(parallel for)
      for(int kz = 0; kz <= maxmode; kz++) {
        dcomplex bet, u0;
        dcomplex gp, up;
	bet = dcomplex(data.buffer[4*kz], data.buffer[4*kz + 1]);
	u0 = dcomplex(data.buffer[4*kz + 2], data.buffer[4*kz + 3]);
        tridagForward(&data.avec(kz, mesh->xstart), &data.bvec(kz, mesh->xstart),
                      &data.cvec(kz, mesh->xstart), &data.bk(kz, mesh->xstart),
                      &data.xk(kz, mesh->xstart), mesh->xend + 1,
                      &data.gam(kz, mesh->xstart), bet, u0);

        // Back-substitute
	gp = 0.0;
	up = 0.0;
        tridagBack(&data.xk(kz, mesh->xstart), mesh->LocalNx - mesh->xstart,
                   &data.gam(kz, mesh->xstart), gp, up);
        data.buffer[4*kz]     = gp.real();
	data.buffer[4*kz + 1] = gp.imag();
	data.buffer[4*kz + 2] = up.real();
	data.buffer[4*kz + 3] = up.imag();
      }

    }else if(data.dir > 0) {
      // In the middle of X, forward direction

      BOUT_OMP(parallel for)
      for(int kz = 0; kz <= maxmode; kz++) {
	dcomplex bet, u0;
	bet = dcomplex(data.buffer[4*kz], data.buffer[4*kz + 1]);
	u0 = dcomplex(data.buffer[4*kz + 2], data.buffer[4*kz + 3]);
        tridagForward(&data.avec(kz, mesh->xstart), &data.bvec(kz, mesh->xstart),
                      &data.cvec(kz, mesh->xstart), &data.bk(kz, mesh->xstart),
                      &data.xk(kz, mesh->xstart), mesh->xend - mesh->xstart + 1,
                      &data.gam(kz, mesh->xstart), bet, u0);
        // Load intermediate values into buffers
	data.buffer[4*kz]     = bet.real();
	data.buffer[4*kz + 1] = bet.imag();
	data.buffer[4*kz + 2] = u0.real();
	data.buffer[4*kz + 3] = u0.imag();
      }
      
    }else if(mesh->firstX()) {
      // Back to the start

BOUT_OMP(parallel for)
      for(int kz = 0; kz <= maxmode; kz++) {
	dcomplex gp, up;
	gp = dcomplex(data.buffer[4*kz], data.buffer[4*kz + 1]);
	up = dcomplex(data.buffer[4*kz + 2], data.buffer[4*kz + 3]);

        tridagBack(&data.xk(kz, 0), mesh->xend + 1, &data.gam(kz, 0), gp, up);
      }

    }else {
      // Middle of X, back-substitution stage

      BOUT_OMP(parallel for)
      for(int kz = 0; kz <= maxmode; kz++) {
	dcomplex gp = dcomplex(data.buffer[4*kz], data.buffer[4*kz + 1]);
	dcomplex up = dcomplex(data.buffer[4*kz + 2], data.buffer[4*kz + 3]);

        tridagBack(&data.xk(kz, mesh->xstart), mesh->xend - mesh->xstart + 1,
                   &data.gam(kz, mesh->xstart), gp, up);

        data.buffer[4*kz]     = gp.real();
	data.buffer[4*kz + 1] = gp.imag();
	data.buffer[4*kz + 2] = up.real();
	data.buffer[4*kz + 3] = up.imag();
      }
    }

    if(mesh->PE_XIND != 0) { // If not finished yet
      /// Send data
      
      if(data.dir > 0) {
        mesh->sendXOut(std::begin(data.buffer), 4 * (maxmode + 1), data.comm_tag);
      }else
        mesh->sendXIn(std::begin(data.buffer), 4 * (maxmode + 1), data.comm_tag);
    }

  }else if(mesh->PE_XIND == data.proc + data.dir) {
    // This processor is next, post receive
    
    if(data.dir > 0) {
      data.recv_handle =
          mesh->irecvXIn(std::begin(data.buffer), 4 * (maxmode + 1), data.comm_tag);
    }else
      data.recv_handle =
          mesh->irecvXOut(std::begin(data.buffer), 4 * (maxmode + 1), data.comm_tag);
  }
  
  data.proc += data.dir;
  
  if(data.proc == mesh->NXPE-1)
    data.dir = -1; // Reverses direction at the end

  return 0;
}

/// Finishes the parallelised Thomas algorithm
/*!
  @param[inout] data   Structure keeping track of calculation
  @param[in]    global_flags  Inversion flags (same as passed to invert_spt_start)
  @param[in]    inner_boundary_flags  Inversion flags for inner boundary (same as passed to invert_spt_start)
  @param[in]    outer_boundary_flags  Inversion flags for outer boundary (same as passed to invert_spt_start)
  @param[out]   x      The result
*/
void LaplaceSPT::finish(SPT_data &data, FieldPerp &x) {
  SCOREP0();
  int ncx = mesh->LocalNx-1;
  int ncz = mesh->LocalNz;

  x.allocate();
  x.setIndex(data.jy);

  // Make sure calculation has finished
  while(next(data) == 0) {}

  // Have result in Fourier space. Convert back to real space
  
  for(int ix=0; ix<=ncx; ix++){
    
    for(int kz = 0; kz<= maxmode; kz++) {
      dc1d[kz] = data.xk(kz, ix);
    }
    for(int kz = maxmode + 1; kz <= ncz/2; kz++)
      dc1d[kz] = 0.0;

    if(global_flags & INVERT_ZERO_DC)
      dc1d[0] = 0.0;

    irfft(std::begin(dc1d), ncz, x[ix]);
  }

  if(!mesh->firstX()) {
    // Set left boundary to zero (Prevent unassigned values in corners)
    for(int ix=0; ix<mesh->xstart; ix++){
      for(int kz=0;kz<mesh->LocalNz;kz++)
	x(ix,kz) = 0.0;
    }
  }
  if(!mesh->lastX()) {
    // Same for right boundary
    for(int ix=mesh->xend+1; ix<mesh->LocalNx; ix++){
      for(int kz=0;kz<mesh->LocalNz;kz++)
	x(ix,kz) = 0.0;
    }
  }
}

//////////////////////////////////////////////////////////////////////
// SPT_data helper class

void LaplaceSPT::SPT_data::allocate(int mm, int nx) {
<<<<<<< HEAD
  SCOREP0();
  if(bk != NULL)
    return; // Already allocated
  
  bk = matrix<dcomplex>(mm, nx);
  xk = matrix<dcomplex>(mm, nx);
  
  gam = matrix<dcomplex>(mm, nx);
  
=======
  bk = Matrix<dcomplex>(mm, nx);
  xk = Matrix<dcomplex>(mm, nx);

  gam = Matrix<dcomplex>(mm, nx);

>>>>>>> b5615155
  // Matrix to be solved
  avec = Matrix<dcomplex>(mm, nx);
  bvec = Matrix<dcomplex>(mm, nx);
  cvec = Matrix<dcomplex>(mm, nx);

  buffer = Array<BoutReal>(4 * mm);
}
<|MERGE_RESOLUTION|>--- conflicted
+++ resolved
@@ -36,14 +36,11 @@
 #include <bout/sys/timer.hxx>
 #include <boutexception.hxx>
 #include <fft.hxx>
-<<<<<<< HEAD
 #include <bout/sys/timer.hxx>
 #include <bout/scorepwrapper.hxx>
 #include <bout/openmpwrap.hxx>
-=======
 #include <globals.hxx>
 #include <utils.hxx>
->>>>>>> b5615155
 
 #include "spt.hxx"
 
@@ -512,23 +509,12 @@
 // SPT_data helper class
 
 void LaplaceSPT::SPT_data::allocate(int mm, int nx) {
-<<<<<<< HEAD
-  SCOREP0();
-  if(bk != NULL)
-    return; // Already allocated
-  
-  bk = matrix<dcomplex>(mm, nx);
-  xk = matrix<dcomplex>(mm, nx);
-  
-  gam = matrix<dcomplex>(mm, nx);
-  
-=======
+  SCOREP0();
   bk = Matrix<dcomplex>(mm, nx);
   xk = Matrix<dcomplex>(mm, nx);
 
   gam = Matrix<dcomplex>(mm, nx);
 
->>>>>>> b5615155
   // Matrix to be solved
   avec = Matrix<dcomplex>(mm, nx);
   bvec = Matrix<dcomplex>(mm, nx);
