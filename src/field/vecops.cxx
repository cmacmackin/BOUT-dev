--- conflicted
+++ resolved
@@ -65,11 +65,7 @@
   return result;
 }
 
-<<<<<<< HEAD
-const Vector3D Grad(const Field3D &f, CELL_LOC outloc) {
-=======
 const Vector3D Grad(const Field3D &f, CELL_LOC outloc, const std::string& method) {
->>>>>>> b74472f3
   TRACE("Grad( Field3D )");
   SCOREP0();
   CELL_LOC outloc_x, outloc_y, outloc_z;
@@ -98,11 +94,7 @@
   return result;
 }
 
-<<<<<<< HEAD
-const Vector3D Grad_perp(const Field3D &f, CELL_LOC outloc) {
-=======
 const Vector3D Grad_perp(const Field3D &f, CELL_LOC outloc, const std::string& method) {
->>>>>>> b74472f3
   TRACE("Grad_perp( Field3D )");
   SCOREP0();
   ASSERT1(outloc == CELL_DEFAULT || outloc == f.getLocation());
@@ -212,18 +204,8 @@
   return result;
 }
 
-<<<<<<< HEAD
-const Field3D Div(const Vector3D &v, const Field3D &f, const std::string &method,
-                  CELL_LOC outloc) {
-  TRACE("Div( Vector3D, Field3D)");
-  return Div(v, f, outloc, method);
-}
-
-const Field3D Div(const Vector3D &v, const Field3D &f, CELL_LOC outloc, const std::string &method) {
-=======
 const Field3D Div(const Vector3D& v, const Field3D& f, CELL_LOC outloc,
                   const std::string& method) {
->>>>>>> b74472f3
   TRACE("Div( Vector3D, Field3D )");
 
   if (outloc == CELL_DEFAULT) {
@@ -248,14 +230,6 @@
   return result;
 }
 
-<<<<<<< HEAD
-const Field3D Div(const Vector3D &v, const Field3D &f) {
-  TRACE("Div( Vector3D, Field3D)");
-  return Div(v, f, CELL_DEFAULT, DIFF_DEFAULT);
-}
-
-=======
->>>>>>> b74472f3
 /**************************************************************************
  * Curl operators
  **************************************************************************/
