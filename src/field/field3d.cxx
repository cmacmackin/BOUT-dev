--- conflicted
+++ resolved
@@ -276,89 +276,6 @@
   return operator[](fieldmesh->ind2Dto3D(d, jz));
 }
 
-<<<<<<< HEAD
-/***************************************************************
- *                         OPERATORS 
- ***************************************************************/
-
-const DataIterator Field3D::iterator() const {
-  return DataIterator(0, nx-1, 
-                      0, ny-1,
-                      0, nz-1);
-}
-
-const DataIterator Field3D::begin() const {
-  return DataIterator(0, nx-1, 
-                      0, ny-1,
-                      0, nz-1);
-}
-
-const DataIterator Field3D::end() const {
-  // end() iterator should be one past the last element
-  return DataIterator(0, nx-1, 
-                      0, ny-1,
-                      0, nz-1,DI_GET_END);
-}
-
-const IndexRange Field3D::region(REGION rgn) const {
-  switch(rgn) {
-  case RGN_ALL:
-  case RGN_NOZ:{
-    return IndexRange{0, nx-1,
-        0, ny-1,
-        0, nz-1};
-  }
-  case RGN_NOBNDRY: {
-    return IndexRange{fieldmesh->xstart, fieldmesh->xend,
-        fieldmesh->ystart, fieldmesh->yend,
-        0, nz-1};
-  }
-  case RGN_NOX: {
-    return IndexRange{fieldmesh->xstart, fieldmesh->xend,
-        0, ny-1,
-        0, nz-1};
-  }
-  case RGN_NOY: {
-    return IndexRange{0, nx-1,
-        fieldmesh->ystart, fieldmesh->yend,
-        0, nz-1};
-  }
-  default: {
-    throw BoutException("Field3D::region() : Requested region not implemented");
-  }
-  };
-}
-
-const IndexRange Field3D::region2D(REGION rgn) const {
-  switch(rgn) {
-  case RGN_ALL: {
-    return IndexRange{0, nx-1,
-        0, ny-1,
-        0, 0};
-  }
-  case RGN_NOBNDRY: {
-    return IndexRange{fieldmesh->xstart, fieldmesh->xend,
-        fieldmesh->ystart, fieldmesh->yend,
-        0, 0};
-  }
-  case RGN_NOX: {
-    return IndexRange{fieldmesh->xstart, fieldmesh->xend,
-        0, ny-1,
-        0, 0};
-  }
-  case RGN_NOY: {
-    return IndexRange{0, nx-1,
-        fieldmesh->ystart, fieldmesh->yend,
-        0, 0};
-  }
-  default: {
-    throw BoutException("Field3D::region() : Requested region not implemented");
-  }
-  };
-}
-
-=======
->>>>>>> f07014d6
 const Region<Ind3D> &Field3D::getRegion(REGION region) const {
   return fieldmesh->getRegion3D(REGION_STRING(region));
 };
