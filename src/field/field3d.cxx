/*!*************************************************************************
 * \file field3d.cxx
 *
 * Class for 3D X-Y-Z scalar fields
 *
 **************************************************************************
 * Copyright 2010 B.D.Dudson, S.Farley, M.V.Umansky, X.Q.Xu
 *
 * Contact: Ben Dudson, bd512@york.ac.uk
 * 
 * This file is part of BOUT++.
 *
 * BOUT++ is free software: you can redistribute it and/or modify
 * it under the terms of the GNU Lesser General Public License as published by
 * the Free Software Foundation, either version 3 of the License, or
 * (at your option) any later version.
 *
 * BOUT++ is distributed in the hope that it will be useful,
 * but WITHOUT ANY WARRANTY; without even the implied warranty of
 * MERCHANTABILITY or FITNESS FOR A PARTICULAR PURPOSE.  See the
 * GNU Lesser General Public License for more details.
 *
 * You should have received a copy of the GNU Lesser General Public License
 * along with BOUT++.  If not, see <http://www.gnu.org/licenses/>.
 *
 **************************************************************************/

#include <boutcomm.hxx>
#include <globals.hxx>

#include <cmath>

#include <field3d.hxx>
#include <utils.hxx>
#include <fft.hxx>
#include <dcomplex.hxx>
#include <interpolation.hxx>
#include <boundary_op.hxx>
#include <boundary_factory.hxx>
#include <boutexception.hxx>
#include <output.hxx>
#include <msg_stack.hxx>
#include <bout/constants.hxx>
#include <bout/assert.hxx>

/// Constructor
Field3D::Field3D(Mesh *localmesh)
    : Field(localmesh), background(nullptr), deriv(nullptr), yup_field(nullptr),
      ydown_field(nullptr) {
#ifdef TRACK
  name = "<F3D>";
#endif

  if (fieldmesh) {
    nx = fieldmesh->LocalNx;
    ny = fieldmesh->LocalNy;
    nz = fieldmesh->LocalNz;
  }
#if CHECK > 0
  else {
    nx = -1;
    ny = -1;
    nz = -1;
  }
#endif

  setLocation(CELL_CENTRE); // Cell centred variable by default

  boundaryIsSet = false;
}

/// Doesn't copy any data, just create a new reference to the same data (copy on change
/// later)
Field3D::Field3D(const Field3D &f)
    : Field(f.fieldmesh),                // The mesh containing array sizes
      background(nullptr), data(f.data), // This handles references to the data array
      deriv(nullptr), yup_field(nullptr), ydown_field(nullptr) {

  TRACE("Field3D(Field3D&)");

#if CHECK > 2
  checkData(f);
#endif

  if (fieldmesh) {
    nx = fieldmesh->LocalNx;
    ny = fieldmesh->LocalNy;
    nz = fieldmesh->LocalNz;
  }
#if CHECK > 0
  else {
    nx = -1;
    ny = -1;
    nz = -1;
  }
#endif

  setLocation(f.location);

  boundaryIsSet = false;
}

Field3D::Field3D(const Field2D &f)
    : Field(f.getMesh()), background(nullptr), deriv(nullptr), yup_field(nullptr),
      ydown_field(nullptr) {

  TRACE("Field3D: Copy constructor from Field2D");

  setLocation(CELL_CENTRE); // Cell centred variable by default

  boundaryIsSet = false;

  nx = fieldmesh->LocalNx;
  ny = fieldmesh->LocalNy;
  nz = fieldmesh->LocalNz;

  *this = f;
}

Field3D::Field3D(const BoutReal val, Mesh *localmesh)
    : Field(localmesh), background(nullptr), deriv(nullptr), yup_field(nullptr),
      ydown_field(nullptr) {

  TRACE("Field3D: Copy constructor from value");

  setLocation(CELL_CENTRE); // Cell centred variable by default

  boundaryIsSet = false;

  nx = fieldmesh->LocalNx;
  ny = fieldmesh->LocalNy;
  nz = fieldmesh->LocalNz;

  *this = val;
}

Field3D::~Field3D() {
  /// Delete the time derivative variable if allocated
  if (deriv != nullptr) {
    // The ddt of the yup/ydown_fields point to the same place as ddt.yup_field
    // only delete once
    // Also need to check that separate yup_field exists
    if ((yup_field != this) && (yup_field != nullptr))
      yup_field->deriv = nullptr;
    if ((ydown_field != this) && (ydown_field != nullptr))
      ydown_field->deriv = nullptr;

    // Now delete them as part of the deriv vector
    delete deriv;
  }
  
  if((yup_field != this) && (yup_field != nullptr))
    delete yup_field;
  
  if((ydown_field != this) && (ydown_field != nullptr))
    delete ydown_field;
}

void Field3D::allocate() {
  if(data.empty()) {
    if(!fieldmesh) {
      /// If no mesh, use the global
      fieldmesh = mesh;
      nx = fieldmesh->LocalNx;
      ny = fieldmesh->LocalNy;
      nz = fieldmesh->LocalNz;
    }
    data = Array<BoutReal>(nx*ny*nz);
#if CHECK > 2
    invalidateGuards(*this);
#endif
  } else
    data.ensureUnique();
}

Field3D* Field3D::timeDeriv() {
  if(deriv == nullptr) {
    deriv = new Field3D(fieldmesh);
  }
  return deriv;
}

void Field3D::splitYupYdown() {
  TRACE("Field3D::splitYupYdown");
  
  if((yup_field != this) && (yup_field != nullptr))
    return;

  // yup_field and ydown_field null
  yup_field = new Field3D(fieldmesh);
  ydown_field = new Field3D(fieldmesh);
}

void Field3D::mergeYupYdown() {
  TRACE("Field3D::mergeYupYdown");
  
  if(yup_field == this && ydown_field == this)
    return;

  if(yup_field != nullptr){
    delete yup_field;
  }

  if(ydown_field != nullptr) {
    delete ydown_field;
  }

  yup_field = this;
  ydown_field = this;
}

Field3D& Field3D::ynext(int dir) {
  switch(dir) {
  case +1:
    return yup();
  case -1:
    return ydown();
  default:
    throw BoutException("Field3D: Call to ynext with strange direction %d. Only +/-1 currently supported", dir);
  }
}

const Field3D& Field3D::ynext(int dir) const {
  switch(dir) {
  case +1:
    return yup();
  case -1:
    return ydown();
  default:
    throw BoutException("Field3D: Call to ynext with strange direction %d. Only +/-1 currently supported", dir);
  }
}

void Field3D::setLocation(CELL_LOC new_location) {
  if (getMesh()->StaggerGrids) {
    if (new_location == CELL_VSHIFT) {
      throw BoutException(
          "Field3D: CELL_VSHIFT cell location only makes sense for vectors");
    }
    if (new_location == CELL_DEFAULT) {
      new_location = CELL_CENTRE;
    }
    location = new_location;
    if (new_location != location)
      fieldCoordinates = getMesh()->coordinates(location);
  } else {
#if CHECK > 0
    if (new_location != CELL_CENTRE && new_location != CELL_DEFAULT) {
      throw BoutException("Field3D: Trying to set off-centre location on "
                          "non-staggered grid\n"
                          "         Did you mean to enable staggered grids?");
    }
#endif
    location = CELL_CENTRE;
  }
}

CELL_LOC Field3D::getLocation() const {
  return location;
}

// Not in header because we need to access fieldmesh
BoutReal &Field3D::operator()(const IndPerp &d, int jy) {
  return operator[](fieldmesh->indPerpto3D(d, jy));
}

const BoutReal &Field3D::operator()(const IndPerp &d, int jy) const {
  return operator[](fieldmesh->indPerpto3D(d, jy));
}

BoutReal &Field3D::operator()(const Ind2D &d, int jz) {
  return operator[](fieldmesh->ind2Dto3D(d, jz));
}

const BoutReal &Field3D::operator()(const Ind2D &d, int jz) const {
  return operator[](fieldmesh->ind2Dto3D(d, jz));
}

/***************************************************************
 *                         OPERATORS 
 ***************************************************************/

const DataIterator Field3D::iterator() const {
  return DataIterator(0, nx-1, 
                      0, ny-1,
                      0, nz-1);
}

const DataIterator Field3D::begin() const {
  return DataIterator(0, nx-1, 
                      0, ny-1,
                      0, nz-1);
}

const DataIterator Field3D::end() const {
  // end() iterator should be one past the last element
  return DataIterator(0, nx-1, 
                      0, ny-1,
                      0, nz-1,DI_GET_END);
}

const IndexRange Field3D::region(REGION rgn) const {
  switch(rgn) {
  case RGN_ALL: {
    return IndexRange{0, nx-1,
        0, ny-1,
        0, nz-1};
  }
  case RGN_NOBNDRY: {
    return IndexRange{fieldmesh->xstart, fieldmesh->xend,
        fieldmesh->ystart, fieldmesh->yend,
        0, nz-1};
  }
  case RGN_NOX: {
    return IndexRange{fieldmesh->xstart, fieldmesh->xend,
        0, ny-1,
        0, nz-1};
  }
  case RGN_NOY: {
    return IndexRange{0, nx-1,
        fieldmesh->ystart, fieldmesh->yend,
        0, nz-1};
  }
  default: {
    throw BoutException("Field3D::region() : Requested region not implemented");
  }
  };
}

const IndexRange Field3D::region2D(REGION rgn) const {
  switch(rgn) {
  case RGN_ALL: {
    return IndexRange{0, nx-1,
        0, ny-1,
        0, 0};
  }
  case RGN_NOBNDRY: {
    return IndexRange{fieldmesh->xstart, fieldmesh->xend,
        fieldmesh->ystart, fieldmesh->yend,
        0, 0};
  }
  case RGN_NOX: {
    return IndexRange{fieldmesh->xstart, fieldmesh->xend,
        0, ny-1,
        0, 0};
  }
  case RGN_NOY: {
    return IndexRange{0, nx-1,
        fieldmesh->ystart, fieldmesh->yend,
        0, 0};
  }
  default: {
    throw BoutException("Field3D::region() : Requested region not implemented");
  }
  };
}

/////////////////// ASSIGNMENT ////////////////////

Field3D & Field3D::operator=(const Field3D &rhs) {
  /// Check for self-assignment
  if(this == &rhs)
    return(*this); // skip this assignment

  TRACE("Field3D: Assignment from Field3D");
  
  /// Check that the data is valid
  checkData(rhs);
  
  // Copy the data and data sizes
  fieldmesh = rhs.fieldmesh;
  nx = rhs.nx; ny = rhs.ny; nz = rhs.nz; 
  
  data = rhs.data;

  setLocation(rhs.location);

  return *this;
}

Field3D & Field3D::operator=(const Field2D &rhs) {
  TRACE("Field3D = Field2D");
  
  /// Check that the data is valid
  checkData(rhs);
 
  /// Make sure there's a unique array to copy data into
  allocate();

  /// Copy data
  for(const auto& i : (*this))
    (*this)[i] = rhs[i];
  
  /// Only 3D fields have locations for now
  //location = CELL_CENTRE;
  
  return *this;
}

void Field3D::operator=(const FieldPerp &rhs) {
  TRACE("Field3D = FieldPerp");

  /// Check that the data is valid
  checkData(rhs);

  /// Make sure there's a unique array to copy data into
  allocate();

  /// Copy data
  for(const auto& i : rhs) {
    (*this)[i] = rhs[i];
  }
}

Field3D & Field3D::operator=(const BoutReal val) {
  TRACE("Field3D = BoutReal");
  allocate();

  /// Check that the data is valid
  checkData(val);

  for(const auto& i : (*this))
    (*this)[i] = val;

  // Only 3D fields have locations
  //location = CELL_CENTRE;
  // DON'T RE-SET LOCATION

  return *this;
}

///////////////////// BOUNDARY CONDITIONS //////////////////

void Field3D::setBackground(const Field2D &f2d) {
  background = &f2d;
}

void Field3D::applyBoundary(bool init) {
  TRACE("Field3D::applyBoundary()");

#if CHECK > 0
  if (init) {

    if(!boundaryIsSet)
      output_warn << "WARNING: Call to Field3D::applyBoundary(), but no boundary set" << endl;
  }
#endif

  checkData(*this);

  if (background != nullptr) {
    // Apply boundary to the total of this and background
    
    Field3D tot = *this + (*background);
    tot.copyBoundary(*this);
    tot.applyBoundary(init);
    *this = tot - (*background);
  } else {
    // Apply boundary to this field
    for(const auto& bndry : bndry_op)
      if ( !bndry->apply_to_ddt || init) // Always apply to the values when initialising fields, otherwise apply only if wanted
        bndry->apply(*this);
  }
}

void Field3D::applyBoundary(BoutReal t) {
  TRACE("Field3D::applyBoundary()");
  
#if CHECK > 0
  if(!boundaryIsSet)
    output_warn << "WARNING: Call to Field3D::applyBoundary(t), but no boundary set." << endl;
#endif

  checkData(*this);

  if (background != nullptr) {
    // Apply boundary to the total of this and background

    Field3D tot = *this + (*background);
    tot.copyBoundary(*this);
    tot.applyBoundary(t);
    *this = tot - (*background);
  }else {
    // Apply boundary to this field
    for(const auto& bndry : bndry_op)
      bndry->apply(*this,t);
  }
}

void Field3D::applyBoundary(const string &condition) {
  TRACE("Field3D::applyBoundary(condition)");
  
  checkData(*this);

  if (background != nullptr) {
    // Apply boundary to the total of this and background
    
    Field3D tot = *this + (*background);
    tot.applyBoundary(condition);
    *this = tot - (*background);
    return;
  }

  /// Get the boundary factory (singleton)
  BoundaryFactory *bfact = BoundaryFactory::getInstance();
  
  /// Loop over the mesh boundary regions
  for(const auto& reg : fieldmesh->getBoundaries()) {
    BoundaryOp* op = static_cast<BoundaryOp*>(bfact->create(condition, reg));
    op->apply(*this);
    delete op;
  }

  //Field2D sets the corners to zero here, should we do the same here?
}

void Field3D::applyBoundary(const string &region, const string &condition) {
  TRACE("Field3D::applyBoundary(string, string)");
  checkData(*this);

  /// Get the boundary factory (singleton)
  BoundaryFactory *bfact = BoundaryFactory::getInstance();

  bool region_found = false;
  /// Loop over the mesh boundary regions
  for (const auto &reg : fieldmesh->getBoundaries()) {
    if (reg->label.compare(region) == 0) {
      region_found = true;
      BoundaryOp *op = static_cast<BoundaryOp *>(bfact->create(condition, reg));
      op->apply(*this);
      delete op;
      break;
    }
  }

  if (!region_found) {
    throw BoutException("Region '%s' not found", region.c_str());
  }

  //Field2D sets the corners to zero here, should we do the same here?
}

void Field3D::applyTDerivBoundary() {
  TRACE("Field3D::applyTDerivBoundary()");
  
  checkData(*this);
  ASSERT1(deriv != nullptr);
  checkData(*deriv);

  if (background != nullptr)
    *this += *background;
    
  for(const auto& bndry : bndry_op)
    bndry->apply_ddt(*this);

  if (background != nullptr)
    *this -= *background;
}

void Field3D::setBoundaryTo(const Field3D &f3d) {
  TRACE("Field3D::setBoundary(const Field3D&)");
  
  checkData(f3d);

  allocate(); // Make sure data allocated

  /// Loop over boundary regions
  for(const auto& reg : fieldmesh->getBoundaries()) {
    /// Loop within each region
    for(reg->first(); !reg->isDone(); reg->next()) {
      for(int z=0;z<nz;z++) {
        // Get value half-way between cells
        BoutReal val = 0.5*(f3d(reg->x,reg->y,z) + f3d(reg->x-reg->bx, reg->y-reg->by, z));
        // Set to this value
        (*this)(reg->x,reg->y,z) = 2.*val - (*this)(reg->x-reg->bx, reg->y-reg->by, z);
      }
    }
  }
}

void Field3D::applyParallelBoundary() {

  TRACE("Field3D::applyParallelBoundary()");

  checkData(*this);

  if (background != nullptr) {
    // Apply boundary to the total of this and background
    Field3D tot = *this + (*background);
    tot.applyParallelBoundary();
    *this = tot - (*background);
  } else {
    // Apply boundary to this field
    for(const auto& bndry : bndry_op_par) {
      bndry->apply(*this);
    }
  }
}

void Field3D::applyParallelBoundary(BoutReal t) {

  TRACE("Field3D::applyParallelBoundary(t)");

  checkData(*this);

  if (background != nullptr) {
    // Apply boundary to the total of this and background
    Field3D tot = *this + (*background);
    tot.applyParallelBoundary(t);
    *this = tot - (*background);
  } else {
    // Apply boundary to this field
    for(const auto& bndry : bndry_op_par) {
      bndry->apply(*this, t);
    }
  }
}

void Field3D::applyParallelBoundary(const string &condition) {

  TRACE("Field3D::applyParallelBoundary(condition)");

  checkData(*this);

  if (background != nullptr) {
    // Apply boundary to the total of this and background
    Field3D tot = *this + (*background);
    tot.applyParallelBoundary(condition);
    *this = tot - (*background);
  } else {
    /// Get the boundary factory (singleton)
    BoundaryFactory *bfact = BoundaryFactory::getInstance();

    /// Loop over the mesh boundary regions
    for(const auto& reg : fieldmesh->getBoundariesPar()) {
      BoundaryOpPar* op = static_cast<BoundaryOpPar*>(bfact->create(condition, reg));
      op->apply(*this);
      delete op;
    }
  }
}

void Field3D::applyParallelBoundary(const string &region, const string &condition) {

  TRACE("Field3D::applyParallelBoundary(region, condition)");

  checkData(*this);

  if (background != nullptr) {
    // Apply boundary to the total of this and background
    Field3D tot = *this + (*background);
    tot.applyParallelBoundary(region, condition);
    *this = tot - (*background);
  } else {
    /// Get the boundary factory (singleton)
    BoundaryFactory *bfact = BoundaryFactory::getInstance();

    /// Loop over the mesh boundary regions
    for(const auto& reg : fieldmesh->getBoundariesPar()) {
      if(reg->label.compare(region) == 0) {
        BoundaryOpPar* op = static_cast<BoundaryOpPar*>(bfact->create(condition, reg));
        op->apply(*this);
        delete op;
        break;
      }
    }
  }
}

void Field3D::applyParallelBoundary(const string &region, const string &condition, Field3D *f) {

  TRACE("Field3D::applyParallelBoundary(region, condition, f)");

  checkData(*this);

  if (background != nullptr) {
    // Apply boundary to the total of this and background
    Field3D tot = *this + (*background);
    tot.applyParallelBoundary(region, condition, f);
    *this = tot - (*background);
  } else {
    /// Get the boundary factory (singleton)
    BoundaryFactory *bfact = BoundaryFactory::getInstance();

    /// Loop over the mesh boundary regions
    for(const auto& reg : fieldmesh->getBoundariesPar()) {
      if(reg->label.compare(region) == 0) {
        // BoundaryFactory can't create boundaries using Field3Ds, so get temporary
        // boundary of the right type
        BoundaryOpPar* tmp = static_cast<BoundaryOpPar*>(bfact->create(condition, reg));
        // then clone that with the actual argument
        BoundaryOpPar* op = tmp->clone(reg, f);
        op->apply(*this);
        delete tmp;
        delete op;
        break;
      }
    }
  }
}


/***************************************************************
 *               NON-MEMBER OVERLOADED OPERATORS
 ***************************************************************/

Field3D operator-(const Field3D &f) { return -1.0 * f; }

#define F3D_OP_FPERP(op)                                                                 \
  FieldPerp operator op(const Field3D &lhs, const FieldPerp &rhs) {                      \
    FieldPerp result;                                                                    \
    result.allocate();                                                                   \
    result.setIndex(rhs.getIndex());                                                     \
    for (const auto &i : rhs)                                                            \
      result[i] = lhs[i] op rhs[i];                                                      \
    return result;                                                                       \
  }

//////////////// NON-MEMBER FUNCTIONS //////////////////

Field3D pow(const Field3D &lhs, const Field3D &rhs, REGION rgn) {
  TRACE("pow(Field3D, Field3D)");

  ASSERT1(lhs.getLocation() == rhs.getLocation());

  ASSERT1(lhs.getMesh() == rhs.getMesh());
  Field3D result(lhs.getMesh());
  result.allocate();

  // Iterate over indices
  for(const auto& i : result.region(rgn)) {
    result[i] = ::pow(lhs[i], rhs[i]);
  }
  
  result.setLocation( lhs.getLocation() );
  
  checkData(result);
  return result;
}

Field3D pow(const Field3D &lhs, const Field2D &rhs, REGION rgn) {
  TRACE("pow(Field3D, Field2D)");
  // Check if the inputs are allocated
  checkData(lhs);
  checkData(rhs);
  ASSERT1(lhs.getMesh() == rhs.getMesh());

  // Define and allocate the output result
  Field3D result(lhs.getMesh());
  result.allocate();

  // Iterate over indices
  for(const auto& i : result.region(rgn)) {
    result[i] = ::pow(lhs[i], rhs[i]);
  }

  result.setLocation( lhs.getLocation() );
  
  checkData(result);
  return result;
}

FieldPerp pow(const Field3D &lhs, const FieldPerp &rhs, REGION rgn) {
  TRACE("pow(Field3D, FieldPerp)");

  checkData(lhs);
  checkData(rhs);
  ASSERT1(lhs.getMesh() == rhs.getMesh());

  FieldPerp result{rhs.getMesh()};
  result.allocate();
  result.setIndex(rhs.getIndex());

  // Iterate over indices
  for(const auto& i : result.region(rgn)) {
    result[i] = ::pow(lhs[i], rhs[i]);
  }

  result.setLocation( lhs.getLocation() );

  checkData(result);
  return result;
}

Field3D pow(const Field3D &lhs, BoutReal rhs, REGION rgn) {
  TRACE("pow(Field3D, BoutReal)");
  // Check if the inputs are allocated
  checkData(lhs);
  checkData(rhs);

  Field3D result(lhs.getMesh());
  result.allocate();
  for(const auto& i : result.region(rgn)) {
    result[i] = ::pow(lhs[i], rhs);
  }
  
  result.setLocation( lhs.getLocation() );

  checkData(result);
  return result;
}

Field3D pow(BoutReal lhs, const Field3D &rhs, REGION rgn) {
  TRACE("pow(lhs, Field3D)");
  // Check if the inputs are allocated
  checkData(lhs);
  checkData(rhs);

  // Define and allocate the output result
  Field3D result(rhs.getMesh());
  result.allocate();

  for(const auto& i : result.region(rgn)) {
    result[i] = ::pow(lhs, rhs[i]);
  }
  
  result.setLocation( rhs.getLocation() );

  checkData(result);
  return result;
}

BoutReal min(const Field3D &f, bool allpe, REGION rgn) {
  TRACE("Field3D::Min() %s",allpe? "over all PEs" : "");

  checkData(f);

  BoutReal result = f[f.region(rgn).begin()];
  
  for(const auto& i: f.region(rgn))
    if(f[i] < result)
      result = f[i];
  
  if(allpe) {
    // MPI reduce
    BoutReal localresult = result;
    MPI_Allreduce(&localresult, &result, 1, MPI_DOUBLE, MPI_MIN, BoutComm::get());
  }

  return result;
}

BoutReal max(const Field3D &f, bool allpe, REGION rgn) {
  TRACE("Field3D::Max() %s",allpe? "over all PEs" : "");

  checkData(f);
  
  BoutReal result = f[f.region(rgn).begin()];
  
  for(const auto& i: f.region(rgn))
    if(f[i] > result)
      result = f[i];
  
  if(allpe) {
    // MPI reduce
    BoutReal localresult = result;
    MPI_Allreduce(&localresult, &result, 1, MPI_DOUBLE, MPI_MAX, BoutComm::get());
  }
  
  return result;
}

BoutReal mean(const Field3D &f, bool allpe, REGION rgn) {
  TRACE("Field3D::mean() %s",allpe? "over all PEs" : "");

  checkData(f);

  // use first element for sum of values of f, second element for number of points
  BoutReal result[2] = {0., 0.};
  
  for(const auto& i: f.region(rgn)) {
    result[0] += f[i];
    result[1] += 1.;
  }

  if(allpe) {
    // MPI reduce
    BoutReal localresult[2] = {result[0], result[1]};
    MPI_Allreduce(&localresult, &result, 2, MPI_DOUBLE, MPI_SUM, BoutComm::get());
  }
  
  return result[0]/result[1];
}

/////////////////////////////////////////////////////////////////////
// Friend functions

/*!
 * This macro takes a function \p func, which is
 * assumed to operate on a single BoutReal and return
 * a single BoutReal, and wraps it up into a function
 * of a Field3D called \p name.
 *
 * @param name  The name of the function to define
 * @param func  The function to apply to each value
 *
 * If CHECK >= 1, checks if the Field3D is allocated
 *
 * Loops over the entire domain, applies function,
 * and uses checkData() to, if CHECK >= 3, check
 * result for non-finite numbers
 *
 */
#define F3D_FUNC(name, func)                                                             \
  const Field3D name(const Field3D &f, REGION rgn) {                                     \
    TRACE(#name "(Field3D)");                                                            \
    /* Check if the input is allocated */                                                \
    checkData(f);                                                                        \
    /* Define and allocate the output result */                                          \
    Field3D result(f.getMesh());                                                         \
    result.allocate();                                                                   \
    /* Loop over domain */                                                               \
    for (const auto &d : result.region(rgn)) {                                           \
      result[d] = func(f[d]);                                                            \
    }                                                                                    \
    result.setLocation(f.getLocation());                                                 \
    checkData(result);                                                                   \
    return result;                                                                       \
  }

F3D_FUNC(sqrt, ::sqrt);
F3D_FUNC(abs, ::fabs);

F3D_FUNC(exp, ::exp);
F3D_FUNC(log, ::log);

F3D_FUNC(sin, ::sin);
F3D_FUNC(cos, ::cos);
F3D_FUNC(tan, ::tan);

F3D_FUNC(sinh, ::sinh);
F3D_FUNC(cosh, ::cosh);
F3D_FUNC(tanh, ::tanh);

const Field3D filter(const Field3D &var, int N0, REGION rgn) {
  TRACE("filter(Field3D, int)");
  
  checkData(var);

  Mesh *localmesh = var.getMesh();

  int ncz = localmesh->LocalNz;
  Array<dcomplex> f(ncz/2 + 1);

  Field3D result(localmesh);
  result.allocate();

  for (const auto &i : result.region2D(rgn)) {

    rfft(&(var(i.x, i.y, 0)), ncz, f.begin()); // Forward FFT

    for(int jz=0;jz<=ncz/2;jz++) {
      
      if(jz != N0) {
        // Zero this component
        f[jz] = 0.0;
      }
    }

    irfft(f.begin(), ncz, &(result(i.x, i.y, 0))); // Reverse FFT
  }
  
#ifdef TRACK
  result.name = "filter("+var.name+")";
#endif
  
  result.setLocation(var.getLocation());

  checkData(result);
  return result;
}

// Fourier filter in z
const Field3D lowPass(const Field3D &var, int zmax, REGION rgn) {
  TRACE("lowPass(Field3D, %d)", zmax);

  checkData(var);

  Mesh *localmesh = var.getMesh();
  int ncz = localmesh->LocalNz;

  // Create an array 
  Array<dcomplex> f(ncz/2 + 1);
  
  if((zmax >= ncz/2) || (zmax < 0)) {
    // Removing nothing
    return var;
  }

  Field3D result(localmesh);
  result.allocate();

  for (const auto &i : result.region2D(rgn)) {
    // Take FFT in the Z direction
    rfft(&(var(i.x,i.y,0)), ncz, f.begin());
    
    // Filter in z
    for(int jz=zmax+1;jz<=ncz/2;jz++)
      f[jz] = 0.0;

    irfft(f.begin(), ncz, &(result(i.x,i.y,0))); // Reverse FFT
  }
  
  result.setLocation(var.getLocation());

  checkData(result);
  return result;
}

// Fourier filter in z with zmin
const Field3D lowPass(const Field3D &var, int zmax, int zmin, REGION rgn) {
  TRACE("lowPass(Field3D, %d, %d)", zmax, zmin);

  checkData(var);
  Mesh *localmesh = var.getMesh();

  int ncz = localmesh->LocalNz;
  Array<dcomplex> f(ncz/2 + 1);
 
  if(((zmax >= ncz/2) || (zmax < 0)) && (zmin < 0)) {
    // Removing nothing
    return var;
  }

  Field3D result(localmesh);
  result.allocate();

  for (const auto &i : result.region2D(rgn)) {
    // Take FFT in the Z direction
    rfft(&(var(i.x,i.y,0)), ncz, f.begin());
    
    // Filter in z
    for(int jz=zmax+1;jz<=ncz/2;jz++)
      f[jz] = 0.0;

    // Filter zonal mode
    if(zmin==0) {
      f[0] = 0.0;
    }
    irfft(f.begin(), ncz, &(result(i.x,i.y,0))); // Reverse FFT
  }
  
  result.setLocation(var.getLocation());
  
  checkData(result);
  return result;
}

/* 
 * Use FFT to shift by an angle in the Z direction
 */
void shiftZ(Field3D &var, int jx, int jy, double zangle) {
  TRACE("shiftZ");
  checkData(var);
  var.allocate(); // Ensure that var is unique
  Mesh *localmesh = var.getMesh();

  int ncz = localmesh->LocalNz;
  if(ncz == 1)
    return; // Shifting doesn't do anything
  
  Array<dcomplex> v(ncz/2 + 1);
  
  rfft(&(var(jx,jy,0)), ncz, v.begin()); // Forward FFT

<<<<<<< HEAD
  BoutReal zlength = var.getCoordinates()->zlength();
=======
  BoutReal zlength = localmesh->coordinates()->zlength();
>>>>>>> a9eb18eb
  // Apply phase shift
  for(int jz=1;jz<=ncz/2;jz++) {
    BoutReal kwave=jz*2.0*PI/zlength; // wave number is 1/[rad]
    v[jz] *= dcomplex(cos(kwave*zangle) , -sin(kwave*zangle));
  }

  irfft(v.begin(), ncz, &(var(jx,jy,0))); // Reverse FFT
}

void shiftZ(Field3D &var, double zangle, REGION rgn) {
  for (const auto &i : var.region2D(rgn))
    shiftZ(var, i.x, i.y, zangle);
}

bool finite(const Field3D &f, REGION rgn) {
  TRACE("finite( Field3D )");

  if (!f.isAllocated()) {
    return false;
  }

  for (const auto &i : f.region(rgn)) {
    if (!finite(f[i])) {
      return false;
    }
  }

  return true;
}

#if CHECK > 0
void checkData(const Field3D &f, REGION region) {
  if (!f.isAllocated())
    throw BoutException("Field3D: Operation on empty data\n");

#if CHECK > 2
  // Do full checks
  for (const auto &d : f.region(region)) {
    if (!finite(f[d])) {
      throw BoutException("Field3D: Operation on non-finite data at [%d][%d][%d]\n", d.x,
                          d.y, d.z);
    }
  }
#endif
}
#endif

const Field3D copy(const Field3D &f) {
  Field3D result = f;
  result.allocate();
  return result;
}

const Field3D floor(const Field3D &var, BoutReal f, REGION rgn) {
  checkData(var);
  Field3D result = copy(var);
  
  for(const auto& d : result.region(rgn))
    if(result[d] < f)
      result[d] = f;
  
  return result;
}

Field2D DC(const Field3D &f, REGION rgn) {
  TRACE("DC(Field3D)");

  checkData(f);

  Mesh *localmesh = f.getMesh();
  Field2D result(localmesh);
  result.allocate();

  for (const auto &i : result.region(rgn)) {
    result(i.x,i.y) = 0.0;
    for (int k = 0; k < localmesh->LocalNz; k++) {
      result(i.x, i.y) += f(i.x, i.y, k);
    }
    result(i.x, i.y) /= (localmesh->LocalNz);
  }

  checkData(result);
  return result;
}

void invalidateGuards(Field3D &var){
#if CHECK > 2 // Strip out if not checking
  Mesh *localmesh = var.getMesh();

  // Inner x -- all y and all z
  for(int ix=0; ix<localmesh->xstart; ix++){
    for (int iy = 0; iy < localmesh->LocalNy; iy++) {
      for(int iz=0; iz<localmesh->LocalNz; iz++){
        var(ix, iy, iz) = std::nan("");
      }
    }
  }

  // Outer x -- all y and all z
  for (int ix = localmesh->xend + 1; ix < localmesh->LocalNx; ix++) {
    for (int iy = 0; iy < localmesh->LocalNy; iy++) {
      for(int iz=0; iz<localmesh->LocalNz; iz++){
        var(ix, iy, iz) = std::nan("");
      }
    }
  }

  // Remaining boundary point
  for (int ix = localmesh->xstart; ix <= localmesh->xend; ix++) {
    // Lower y -- non-boundary x and all z (could be all x but already set)
    for(int iy=0; iy<localmesh->ystart; iy++){
      for(int iz=0; iz<localmesh->LocalNz; iz++){
        var(ix, iy, iz) = std::nan("");
      }
    }
    // Lower y -- non-boundary x and all z (could be all x but already set)
    for(int iy=localmesh->yend+1; iy<localmesh->LocalNy; iy++){
      for(int iz=0; iz<localmesh->LocalNz; iz++){
        var(ix, iy, iz) = std::nan("");
      }
    }
  }
#endif  
  return;
}<|MERGE_RESOLUTION|>--- conflicted
+++ resolved
@@ -1063,11 +1063,8 @@
   
   rfft(&(var(jx,jy,0)), ncz, v.begin()); // Forward FFT
 
-<<<<<<< HEAD
   BoutReal zlength = var.getCoordinates()->zlength();
-=======
-  BoutReal zlength = localmesh->coordinates()->zlength();
->>>>>>> a9eb18eb
+
   // Apply phase shift
   for(int jz=1;jz<=ncz/2;jz++) {
     BoutReal kwave=jz*2.0*PI/zlength; // wave number is 1/[rad]
