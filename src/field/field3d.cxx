/*!*************************************************************************
 * \file field3d.cxx
 *
 * Class for 3D X-Y-Z scalar fields
 *
 **************************************************************************
 * Copyright 2010 B.D.Dudson, S.Farley, M.V.Umansky, X.Q.Xu
 *
 * Contact: Ben Dudson, bd512@york.ac.uk
 * 
 * This file is part of BOUT++.
 *
 * BOUT++ is free software: you can redistribute it and/or modify
 * it under the terms of the GNU Lesser General Public License as published by
 * the Free Software Foundation, either version 3 of the License, or
 * (at your option) any later version.
 *
 * BOUT++ is distributed in the hope that it will be useful,
 * but WITHOUT ANY WARRANTY; without even the implied warranty of
 * MERCHANTABILITY or FITNESS FOR A PARTICULAR PURPOSE.  See the
 * GNU Lesser General Public License for more details.
 *
 * You should have received a copy of the GNU Lesser General Public License
 * along with BOUT++.  If not, see <http://www.gnu.org/licenses/>.
 *
 **************************************************************************/

#include <boutcomm.hxx>
#include <globals.hxx>

#include <cmath>

#include <field3d.hxx>
#include <utils.hxx>
#include <fft.hxx>
#include <dcomplex.hxx>
#include <interpolation.hxx>
#include <boundary_op.hxx>
#include <boundary_factory.hxx>
#include <boutexception.hxx>
#include <output.hxx>
#include <msg_stack.hxx>
#include <bout/constants.hxx>
#include <bout/assert.hxx>
#include <bout/scorepwrapper.hxx>

/// Constructor
Field3D::Field3D(Mesh *localmesh)
    : Field(localmesh), background(nullptr), deriv(nullptr), yup_field(nullptr),
      ydown_field(nullptr) {
#ifdef TRACK
  name = "<F3D>";
#endif

  if (fieldmesh) {
    nx = fieldmesh->LocalNx;
    ny = fieldmesh->LocalNy;
    nz = fieldmesh->LocalNz;
  }
#if CHECK > 0
  else {
    nx = -1;
    ny = -1;
    nz = -1;
  }
#endif

  location = CELL_CENTRE; // Cell centred variable by default

  boundaryIsSet = false;
}

/// Doesn't copy any data, just create a new reference to the same data (copy on change
/// later)
Field3D::Field3D(const Field3D &f)
    : Field(f.fieldmesh),                // The mesh containing array sizes
      background(nullptr), data(f.data), // This handles references to the data array
      deriv(nullptr), yup_field(nullptr), ydown_field(nullptr) {

  TRACE("Field3D(Field3D&)");

#if CHECK > 2
  checkData(f);
#endif

  if (fieldmesh) {
    nx = fieldmesh->LocalNx;
    ny = fieldmesh->LocalNy;
    nz = fieldmesh->LocalNz;
  }
#if CHECK > 0
  else {
    nx = -1;
    ny = -1;
    nz = -1;
  }
#endif

  location = f.location;

  boundaryIsSet = false;
}

Field3D::Field3D(const Field2D &f)
    : Field(f.getMesh()), background(nullptr), deriv(nullptr), yup_field(nullptr),
      ydown_field(nullptr) {

  SCOREP0();
  TRACE("Field3D: Copy constructor from Field2D");

  location = CELL_CENTRE; // Cell centred variable by default

  boundaryIsSet = false;

  fieldmesh = mesh;
  nx = fieldmesh->LocalNx;
  ny = fieldmesh->LocalNy;
  nz = fieldmesh->LocalNz;

  *this = f;
}

Field3D::Field3D(const BoutReal val, Mesh *localmesh)
    : Field(localmesh), background(nullptr), deriv(nullptr), yup_field(nullptr),
      ydown_field(nullptr) {

  SCOREP0();
  TRACE("Field3D: Copy constructor from value");

  location = CELL_CENTRE; // Cell centred variable by default

  boundaryIsSet = false;

  nx = fieldmesh->LocalNx;
  ny = fieldmesh->LocalNy;
  nz = fieldmesh->LocalNz;

  *this = val;
}

Field3D::~Field3D() {
  SCOREP0();
  /// Delete the time derivative variable if allocated
  if(deriv != NULL) {
    // The ddt of the yup/ydown_fields point to the same place as ddt.yup_field
    // only delete once
    // Also need to check that separate yup_field exists
    if ((yup_field != this) && (yup_field != nullptr))
      yup_field->deriv = nullptr;
    if ((ydown_field != this) && (ydown_field != nullptr))
      ydown_field->deriv = nullptr;

    // Now delete them as part of the deriv vector
    delete deriv;
  }
  
  if((yup_field != this) && (yup_field != nullptr))
    delete yup_field;
  
  if((ydown_field != this) && (ydown_field != nullptr))
    delete ydown_field;
}

void Field3D::allocate() {
  SCOREP0();
  if(data.empty()) {
    if(!fieldmesh) {
      /// If no mesh, use the global
      fieldmesh = mesh;
      nx = fieldmesh->LocalNx;
      ny = fieldmesh->LocalNy;
      nz = fieldmesh->LocalNz;
    }
    data = Array<BoutReal>(nx*ny*nz);
#if CHECK > 2
    invalidateGuards(*this);
#endif
  } else
    data.ensureUnique();
}

Field3D* Field3D::timeDeriv() {
  SCOREP0();
  if(deriv == nullptr) {
    deriv = new Field3D(fieldmesh);
  }
  return deriv;
}

void Field3D::splitYupYdown() {
  SCOREP0();
  TRACE("Field3D::splitYupYdown");
  
  if((yup_field != this) && (yup_field != nullptr))
    return;

  // yup_field and ydown_field null
  yup_field = new Field3D(fieldmesh);
  ydown_field = new Field3D(fieldmesh);
}

void Field3D::mergeYupYdown() {
  SCOREP0();
  TRACE("Field3D::mergeYupYdown");
  
  if(yup_field == this && ydown_field == this)
    return;

  if(yup_field != nullptr){
    delete yup_field;
  }

  if(ydown_field != nullptr) {
    delete ydown_field;
  }

  yup_field = this;
  ydown_field = this;
}

Field3D& Field3D::ynext(int dir) {
  SCOREP0();
  switch(dir) {
  case +1:
    return yup();
  case -1:
    return ydown();
  default:
    throw BoutException("Field3D: Call to ynext with strange direction %d. Only +/-1 currently supported", dir);
  }
}

const Field3D& Field3D::ynext(int dir) const {
  SCOREP0();
  switch(dir) {
  case +1:
    return yup();
  case -1:
    return ydown();
  default:
    throw BoutException("Field3D: Call to ynext with strange direction %d. Only +/-1 currently supported", dir);
  }
}

void Field3D::setLocation(CELL_LOC new_location) {
  SCOREP0();
  if (getMesh()->StaggerGrids) {
    if (new_location == CELL_VSHIFT) {
      throw BoutException(
          "Field3D: CELL_VSHIFT cell location only makes sense for vectors");
    }
    if (new_location == CELL_DEFAULT) {
      new_location = CELL_CENTRE;
    }
    location = new_location;
  } else {
#if CHECK > 0
    if (new_location != CELL_CENTRE && new_location != CELL_DEFAULT) {
      throw BoutException("Field3D: Trying to set off-centre location on "
                          "non-staggered grid\n"
                          "         Did you mean to enable staggered grids?");
    }
#endif
    location = CELL_CENTRE;
  }
}

CELL_LOC Field3D::getLocation() const {
  return location;
}

/***************************************************************
 *                         OPERATORS 
 ***************************************************************/

const DataIterator Field3D::iterator() const {
  SCOREP0();
  return DataIterator(0, nx-1, 
                      0, ny-1,
                      0, nz-1);
}

const DataIterator Field3D::begin() const {
  SCOREP0();
  return DataIterator(0, nx-1, 
                      0, ny-1,
                      0, nz-1);
}

const DataIterator Field3D::end() const {
  SCOREP0();
  // end() iterator should be one past the last element
  return DataIterator(0, nx-1, 
                      0, ny-1,
                      0, nz-1,DI_GET_END);
}

const IndexRange Field3D::region(REGION rgn) const {
  SCOREP0();
  switch(rgn) {
  case RGN_ALL: {
    return IndexRange{0, nx-1,
        0, ny-1,
        0, nz-1};
  }
  case RGN_NOBNDRY: {
    return IndexRange{fieldmesh->xstart, fieldmesh->xend,
        fieldmesh->ystart, fieldmesh->yend,
        0, nz-1};
  }
  case RGN_NOX: {
    return IndexRange{fieldmesh->xstart, fieldmesh->xend,
        0, ny-1,
        0, nz-1};
  }
  case RGN_NOY: {
    return IndexRange{0, nx-1,
        fieldmesh->ystart, fieldmesh->yend,
        0, nz-1};
  }
  default: {
    throw BoutException("Field3D::region() : Requested region not implemented");
  }
  };
}

const IndexRange Field3D::region2D(REGION rgn) const {
  switch(rgn) {
  case RGN_ALL: {
    return IndexRange{0, nx-1,
        0, ny-1,
        0, 0};
  }
  case RGN_NOBNDRY: {
    return IndexRange{fieldmesh->xstart, fieldmesh->xend,
        fieldmesh->ystart, fieldmesh->yend,
        0, 0};
  }
  case RGN_NOX: {
    return IndexRange{fieldmesh->xstart, fieldmesh->xend,
        0, ny-1,
        0, 0};
  }
  case RGN_NOY: {
    return IndexRange{0, nx-1,
        fieldmesh->ystart, fieldmesh->yend,
        0, 0};
  }
  default: {
    throw BoutException("Field3D::region() : Requested region not implemented");
  }
  };
}

/////////////////// ASSIGNMENT ////////////////////

Field3D & Field3D::operator=(const Field3D &rhs) {
  SCOREP0();
  /// Check for self-assignment
  if(this == &rhs)
    return(*this); // skip this assignment

  TRACE("Field3D: Assignment from Field3D");
  
  /// Check that the data is valid
  checkData(rhs);
  
  // Copy the data and data sizes
  fieldmesh = rhs.fieldmesh;
  nx = rhs.nx; ny = rhs.ny; nz = rhs.nz; 
  
  data = rhs.data;
  
  location = rhs.location;
  
  return *this;
}

Field3D & Field3D::operator=(const Field2D &rhs) {
  SCOREP0();
  TRACE("Field3D = Field2D");
  
  ASSERT1(rhs.isAllocated());
  
  /// Check that the data is valid
  checkData(rhs);
 
  /// Make sure there's a unique array to copy data into
  allocate();

  /// Copy data
  for(const auto& i : (*this))
    (*this)[i] = rhs[i];
  
  /// Only 3D fields have locations for now
  //location = CELL_CENTRE;
  
  return *this;
}

void Field3D::operator=(const FieldPerp &rhs) {
  SCOREP0();
  ASSERT1(rhs.isAllocated());
  
  /// Make sure there's a unique array to copy data into
  allocate();

  /// Copy data
  for(const auto& i : rhs) {
    (*this)[i] = rhs[i];
  }
}

Field3D & Field3D::operator=(const BoutReal val) {
  SCOREP0();
  TRACE("Field3D = BoutReal");
  allocate();

#if CHECK > 0
  if(!finite(val))
    throw BoutException("Field3D: Assignment from non-finite BoutReal\n");
#endif
  for(const auto& i : (*this))
    (*this)[i] = val;

  // Only 3D fields have locations
  //location = CELL_CENTRE;
  // DON'T RE-SET LOCATION

  return *this;
}

///////////////////// BOUNDARY CONDITIONS //////////////////

void Field3D::setBackground(const Field2D &f2d) {
  SCOREP0();
  background = &f2d;
}

void Field3D::applyBoundary(bool init) {
  SCOREP0();
  TRACE("Field3D::applyBoundary()");

#if CHECK > 0
  if (init) {

    if(!boundaryIsSet)
      output_warn << "WARNING: Call to Field3D::applyBoundary(), but no boundary set" << endl;
  }
#endif

  ASSERT1(isAllocated());
  
  if(background != NULL) {
    // Apply boundary to the total of this and background
    
    Field3D tot = *this + (*background);
    tot.copyBoundary(*this);
    tot.applyBoundary(init);
    *this = tot - (*background);
  } else {
    // Apply boundary to this field
    for(const auto& bndry : bndry_op)
      if ( !bndry->apply_to_ddt || init) // Always apply to the values when initialising fields, otherwise apply only if wanted
        bndry->apply(*this);
  }
}

void Field3D::applyBoundary(BoutReal t) {
  SCOREP0();
  TRACE("Field3D::applyBoundary()");
  
#if CHECK > 0
  if(!boundaryIsSet)
    output_warn << "WARNING: Call to Field3D::applyBoundary(t), but no boundary set." << endl;
#endif

  ASSERT1(isAllocated())

  if(background != NULL) {
    // Apply boundary to the total of this and background

    Field3D tot = *this + (*background);
    tot.copyBoundary(*this);
    tot.applyBoundary(t);
    *this = tot - (*background);
  }else {
    // Apply boundary to this field
    for(const auto& bndry : bndry_op)
      bndry->apply(*this,t);
  }
}

void Field3D::applyBoundary(const string &condition) {
  SCOREP0();
  TRACE("Field3D::applyBoundary(condition)");
  
  ASSERT1(isAllocated());
  
  if(background != NULL) {
    // Apply boundary to the total of this and background
    
    Field3D tot = *this + (*background);
    tot.applyBoundary(condition);
    *this = tot - (*background);
    return;
  }

  /// Get the boundary factory (singleton)
  BoundaryFactory *bfact = BoundaryFactory::getInstance();
  
  /// Loop over the mesh boundary regions
  for(const auto& reg : fieldmesh->getBoundaries()) {
    BoundaryOp* op = static_cast<BoundaryOp*>(bfact->create(condition, reg));
    op->apply(*this);
    delete op;
  }

  //Field2D sets the corners to zero here, should we do the same here?
}

void Field3D::applyBoundary(const string &region, const string &condition) {
  SCOREP0();
  ASSERT1(isAllocated());

  /// Get the boundary factory (singleton)
  BoundaryFactory *bfact = BoundaryFactory::getInstance();
  
  /// Loop over the mesh boundary regions
  for(const auto& reg : fieldmesh->getBoundaries()) {
    if(reg->label.compare(region) == 0) {
      BoundaryOp* op = static_cast<BoundaryOp*>(bfact->create(condition, reg));
      op->apply(*this);
      delete op;
      break;
    }
  }

  //Field2D sets the corners to zero here, should we do the same here?
}

void Field3D::applyTDerivBoundary() {
  SCOREP0();
  TRACE("Field3D::applyTDerivBoundary()");
  
  ASSERT1(isAllocated());
  ASSERT1(deriv != NULL);
  ASSERT1(deriv->isAllocated());
  
  if(background != NULL)
    *this += *background;
    
  for(const auto& bndry : bndry_op)
    bndry->apply_ddt(*this);
  
  if(background != NULL)
    *this -= *background;
}

void Field3D::setBoundaryTo(const Field3D &f3d) {
  SCOREP0();
  TRACE("Field3D::setBoundary(const Field3D&)");
  
  allocate(); // Make sure data allocated

  ASSERT1(f3d.isAllocated());

  /// Loop over boundary regions
  for(const auto& reg : fieldmesh->getBoundaries()) {
    /// Loop within each region
    for(reg->first(); !reg->isDone(); reg->next()) {
      for(int z=0;z<nz;z++) {
        // Get value half-way between cells
        BoutReal val = 0.5*(f3d(reg->x,reg->y,z) + f3d(reg->x-reg->bx, reg->y-reg->by, z));
        // Set to this value
        (*this)(reg->x,reg->y,z) = 2.*val - (*this)(reg->x-reg->bx, reg->y-reg->by, z);
      }
    }
  }
}

void Field3D::applyParallelBoundary() {

  SCOREP0();
  TRACE("Field3D::applyParallelBoundary()");

  ASSERT1(isAllocated());

  if(background != NULL) {
    // Apply boundary to the total of this and background
    Field3D tot = *this + (*background);
    tot.applyParallelBoundary();
    *this = tot - (*background);
  } else {
    // Apply boundary to this field
    for(const auto& bndry : bndry_op_par) {
      bndry->apply(*this);
    }
  }
}

void Field3D::applyParallelBoundary(BoutReal t) {

  SCOREP0();
  TRACE("Field3D::applyParallelBoundary(t)");

  ASSERT1(isAllocated());

  if(background != NULL) {
    // Apply boundary to the total of this and background
    Field3D tot = *this + (*background);
    tot.applyParallelBoundary(t);
    *this = tot - (*background);
  } else {
    // Apply boundary to this field
    for(const auto& bndry : bndry_op_par) {
      bndry->apply(*this, t);
    }
  }
}

void Field3D::applyParallelBoundary(const string &condition) {

  SCOREP0();
  TRACE("Field3D::applyParallelBoundary(condition)");

  ASSERT1(isAllocated());

  if(background != NULL) {
    // Apply boundary to the total of this and background
    Field3D tot = *this + (*background);
    tot.applyParallelBoundary(condition);
    *this = tot - (*background);
  } else {
    /// Get the boundary factory (singleton)
    BoundaryFactory *bfact = BoundaryFactory::getInstance();

    /// Loop over the mesh boundary regions
    for(const auto& reg : fieldmesh->getBoundariesPar()) {
      BoundaryOpPar* op = static_cast<BoundaryOpPar*>(bfact->create(condition, reg));
      op->apply(*this);
      delete op;
    }
  }
}

void Field3D::applyParallelBoundary(const string &region, const string &condition) {

  SCOREP0();
  TRACE("Field3D::applyParallelBoundary(region, condition)");

  ASSERT1(isAllocated());

  if(background != NULL) {
    // Apply boundary to the total of this and background
    Field3D tot = *this + (*background);
    tot.applyParallelBoundary(region, condition);
    *this = tot - (*background);
  } else {
    /// Get the boundary factory (singleton)
    BoundaryFactory *bfact = BoundaryFactory::getInstance();

    /// Loop over the mesh boundary regions
    for(const auto& reg : fieldmesh->getBoundariesPar()) {
      if(reg->label.compare(region) == 0) {
        BoundaryOpPar* op = static_cast<BoundaryOpPar*>(bfact->create(condition, reg));
        op->apply(*this);
        delete op;
        break;
      }
    }
  }
}

void Field3D::applyParallelBoundary(const string &region, const string &condition, Field3D *f) {

  SCOREP0();
  TRACE("Field3D::applyParallelBoundary(region, condition, f)");

  ASSERT1(isAllocated());

  if(background != NULL) {
    // Apply boundary to the total of this and background
    Field3D tot = *this + (*background);
    tot.applyParallelBoundary(region, condition, f);
    *this = tot - (*background);
  } else {
    /// Get the boundary factory (singleton)
    BoundaryFactory *bfact = BoundaryFactory::getInstance();

    /// Loop over the mesh boundary regions
    for(const auto& reg : fieldmesh->getBoundariesPar()) {
      if(reg->label.compare(region) == 0) {
        // BoundaryFactory can't create boundaries using Field3Ds, so get temporary
        // boundary of the right type
        BoundaryOpPar* tmp = static_cast<BoundaryOpPar*>(bfact->create(condition, reg));
        // then clone that with the actual argument
        BoundaryOpPar* op = tmp->clone(reg, f);
        op->apply(*this);
        delete tmp;
        delete op;
        break;
      }
    }
  }
}


/***************************************************************
 *               NON-MEMBER OVERLOADED OPERATORS
 ***************************************************************/

Field3D operator-(const Field3D &f) { return -1.0 * f; }

#define F3D_OP_FPERP(op)                                                                 \
  SCOREP0();                                                                             \
  FieldPerp operator op(const Field3D &lhs, const FieldPerp &rhs) {                      \
    FieldPerp result;                                                                    \
    result.allocate();                                                                   \
    result.setIndex(rhs.getIndex());                                                     \
    for (const auto &i : rhs)                                                            \
      result[i] = lhs[i] op rhs[i];                                                      \
    return result;                                                                       \
  }

//////////////// NON-MEMBER FUNCTIONS //////////////////

<<<<<<< HEAD
Field3D pow(const Field3D &lhs, const Field3D &rhs) {
  SCOREP0();
=======
Field3D pow(const Field3D &lhs, const Field3D &rhs, REGION rgn) {
>>>>>>> b5615155
  TRACE("pow(Field3D, Field3D)");

  ASSERT1(lhs.getLocation() == rhs.getLocation());

  ASSERT1(lhs.getMesh() == rhs.getMesh());
  Field3D result(lhs.getMesh());
  result.allocate();

  // Iterate over indices
  for(const auto& i : result.region(rgn)) {
    result[i] = ::pow(lhs[i], rhs[i]);
  }
  
  result.setLocation( lhs.getLocation() );
  
  checkData(result, rgn);
  return result;
}

<<<<<<< HEAD
Field3D pow(const Field3D &lhs, const Field2D &rhs) {
  SCOREP0();
=======
Field3D pow(const Field3D &lhs, const Field2D &rhs, REGION rgn) {
>>>>>>> b5615155
  TRACE("pow(Field3D, Field2D)");
  // Check if the inputs are allocated
  ASSERT1(lhs.isAllocated());
  ASSERT1(rhs.isAllocated());
  ASSERT1(lhs.getMesh() == rhs.getMesh());

  // Define and allocate the output result
  Field3D result(lhs.getMesh());
  result.allocate();

  // Iterate over indices
  for(const auto& i : result.region(rgn)) {
    result[i] = ::pow(lhs[i], rhs[i]);
  }

  result.setLocation( lhs.getLocation() );
  
  checkData(result, rgn);
  return result;
}

<<<<<<< HEAD
Field3D pow(const Field3D &lhs, const FieldPerp &rhs) {
  SCOREP0();
=======
Field3D pow(const Field3D &lhs, const FieldPerp &rhs, REGION rgn) {
>>>>>>> b5615155
  TRACE("pow(Field3D, FieldPerp)");

  ASSERT1(lhs.getMesh() == rhs.getMesh());
  Field3D result(lhs.getMesh());
  result.allocate();

  // Iterate over indices
  for(const auto& i : result.region(rgn)) {
    result[i] = ::pow(lhs[i], rhs[i]);
  }

  result.setLocation( lhs.getLocation() );

  checkData(result, rgn);
  return result;
}

<<<<<<< HEAD
Field3D pow(const Field3D &lhs, BoutReal rhs) {
  SCOREP0();
=======
Field3D pow(const Field3D &lhs, BoutReal rhs, REGION rgn) {
>>>>>>> b5615155
  TRACE("pow(Field3D, BoutReal)");
  // Check if the inputs are allocated
  ASSERT1(lhs.isAllocated());

  Field3D result(lhs.getMesh());
  result.allocate();
  for(const auto& i : result.region(rgn)) {
    result[i] = ::pow(lhs[i], rhs);
  }
  
  result.setLocation( lhs.getLocation() );

  checkData(result, rgn);
  return result;
}

<<<<<<< HEAD
Field3D pow(BoutReal lhs, const Field3D &rhs) {
  SCOREP0();
=======
Field3D pow(BoutReal lhs, const Field3D &rhs, REGION rgn) {
>>>>>>> b5615155
  TRACE("pow(lhs, Field3D)");
  // Check if the inputs are allocated
  ASSERT1(rhs.isAllocated());

  // Define and allocate the output result
  Field3D result(rhs.getMesh());
  result.allocate();

  for(const auto& i : result.region(rgn)) {
    result[i] = ::pow(lhs, rhs[i]);
  }
  
  result.setLocation( rhs.getLocation() );

  checkData(result, rgn);
  return result;
}

<<<<<<< HEAD
BoutReal min(const Field3D &f, bool allpe) {
  SCOREP0();
=======
BoutReal min(const Field3D &f, bool allpe, REGION rgn) {
>>>>>>> b5615155
  TRACE("Field3D::Min() %s",allpe? "over all PEs" : "");

  ASSERT2(f.isAllocated());

  BoutReal result = f[f.region(rgn).begin()];
  
  for(const auto& i: f.region(rgn))
    if(f[i] < result)
      result = f[i];
  
  if(allpe) {
    // MPI reduce
    BoutReal localresult = result;
    MPI_Allreduce(&localresult, &result, 1, MPI_DOUBLE, MPI_MIN, BoutComm::get());
  }

  return result;
}

<<<<<<< HEAD
BoutReal max(const Field3D &f, bool allpe) {
  SCOREP0();
=======
BoutReal max(const Field3D &f, bool allpe, REGION rgn) {
>>>>>>> b5615155
  TRACE("Field3D::Max() %s",allpe? "over all PEs" : "");

  ASSERT2(f.isAllocated());
  
  BoutReal result = f[f.region(rgn).begin()];
  
  for(const auto& i: f.region(rgn))
    if(f[i] > result)
      result = f[i];
  
  if(allpe) {
    // MPI reduce
    BoutReal localresult = result;
    MPI_Allreduce(&localresult, &result, 1, MPI_DOUBLE, MPI_MAX, BoutComm::get());
  }
  
  return result;
}

/////////////////////////////////////////////////////////////////////
// Friend functions

/*!
 * This macro takes a function \p func, which is
 * assumed to operate on a single BoutReal and return
 * a single BoutReal, and wraps it up into a function
 * of a Field3D called \p name.
 *
 * @param name  The name of the function to define
 * @param func  The function to apply to each value
 *
 * If CHECK >= 1, checks if the Field3D is allocated
 *
 * Loops over the entire domain, applies function,
 * and uses checkData() to, if CHECK >= 3, check
 * result for non-finite numbers
 *
 */
#define F3D_FUNC(name, func)                                                             \
<<<<<<< HEAD
  const Field3D name(const Field3D &f) {                                                 \
    SCOREP0();                                                                           \
=======
  const Field3D name(const Field3D &f, REGION rgn) {                                     \
>>>>>>> b5615155
    TRACE(#name "(Field3D)");                                                            \
    /* Check if the input is allocated */                                                \
    ASSERT1(f.isAllocated());                                                            \
    /* Define and allocate the output result */                                          \
    Field3D result(f.getMesh());                                                         \
    result.allocate();                                                                   \
    /* Loop over domain */                                                               \
    for (const auto &d : result.region(rgn)) {                                           \
      result[d] = func(f[d]);                                                            \
    }                                                                                    \
    result.setLocation(f.getLocation());                                                 \
    checkData(result, rgn);                                                              \
    return result;                                                                       \
  }

F3D_FUNC(sqrt, ::sqrt);
F3D_FUNC(abs, ::fabs);

F3D_FUNC(exp, ::exp);
F3D_FUNC(log, ::log);

F3D_FUNC(sin, ::sin);
F3D_FUNC(cos, ::cos);
F3D_FUNC(tan, ::tan);

F3D_FUNC(sinh, ::sinh);
F3D_FUNC(cosh, ::cosh);
F3D_FUNC(tanh, ::tanh);

<<<<<<< HEAD
const Field3D filter(const Field3D &var, int N0) {
  SCOREP0();
=======
const Field3D filter(const Field3D &var, int N0, REGION rgn) {
>>>>>>> b5615155
  TRACE("filter(Field3D, int)");
  
  ASSERT1(var.isAllocated());

  Mesh *localmesh = var.getMesh();

  int ncz = localmesh->LocalNz;
  Array<dcomplex> f(ncz/2 + 1);

  Field3D result(localmesh);
  result.allocate();

  for (const auto &i : result.region2D(rgn)) {

    rfft(&(var(i.x, i.y, 0)), ncz, f.begin()); // Forward FFT

    for(int jz=0;jz<=ncz/2;jz++) {
      
      if(jz != N0) {
        // Zero this component
        f[jz] = 0.0;
      }
    }

    irfft(f.begin(), ncz, &(result(i.x, i.y, 0))); // Reverse FFT
  }
  
#ifdef TRACK
  result.name = "filter("+var.name+")";
#endif
  
  result.setLocation(var.getLocation());

  checkData(result, rgn);
  return result;
}

// Fourier filter in z
<<<<<<< HEAD
const Field3D lowPass(const Field3D &var, int zmax) {
  SCOREP0();
=======
const Field3D lowPass(const Field3D &var, int zmax, REGION rgn) {
>>>>>>> b5615155
  TRACE("lowPass(Field3D, %d)", zmax);

  ASSERT1(var.isAllocated());

  Mesh *localmesh = var.getMesh();
  int ncz = localmesh->LocalNz;

  // Create an array 
  Array<dcomplex> f(ncz/2 + 1);
  
  if((zmax >= ncz/2) || (zmax < 0)) {
    // Removing nothing
    return var;
  }

  Field3D result(localmesh);
  result.allocate();

  for (const auto &i : result.region2D(rgn)) {
    // Take FFT in the Z direction
    rfft(&(var(i.x,i.y,0)), ncz, f.begin());
    
    // Filter in z
    for(int jz=zmax+1;jz<=ncz/2;jz++)
      f[jz] = 0.0;

    irfft(f.begin(), ncz, &(result(i.x,i.y,0))); // Reverse FFT
  }
  
  result.setLocation(var.getLocation());

  checkData(result, rgn);
  return result;
}

// Fourier filter in z with zmin
<<<<<<< HEAD
const Field3D lowPass(const Field3D &var, int zmax, int zmin) {
  SCOREP0();
=======
const Field3D lowPass(const Field3D &var, int zmax, int zmin, REGION rgn) {
>>>>>>> b5615155
  TRACE("lowPass(Field3D, %d, %d)", zmax, zmin);

  ASSERT1(var.isAllocated());
  Mesh *localmesh = var.getMesh();

  int ncz = localmesh->LocalNz;
  Array<dcomplex> f(ncz/2 + 1);
 
  if(((zmax >= ncz/2) || (zmax < 0)) && (zmin < 0)) {
    // Removing nothing
    return var;
  }

  Field3D result(localmesh);
  result.allocate();

  for (const auto &i : result.region2D(rgn)) {
    // Take FFT in the Z direction
    rfft(&(var(i.x,i.y,0)), ncz, f.begin());
    
    // Filter in z
    for(int jz=zmax+1;jz<=ncz/2;jz++)
      f[jz] = 0.0;

    // Filter zonal mode
    if(zmin==0) {
      f[0] = 0.0;
    }
    irfft(f.begin(), ncz, &(result(i.x,i.y,0))); // Reverse FFT
  }
  
  result.setLocation(var.getLocation());
  
  checkData(result, rgn);
  return result;
}

/* 
 * Use FFT to shift by an angle in the Z direction
 */
void shiftZ(Field3D &var, int jx, int jy, double zangle) {
  SCOREP0();
  TRACE("shiftZ");
  ASSERT1(var.isAllocated()); // Check that var has some data
  var.allocate(); // Ensure that var is unique
  
  int ncz = mesh->LocalNz;
  if(ncz == 1)
    return; // Shifting doesn't do anything
  
  Array<dcomplex> v(ncz/2 + 1);
  
  rfft(&(var(jx,jy,0)), ncz, v.begin()); // Forward FFT

  BoutReal zlength = mesh->coordinates()->zlength();
  // Apply phase shift
  for(int jz=1;jz<=ncz/2;jz++) {
    BoutReal kwave=jz*2.0*PI/zlength; // wave number is 1/[rad]
    v[jz] *= dcomplex(cos(kwave*zangle) , -sin(kwave*zangle));
  }

  irfft(v.begin(), ncz, &(var(jx,jy,0))); // Reverse FFT
}

<<<<<<< HEAD
void shiftZ(Field3D &var, double zangle) {
  SCOREP0();
  for(int x=0;x<mesh->LocalNx;x++) 
    for(int y=0;y<mesh->LocalNy;y++)
      shiftZ(var, x, y, zangle);
}

bool finite(const Field3D &f) {
  SCOREP0();
=======
void shiftZ(Field3D &var, double zangle, REGION rgn) {
  for (const auto &i : var.region2D(rgn))
    shiftZ(var, i.x, i.y, zangle);
}

bool finite(const Field3D &f, REGION rgn) {
>>>>>>> b5615155
  TRACE("finite( Field3D )");

  if (!f.isAllocated()) {
    return false;
  }

  for (const auto &i : f.region(rgn)) {
    if (!finite(f[i])) {
      return false;
    }
  }

  return true;
}

#if CHECK > 0
void checkData(const Field3D &f, REGION region) {
  SCOREP0();
  if (!f.isAllocated())
    throw BoutException("Field3D: Operation on empty data\n");

#if CHECK > 2
  // Do full checks
  for (const auto &d : f.region(region)) {
    if (!finite(f[d])) {
      throw BoutException("Field3D: Operation on non-finite data at [%d][%d][%d]\n", d.x,
                          d.y, d.z);
    }
  }
#endif
}
#endif

const Field3D copy(const Field3D &f) {
  SCOREP0();
  Field3D result = f;
  result.allocate();
  return result;
}

<<<<<<< HEAD
const Field3D floor(const Field3D &var, BoutReal f) {
  SCOREP0();
=======
const Field3D floor(const Field3D &var, BoutReal f, REGION rgn) {
>>>>>>> b5615155
  Field3D result = copy(var);
  
  for(const auto& d : result.region(rgn))
    if(result[d] < f)
      result[d] = f;
  
  return result;
}

<<<<<<< HEAD
Field2D DC(const Field3D &f) {
  SCOREP0();
=======
Field2D DC(const Field3D &f, REGION rgn) {
>>>>>>> b5615155
  TRACE("DC(Field3D)");

  Mesh *localmesh = f.getMesh();
  Field2D result(localmesh);
  result.allocate();

  for (const auto &i : result.region(rgn)) {
    result(i.x,i.y) = 0.0;
    for (int k = 0; k < localmesh->LocalNz; k++) {
      result(i.x, i.y) += f(i.x, i.y, k);
    }
    result(i.x, i.y) /= (localmesh->LocalNz);
  }

  checkData(result, rgn);
  return result;
}

void invalidateGuards(Field3D &var){
#if CHECK > 2 // Strip out if not checking
  Mesh *localmesh = var.getMesh();

  // Inner x -- all y and all z
  for(int ix=0; ix<localmesh->xstart; ix++){
    for (int iy = 0; iy < localmesh->LocalNy; iy++) {
      for(int iz=0; iz<localmesh->LocalNz; iz++){
        var(ix, iy, iz) = std::nan("");
      }
    }
  }

  // Outer x -- all y and all z
  for (int ix = localmesh->xend + 1; ix < localmesh->LocalNx; ix++) {
    for (int iy = 0; iy < localmesh->LocalNy; iy++) {
      for(int iz=0; iz<localmesh->LocalNz; iz++){
        var(ix, iy, iz) = std::nan("");
      }
    }
  }

  // Remaining boundary point
  for (int ix = localmesh->xstart; ix <= localmesh->xend; ix++) {
    // Lower y -- non-boundary x and all z (could be all x but already set)
    for(int iy=0; iy<localmesh->ystart; iy++){
      for(int iz=0; iz<localmesh->LocalNz; iz++){
        var(ix, iy, iz) = std::nan("");
      }
    }
    // Lower y -- non-boundary x and all z (could be all x but already set)
    for(int iy=localmesh->yend+1; iy<localmesh->LocalNy; iy++){
      for(int iz=0; iz<localmesh->LocalNz; iz++){
        var(ix, iy, iz) = std::nan("");
      }
    }
  }
#endif  
  return;
}<|MERGE_RESOLUTION|>--- conflicted
+++ resolved
@@ -725,12 +725,8 @@
 
 //////////////// NON-MEMBER FUNCTIONS //////////////////
 
-<<<<<<< HEAD
-Field3D pow(const Field3D &lhs, const Field3D &rhs) {
-  SCOREP0();
-=======
 Field3D pow(const Field3D &lhs, const Field3D &rhs, REGION rgn) {
->>>>>>> b5615155
+  SCOREP0();
   TRACE("pow(Field3D, Field3D)");
 
   ASSERT1(lhs.getLocation() == rhs.getLocation());
@@ -750,12 +746,8 @@
   return result;
 }
 
-<<<<<<< HEAD
-Field3D pow(const Field3D &lhs, const Field2D &rhs) {
-  SCOREP0();
-=======
 Field3D pow(const Field3D &lhs, const Field2D &rhs, REGION rgn) {
->>>>>>> b5615155
+  SCOREP0();
   TRACE("pow(Field3D, Field2D)");
   // Check if the inputs are allocated
   ASSERT1(lhs.isAllocated());
@@ -777,12 +769,8 @@
   return result;
 }
 
-<<<<<<< HEAD
-Field3D pow(const Field3D &lhs, const FieldPerp &rhs) {
-  SCOREP0();
-=======
 Field3D pow(const Field3D &lhs, const FieldPerp &rhs, REGION rgn) {
->>>>>>> b5615155
+  SCOREP0();
   TRACE("pow(Field3D, FieldPerp)");
 
   ASSERT1(lhs.getMesh() == rhs.getMesh());
@@ -800,12 +788,8 @@
   return result;
 }
 
-<<<<<<< HEAD
-Field3D pow(const Field3D &lhs, BoutReal rhs) {
-  SCOREP0();
-=======
 Field3D pow(const Field3D &lhs, BoutReal rhs, REGION rgn) {
->>>>>>> b5615155
+  SCOREP0();
   TRACE("pow(Field3D, BoutReal)");
   // Check if the inputs are allocated
   ASSERT1(lhs.isAllocated());
@@ -822,12 +806,8 @@
   return result;
 }
 
-<<<<<<< HEAD
-Field3D pow(BoutReal lhs, const Field3D &rhs) {
-  SCOREP0();
-=======
 Field3D pow(BoutReal lhs, const Field3D &rhs, REGION rgn) {
->>>>>>> b5615155
+  SCOREP0();
   TRACE("pow(lhs, Field3D)");
   // Check if the inputs are allocated
   ASSERT1(rhs.isAllocated());
@@ -846,12 +826,8 @@
   return result;
 }
 
-<<<<<<< HEAD
-BoutReal min(const Field3D &f, bool allpe) {
-  SCOREP0();
-=======
 BoutReal min(const Field3D &f, bool allpe, REGION rgn) {
->>>>>>> b5615155
+  SCOREP0();
   TRACE("Field3D::Min() %s",allpe? "over all PEs" : "");
 
   ASSERT2(f.isAllocated());
@@ -871,12 +847,8 @@
   return result;
 }
 
-<<<<<<< HEAD
-BoutReal max(const Field3D &f, bool allpe) {
-  SCOREP0();
-=======
 BoutReal max(const Field3D &f, bool allpe, REGION rgn) {
->>>>>>> b5615155
+  SCOREP0();
   TRACE("Field3D::Max() %s",allpe? "over all PEs" : "");
 
   ASSERT2(f.isAllocated());
@@ -916,12 +888,8 @@
  *
  */
 #define F3D_FUNC(name, func)                                                             \
-<<<<<<< HEAD
-  const Field3D name(const Field3D &f) {                                                 \
+  const Field3D name(const Field3D &f, REGION rgn) {                                     \
     SCOREP0();                                                                           \
-=======
-  const Field3D name(const Field3D &f, REGION rgn) {                                     \
->>>>>>> b5615155
     TRACE(#name "(Field3D)");                                                            \
     /* Check if the input is allocated */                                                \
     ASSERT1(f.isAllocated());                                                            \
@@ -951,12 +919,8 @@
 F3D_FUNC(cosh, ::cosh);
 F3D_FUNC(tanh, ::tanh);
 
-<<<<<<< HEAD
-const Field3D filter(const Field3D &var, int N0) {
-  SCOREP0();
-=======
 const Field3D filter(const Field3D &var, int N0, REGION rgn) {
->>>>>>> b5615155
+  SCOREP0();
   TRACE("filter(Field3D, int)");
   
   ASSERT1(var.isAllocated());
@@ -995,12 +959,8 @@
 }
 
 // Fourier filter in z
-<<<<<<< HEAD
-const Field3D lowPass(const Field3D &var, int zmax) {
-  SCOREP0();
-=======
 const Field3D lowPass(const Field3D &var, int zmax, REGION rgn) {
->>>>>>> b5615155
+  SCOREP0();
   TRACE("lowPass(Field3D, %d)", zmax);
 
   ASSERT1(var.isAllocated());
@@ -1037,12 +997,8 @@
 }
 
 // Fourier filter in z with zmin
-<<<<<<< HEAD
-const Field3D lowPass(const Field3D &var, int zmax, int zmin) {
-  SCOREP0();
-=======
 const Field3D lowPass(const Field3D &var, int zmax, int zmin, REGION rgn) {
->>>>>>> b5615155
+  SCOREP0();
   TRACE("lowPass(Field3D, %d, %d)", zmax, zmin);
 
   ASSERT1(var.isAllocated());
@@ -1107,24 +1063,14 @@
   irfft(v.begin(), ncz, &(var(jx,jy,0))); // Reverse FFT
 }
 
-<<<<<<< HEAD
-void shiftZ(Field3D &var, double zangle) {
-  SCOREP0();
-  for(int x=0;x<mesh->LocalNx;x++) 
-    for(int y=0;y<mesh->LocalNy;y++)
-      shiftZ(var, x, y, zangle);
-}
-
-bool finite(const Field3D &f) {
-  SCOREP0();
-=======
 void shiftZ(Field3D &var, double zangle, REGION rgn) {
+  SCOREP0();
   for (const auto &i : var.region2D(rgn))
     shiftZ(var, i.x, i.y, zangle);
 }
 
 bool finite(const Field3D &f, REGION rgn) {
->>>>>>> b5615155
+  SCOREP0();
   TRACE("finite( Field3D )");
 
   if (!f.isAllocated()) {
@@ -1165,12 +1111,8 @@
   return result;
 }
 
-<<<<<<< HEAD
-const Field3D floor(const Field3D &var, BoutReal f) {
-  SCOREP0();
-=======
 const Field3D floor(const Field3D &var, BoutReal f, REGION rgn) {
->>>>>>> b5615155
+  SCOREP0();
   Field3D result = copy(var);
   
   for(const auto& d : result.region(rgn))
@@ -1180,12 +1122,8 @@
   return result;
 }
 
-<<<<<<< HEAD
-Field2D DC(const Field3D &f) {
-  SCOREP0();
-=======
 Field2D DC(const Field3D &f, REGION rgn) {
->>>>>>> b5615155
+  SCOREP0();
   TRACE("DC(Field3D)");
 
   Mesh *localmesh = f.getMesh();
