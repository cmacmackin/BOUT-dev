--- conflicted
+++ resolved
@@ -532,25 +532,9 @@
   // Internal routine to avoid ugliness with interactions between CHECK
   // levels and UNUSED parameters
 #if CHECK > 2
-<<<<<<< HEAD
-  void checkDataIsFiniteOnRegion(const Field2D &f, REGION region) {
-    // Do full checks
-    BOUT_FOR_SERIAL(i, f.getRegion(region)) {
-      if (!::finite(f[i])) {
-	throw BoutException("Field2D: Operation on non-finite data at [%d][%d]\n", i.x(),
-			    i.y());
-      }
-    }
-  }
-#elif CHECK > 1
-  // No-op for no checking
-  void checkDataIsFiniteOnRegion(const Field2D &UNUSED(f), REGION UNUSED(region)) {}
-=======
-void checkDataIsFiniteOnRegion(const Field2D &f, REGION region) {
-  const Region<Ind2D> &new_region = f.getMesh()->getRegion2D(REGION_STRING(region));
-
+void checkDataIsFiniteOnRegion(const Field2D& f, REGION region) {
   // Do full checks
-  BOUT_FOR_SERIAL(i, new_region) {
+  BOUT_FOR_SERIAL(i, f.getRegion(region)) {
     if (!::finite(f[i])) {
       throw BoutException("Field2D: Operation on non-finite data at [%d][%d]\n", i.x(),
                           i.y());
@@ -560,7 +544,6 @@
 #elif CHECK > 0
 // No-op for no checking
 void checkDataIsFiniteOnRegion(const Field2D &UNUSED(f), REGION UNUSED(region)) {}
->>>>>>> 281909b8
 #endif
 }
 
