/*!*************************************************************************
 * \file field2d.cxx
 *
 * Class for 2D X-Y profiles
 *
 **************************************************************************
 * Copyright 2010 B.D.Dudson, S.Farley, M.V.Umansky, X.Q.Xu
 *
 * Contact: Ben Dudson, bd512@york.ac.uk
 * 
 * This file is part of BOUT++.
 *
 * BOUT++ is free software: you can redistribute it and/or modify
 * it under the terms of the GNU Lesser General Public License as published by
 * the Free Software Foundation, either version 3 of the License, or
 * (at your option) any later version.
 *
 * BOUT++ is distributed in the hope that it will be useful,
 * but WITHOUT ANY WARRANTY; without even the implied warranty of
 * MERCHANTABILITY or FITNESS FOR A PARTICULAR PURPOSE.  See the
 * GNU Lesser General Public License for more details.
 *
 * You should have received a copy of the GNU Lesser General Public License
 * along with BOUT++.  If not, see <http://www.gnu.org/licenses/>.
 * 
 **************************************************************************/

#include <boutcomm.hxx>
#include <bout/rvec.hxx>

#include <globals.hxx> // for mesh

#include <field2d.hxx>

#include <utils.hxx>

#include <boundary_op.hxx>
#include <boundary_factory.hxx>

#include <boutexception.hxx>
#include <msg_stack.hxx>

#include <cmath>
#include <output.hxx>

#include <bout/assert.hxx>

Field2D::Field2D(Mesh *msh) : Field(msh), deriv(nullptr) { 

  boundaryIsSet = false;

  if(fieldmesh) {
    nx = fieldmesh->LocalNx;
    ny = fieldmesh->LocalNy;
  }
#if CHECK > 0
  else {
    nx=-1;
    ny=-1;
  }
#endif
  
#ifdef TRACK
  name = "<F2D>";
#endif
}

Field2D::Field2D(const Field2D& f) : Field(f.fieldmesh), // The mesh containing array sizes
                                     data(f.data), // This handles references to the data array
                                     deriv(nullptr) {
  TRACE("Field2D(Field2D&)");
  
#if CHECK > 2
  checkData(f);
#endif

  if(fieldmesh) {
    nx = fieldmesh->LocalNx;
    ny = fieldmesh->LocalNy;
  }
#if CHECK > 0
  else {
    nx=-1;
    ny=-1;
  }
#endif
  
  boundaryIsSet = false;
  *this = f; //This line is probably not required as we init data from f.data above.
}

Field2D::Field2D(BoutReal val) : Field(nullptr), deriv(nullptr) {
  boundaryIsSet = false;
  
  fieldmesh = mesh;
  nx = fieldmesh->LocalNx;
  ny = fieldmesh->LocalNy;
  
  *this = val;
}

Field2D::~Field2D() {
  if(deriv)
    delete deriv;
}

void Field2D::allocate() {
  if(data.empty()) {
    if(!fieldmesh) {
      /// If no mesh, use the global
      fieldmesh = mesh;
      nx = fieldmesh->LocalNx;
      ny = fieldmesh->LocalNy;
    }
    data = Array<BoutReal>(nx*ny);
  }else
    data.ensureUnique();
}

Field2D* Field2D::timeDeriv() {
  if(deriv == nullptr)
    deriv = new Field2D(fieldmesh);
  return deriv;
}

////////////// Indexing ///////////////////

const DataIterator Field2D::iterator() const {
  return DataIterator(0, nx-1, 
                      0, ny-1,
                      0, 0);
}

const DataIterator Field2D::begin() const {
  return Field2D::iterator();
}

const DataIterator Field2D::end() const {
  return DataIterator(0, nx-1, 
                      0, ny-1,
                      0, 0, DI_GET_END);
}

const IndexRange Field2D::region(REGION rgn) const {
  switch(rgn) {
  case RGN_ALL: {
    return IndexRange{0, nx-1,
        0, ny-1,
        0, 0};
    break;
  }
  case RGN_NOBNDRY: {
    return IndexRange{fieldmesh->xstart, fieldmesh->xend,
        fieldmesh->ystart, fieldmesh->yend,
        0, 0};
    break;
  }
  case RGN_NOX: {
    return IndexRange{fieldmesh->xstart, fieldmesh->xend,
        0, ny-1,
        0, 0};
    break;
  }
  case RGN_NOY: {
    return IndexRange{0, nx-1,
        fieldmesh->ystart, fieldmesh->yend,
        0, 0};
    break;
  }
  default: {
    throw BoutException("Field2D::region() : Requested region not implemented");
  }
  };
}

///////////// OPERATORS ////////////////

Field2D & Field2D::operator=(const Field2D &rhs) {
  // Check for self-assignment
  if(this == &rhs)
    return(*this); // skip this assignment

  TRACE("Field2D: Assignment from Field2D");

  checkData(rhs);
  
#ifdef TRACK
  name = rhs.name;
#endif

  // Copy the data and data sizes
  fieldmesh = rhs.fieldmesh;
  nx = rhs.nx; ny = rhs.ny; 

  // Copy reference to data
  data = rhs.data;

  return *this;
}

Field2D & Field2D::operator=(const BoutReal rhs) {
#ifdef TRACK
  name = "<r2D>";
#endif
  
  TRACE("Field2D = BoutReal");
  allocate();

#if CHECK > 0
  if(!finite(rhs))
    throw BoutException("Field2D: Assignment from non-finite BoutReal\n");
#endif
  for(const auto& i : (*this))
    (*this)[i] = rhs;
  
  return *this;
}

/////////////////////////////////////////////////////////////////////

#define F2D_UPDATE_FIELD(op,bop,ftype)                       \
  Field2D & Field2D::operator op(const ftype &rhs) {         \
    TRACE("Field2D: %s %s", #op, #ftype);           \
    checkData(rhs) ;                                         \
    checkData(*this);                                        \
    if(data.unique()) {                                      \
      /* This is the only reference to this data */          \
      for(const auto& i : (*this))                                  \
        (*this)[i] op rhs[i];                                \
    }else {                                                  \
      /* Shared data */                                      \
      (*this) = (*this) bop rhs;                             \
    }                                                        \
    return *this;                                            \
  }

F2D_UPDATE_FIELD(+=, +, Field2D); // operator+=(const Field2D &rhs)
F2D_UPDATE_FIELD(-=, -, Field2D); // operator-=(const Field2D &rhs)
F2D_UPDATE_FIELD(*=, *, Field2D); // operator*=(const Field2D &rhs)
F2D_UPDATE_FIELD(/=, /, Field2D); // operator/=(const Field2D &rhs)

#define F2D_UPDATE_REAL(op,bop)                              \
  Field2D & Field2D::operator op(const BoutReal rhs) {       \
    TRACE("Field2D: %s Field2D", #op);              \
    if(!finite(rhs))                                         \
      throw BoutException("Field2D: %s operator passed non-finite BoutReal number", #op); \
    checkData(*this);                                        \
                                                             \
    if(data.unique()) {                                      \
      /* This is the only reference to this data */          \
      for(const auto& i : (*this))                                  \
        (*this)[i] op rhs;                                   \
    }else {                                                  \
      /* Need to put result in a new block */                \
      (*this) = (*this) bop rhs;                             \
    }                                                        \
    return *this;                                            \
  }

F2D_UPDATE_REAL(+=,+);    // operator+= BoutReal
F2D_UPDATE_REAL(-=,-);    // operator-= BoutReal
F2D_UPDATE_REAL(*=,*);    // operator*= BoutReal
F2D_UPDATE_REAL(/=,/);    // operator/= BoutReal

////////////////////// STENCILS //////////////////////////

void Field2D::getXArray(int y, int UNUSED(z), rvec &xv) const {
  ASSERT1(isAllocated());

  xv.resize(nx);
  
  for(int x=0;x<nx;x++)
    xv[x] = operator()(x,y);
}

void Field2D::getYArray(int x, int UNUSED(z), rvec &yv) const {
  ASSERT1(isAllocated());

  yv.resize(ny);
  
  for(int y=0;y<ny;y++)
    yv[y] = operator()(x,y);
}

void Field2D::getZArray(int x, int y, rvec &zv) const {
  ASSERT1(isAllocated());

  zv.resize(fieldmesh->LocalNz);
  
  for(int z=0;z<fieldmesh->LocalNz;z++)
    zv[z] = operator()(x,y);
}

void Field2D::setXArray(int y, int UNUSED(z), const rvec &xv) {
  allocate();

  ASSERT0(xv.capacity() == (unsigned int) nx);

  for(int x=0;x<nx;x++)
    operator()(x,y) = xv[x];
}

void Field2D::setYArray(int x, int UNUSED(z), const rvec &yv) {
  allocate();

  ASSERT0(yv.capacity() == (unsigned int) fieldmesh->LocalNy);

  for(int y=0;y<fieldmesh->LocalNy;y++)
    operator()(x,y) = yv[y];
}

void Field2D::setXStencil(stencil &fval, const bindex &bx, CELL_LOC UNUSED(loc)) const {
  fval.jx = bx.jx;
  fval.jy = bx.jy;
  fval.jz = bx.jz;

  ASSERT1(isAllocated());

  fval.mm = operator()(bx.jx2m,bx.jy);
  fval.m  = operator()(bx.jxm,bx.jy);
  fval.c  = operator()(bx.jx,bx.jy);
  fval.p  = operator()(bx.jxp,bx.jy);
  fval.pp = operator()(bx.jx2p,bx.jy);
}

void Field2D::setXStencil(forward_stencil &fval, const bindex &bx, CELL_LOC UNUSED(loc)) const {
  fval.jx = bx.jx;
  fval.jy = bx.jy;
  fval.jz = bx.jz;

  ASSERT1(isAllocated());

  fval.m  = operator()(bx.jxm,bx.jy);
  fval.c  = operator()(bx.jx,bx.jy);
  fval.p  = operator()(bx.jxp,bx.jy);
  fval.p2 = operator()(bx.jx2p,bx.jy);
  fval.p3 = operator()(bx.jx+3,bx.jy);
  fval.p4 = operator()(bx.jx+4,bx.jy);
}

void Field2D::setXStencil(backward_stencil &fval, const bindex &bx, CELL_LOC UNUSED(loc)) const {
  fval.jx = bx.jx;
  fval.jy = bx.jy;
  fval.jz = bx.jz;

  ASSERT1(isAllocated());

  fval.m4 = operator()(bx.jx-4,bx.jy);
  fval.m3 = operator()(bx.jx-3,bx.jy);
  fval.m2 = operator()(bx.jx2m,bx.jy);
  fval.m  = operator()(bx.jxm,bx.jy);
  fval.c  = operator()(bx.jx,bx.jy);
  fval.p  = operator()(bx.jxp,bx.jy);
}

void Field2D::setYStencil(stencil &fval, const bindex &bx, CELL_LOC UNUSED(loc)) const {
  fval.jx = bx.jx;
  fval.jy = bx.jy;
  fval.jz = bx.jz;

  ASSERT1(isAllocated());

  fval.mm = operator()(bx.jx,bx.jy2m);
  fval.m  = operator()(bx.jx,bx.jym);
  fval.c  = operator()(bx.jx,bx.jy);
  fval.p  = operator()(bx.jx,bx.jyp);
  fval.pp = operator()(bx.jx,bx.jy2p);
}

void Field2D::setYStencil(forward_stencil &fval, const bindex &bx, CELL_LOC UNUSED(loc)) const {
  fval.jx = bx.jx;
  fval.jy = bx.jy;
  fval.jz = bx.jz;

  ASSERT1(isAllocated());

  fval.m  = operator()(bx.jx,bx.jym);
  fval.c  = operator()(bx.jx,bx.jy);
  fval.p  = operator()(bx.jx,bx.jyp);
  fval.p2 = operator()(bx.jx,bx.jy2p);
  fval.p3 = operator()(bx.jx,bx.jy+3);
  fval.p4 = operator()(bx.jx,bx.jy+4);
}

void Field2D::setYStencil(backward_stencil &fval, const bindex &bx, CELL_LOC UNUSED(loc)) const {
  fval.jx = bx.jx;
  fval.jy = bx.jy;
  fval.jz = bx.jz;

  ASSERT1(isAllocated());

  fval.m4 = operator()(bx.jx,bx.jy-4);
  fval.m3 = operator()(bx.jx,bx.jy-3);
  fval.m2 = operator()(bx.jx,bx.jy2m);
  fval.m  = operator()(bx.jx,bx.jym);
  fval.c  = operator()(bx.jx,bx.jy);
  fval.p  = operator()(bx.jx,bx.jyp);
}

void Field2D::setZStencil(stencil &fval, const bindex &bx, CELL_LOC UNUSED(loc)) const {
  fval.jx = bx.jx;
  fval.jy = bx.jy;
  fval.jz = bx.jz;

  ASSERT1(isAllocated());

  fval = operator()(bx.jx,bx.jy);
}

///////////////////// FieldData VIRTUAL FUNCTIONS //////////

int Field2D::getData(int x, int y, int z, void *vptr) const {
  ASSERT1(isAllocated()); // Check data set
  
#if CHECK > 2
  // check ranges
  if((x < 0) || (x >= nx) || (y < 0) || (y >= ny)) {
    throw BoutException("Field2D: getData (%d,%d,%d) out of bounds\n", x, y, z);
  }
#endif
  BoutReal *ptr = (BoutReal*) vptr;
  *ptr = operator()(x,y);
  
  return sizeof(BoutReal);
}

int Field2D::getData(int x, int y, int z, BoutReal *rptr) const {
  ASSERT1(isAllocated()); // Check data set
  
#if CHECK > 2
  // check ranges
  if((x < 0) || (x >= nx) || (y < 0) || (y >= ny)) {
    throw BoutException("Field2D: getData (%d,%d,%d) out of bounds\n", x, y, z);
  }
#endif

  *rptr = operator()(x,y);
  return 1;
}

int Field2D::setData(int x, int y, int z, void *vptr) {
  allocate();
  
#if CHECK > 2
  // check ranges
  if((x < 0) || (x >= nx) || (y < 0) || (y >= ny)) {
    throw BoutException("Field2D: setData (%d,%d,%d) out of bounds\n", x, y, z);
  }
#endif
  BoutReal *ptr = (BoutReal*) vptr;
  operator()(x,y) = *ptr;
  
  return sizeof(BoutReal);
}

int Field2D::setData(int x, int y, int UNUSED(z), BoutReal *rptr) {
  allocate();
#if CHECK > 2
  // check ranges
  if((x < 0) || (x >= nx) || (y < 0) || (y >= ny) ) {
    throw BoutException("Field2D: setData (%d,%d) out of bounds\n", x, y);
  }
#endif

  operator()(x,y) = *rptr;
  return 1;
}

///////////////////// BOUNDARY CONDITIONS //////////////////

void Field2D::applyBoundary(bool init) {
  TRACE("Field2D::applyBoundary()");

#if CHECK > 0
  if (init) {

    if(!boundaryIsSet)
      output << "WARNING: Call to Field2D::applyBoundary(), but no boundary set" << endl;
  }
#endif

  ASSERT1(isAllocated());

  for(const auto& bndry : bndry_op)
    if ( !bndry->apply_to_ddt || init) // Always apply to the values when initialising fields, otherwise apply only if wanted
      bndry->apply(*this);
}

void Field2D::applyBoundary(const string &condition) {
  TRACE("Field2D::applyBoundary(condition)");

  ASSERT1(isAllocated());
  
  /// Get the boundary factory (singleton)
  BoundaryFactory *bfact = BoundaryFactory::getInstance();
  
  /// Loop over the mesh boundary regions
  for(const auto& reg : fieldmesh->getBoundaries()) {
    BoundaryOp* op = static_cast<BoundaryOp*>(bfact->create(condition, reg));
    op->apply(*this);
    delete op;
  }
  
  // Set the corners to zero
  for(int jx=0;jx<fieldmesh->xstart;jx++) {
    for(int jy=0;jy<fieldmesh->ystart;jy++) {
      operator()(jx,jy) = 0.;
    }
    for(int jy=fieldmesh->yend+1;jy<fieldmesh->LocalNy;jy++) {
      operator()(jx,jy) = 0.;
    }
  }
  for(int jx=fieldmesh->xend+1;jx<fieldmesh->LocalNx;jx++) {
    for(int jy=0;jy<fieldmesh->ystart;jy++) {
      operator()(jx,jy) = 0.;
    }
    for(int jy=fieldmesh->yend+1;jy<fieldmesh->LocalNy;jy++) {
      operator()(jx,jy) = 0.;
    }
  }
}

void Field2D::applyBoundary(const string &region, const string &condition) {
  ASSERT1(isAllocated());

  /// Get the boundary factory (singleton)
  BoundaryFactory *bfact = BoundaryFactory::getInstance();
  
  /// Loop over the mesh boundary regions
  for(const auto& reg : fieldmesh->getBoundaries()) {
    if(reg->label.compare(region) == 0) {
      BoundaryOp* op = static_cast<BoundaryOp*>(bfact->create(condition, reg));
      op->apply(*this);
      delete op;
      break;
    }
  }
  
  // Set the corners to zero
  for(int jx=0;jx<fieldmesh->xstart;jx++) {
    for(int jy=0;jy<fieldmesh->ystart;jy++) {
      operator()(jx,jy) = 0.;
    }
    for(int jy=fieldmesh->yend+1;jy<fieldmesh->LocalNy;jy++) {
      operator()(jx,jy) = 0.;
    }
  }
  for(int jx=fieldmesh->xend+1;jx<fieldmesh->LocalNx;jx++) {
    for(int jy=0;jy<fieldmesh->ystart;jy++) {
      operator()(jx,jy) = 0.;
    }
    for(int jy=fieldmesh->yend+1;jy<fieldmesh->LocalNy;jy++) {
      operator()(jx,jy) = 0.;
    }
  }
}

void Field2D::applyTDerivBoundary() {
  TRACE("Field2D::applyTDerivBoundary()");
  
  ASSERT1(isAllocated());
  ASSERT1(deriv != NULL);
  ASSERT1(deriv->isAllocated());

  for(const auto& bndry : bndry_op)
    bndry->apply_ddt(*this);
}

void Field2D::setBoundaryTo(const Field2D &f2d) {
  TRACE("Field2D::setBoundary(const Field2D&)");
  allocate(); // Make sure data allocated
  
  ASSERT0(f2d.isAllocated());

  /// Loop over boundary regions
  for(const auto& reg : fieldmesh->getBoundaries()) {
    /// Loop within each region
    for(reg->first(); !reg->isDone(); reg->next()) {
      // Get value half-way between cells
      BoutReal val = 0.5*(f2d(reg->x,reg->y) + f2d(reg->x-reg->bx, reg->y-reg->by));
      // Set to this value
      (*this)(reg->x,reg->y) = 2.*val - (*this)(reg->x-reg->bx, reg->y-reg->by);
    }
  }
}

////////////// NON-MEMBER OVERLOADED OPERATORS //////////////

#define F2D_OP_F2D(op)                                     \
  const Field2D operator op(const Field2D &lhs, const Field2D &rhs) { \
    Field2D result;                                                 \
    result.allocate();                                              \
    for(const auto& i : result)                                            \
      result[i] = lhs[i] op rhs[i];                                 \
    return result;                                                  \
  }

F2D_OP_F2D(+);  // Field2D + Field2D
F2D_OP_F2D(-);  // Field2D - Field2D
F2D_OP_F2D(*);  // Field2D * Field2D
F2D_OP_F2D(/);  // Field2D / Field2D

#define F2D_OP_F3D(op)                                     \
  const Field3D operator op(const Field2D &lhs, const Field3D &rhs) { \
    Field3D result;                                                 \
    result.allocate();                                              \
    for(const auto& i : result)                                            \
      result[i] = lhs[i] op rhs[i];                                 \
    return result;                                                  \
  }

F2D_OP_F3D(+);  // Field2D + Field3D
F2D_OP_F3D(-);  // Field2D - Field3D
F2D_OP_F3D(*);  // Field2D * Field3D
F2D_OP_F3D(/);  // Field2D / Field3D

#define F2D_OP_REAL(op)                                     \
  const Field2D operator op(const Field2D &lhs, BoutReal rhs) {     \
    Field2D result;                                                 \
    result.allocate();                                              \
    for(const auto& i : result)                                            \
      result[i] = lhs[i] op rhs;                                    \
    return result;                                                  \
  }

F2D_OP_REAL(+);  // Field2D + BoutReal
F2D_OP_REAL(-);  // Field2D - BoutReal
F2D_OP_REAL(*);  // Field2D * BoutReal
F2D_OP_REAL(/);  // Field2D / BoutReal

#define REAL_OP_F2D(op)                                     \
  const Field2D operator op(BoutReal lhs, const Field2D &rhs) {     \
    Field2D result;                                                 \
    result.allocate();                                              \
    for(const auto& i : result)                                            \
      result[i] = lhs op rhs[i];                                    \
    return result;                                                  \
  }

REAL_OP_F2D(+);  // BoutReal + Field2D
REAL_OP_F2D(-);  // BoutReal - Field2D
REAL_OP_F2D(*);  // BoutReal * Field2D
REAL_OP_F2D(/);  // BoutReal / Field2D

// Unary minus
const Field2D operator-(const Field2D &f) {
  return -1.0*f;
}

//////////////// NON-MEMBER FUNCTIONS //////////////////

BoutReal min(const Field2D &f, bool allpe) {
  TRACE("Field2D::Min() %s",allpe? "over all PEs" : "");
  
  ASSERT2(f.isAllocated());

  BoutReal result = f[f.region(RGN_NOBNDRY).begin()];

  for(const auto& i : f.region(RGN_NOBNDRY))
    if(f[i] < result)
      result = f[i];
  
  if(allpe) {
    // MPI reduce
    BoutReal localresult = result;
    MPI_Allreduce(&localresult, &result, 1, MPI_DOUBLE, MPI_MIN, BoutComm::get());
  }
  
  return result;
}

BoutReal max(const Field2D &f, bool allpe) {
  TRACE("Field2D::Max() %s",allpe? "over all PEs" : "");
  
  ASSERT2(f.isAllocated());

  BoutReal result = f[f.region(RGN_NOBNDRY).begin()];

  for(const auto& i : f.region(RGN_NOBNDRY))
    if(f[i] > result)
      result = f[i];
  
  if(allpe) {
    // MPI reduce
    BoutReal localresult = result;
    MPI_Allreduce(&localresult, &result, 1, MPI_DOUBLE, MPI_MAX, BoutComm::get());
  }
  
  return result;
}

bool finite(const Field2D &f) {
  TRACE("finite(Field2D)");

  if (!f.isAllocated()) {
    return false;
  }

<<<<<<< HEAD
  for (auto &i : f) {
=======
  for(const auto &i : f) {
>>>>>>> 1976924e
    if (!::finite(f[i])) {
      return false;
    }
  }

  return true;
}

/////////////////////////////////////////////////
// functions

/*!
 * This macro takes a function \p func, which is
 * assumed to operate on a single BoutReal and return
 * a single BoutReal, and wraps it up into a function
 * of a Field2D called \p name.
 *
 * @param name  The name of the function to define
 * @param func  The function to apply to each value
 *
 * If CHECK >= 1, checks if the Field2D is allocated
 *
 * Loops over the entire domain, applies function,
 * and if CHECK >= 3 then checks result for non-finite numbers
 *
 */
#define F2D_FUNC(name, func)                               \
  const Field2D name(const Field2D &f) {                   \
    TRACE(#name "(Field2D)");                     \
    /* Check if the input is allocated */                  \
    ASSERT1(f.isAllocated());                              \
    /* Define and allocate the output result */            \
    Field2D result;                                        \
    result.allocate();                                     \
    /* Loop over domain */                                 \
    for(const auto& d : result) {                                 \
      result[d] = func(f[d]);                              \
      /* If checking is set to 3 or higher, test result */ \
      ASSERT3(finite(result[d]));                          \
    }                                                      \
    return result;                                         \
  }

F2D_FUNC(abs, ::fabs);

F2D_FUNC(sqrt, ::sqrt);

F2D_FUNC(exp, ::exp);
F2D_FUNC(log, ::log);

F2D_FUNC(sin, ::sin);
F2D_FUNC(cos, ::cos);
F2D_FUNC(tan, ::tan);

F2D_FUNC(sinh, ::sinh);
F2D_FUNC(cosh, ::cosh);
F2D_FUNC(tanh, ::tanh);

const Field2D copy(const Field2D &f) {
  Field2D result = f;
  result.allocate();
  return result;
}

const Field2D floor(const Field2D &var, BoutReal f) {
  Field2D result = copy(var);

  for(const auto& d : result)
    if(result[d] < f)
      result[d] = f;
  
  return result;
}

Field2D pow(const Field2D &lhs, const Field2D &rhs) {
  TRACE("pow(Field2D, Field2D)");
  // Check if the inputs are allocated
  ASSERT1(lhs.isAllocated());
  ASSERT1(rhs.isAllocated());

  // Define and allocate the output result
  Field2D result;
  result.allocate();

  // Loop over domain
  for(const auto& i: result) {
    result[i] = ::pow(lhs[i], rhs[i]);
    ASSERT3(finite(result[i]));
  }
  return result;
}

Field2D pow(const Field2D &lhs, BoutReal rhs) {
  TRACE("pow(Field2D, BoutReal)");
  // Check if the inputs are allocated
  ASSERT1(lhs.isAllocated());

  // Define and allocate the output result
  Field2D result;
  result.allocate();

  // Loop over domain
  for(const auto& i: result) {
    result[i] = ::pow(lhs[i], rhs);
    ASSERT3(finite(result[i]));
  }
  return result;
}

Field2D pow(BoutReal lhs, const Field2D &rhs) {
  TRACE("pow(lhs, Field2D)");
  // Check if the inputs are allocated
  ASSERT1(rhs.isAllocated());

  // Define and allocate the output result
  Field2D result;
  result.allocate();

  // Loop over domain
  for(const auto& i: result) {
    result[i] = ::pow(lhs, rhs[i]);
    ASSERT3(finite(result[i]));
  }
  return result;
}

#if CHECK > 0
/// Check if the data is valid
void checkData(const Field2D &f) {
  if(!f.isAllocated()) {
    throw BoutException("Field2D: Operation on empty data\n");
  }
  
#if CHECK > 2
  // Do full checks
  for(const auto& i : f.region(RGN_NOBNDRY)){
    if(!::finite(f[i])) {
      throw BoutException("Field2D: Operation on non-finite data at [%d][%d]\n", i.x, i.y);
    }
  }
#endif
}
#endif<|MERGE_RESOLUTION|>--- conflicted
+++ resolved
@@ -7,7 +7,7 @@
  * Copyright 2010 B.D.Dudson, S.Farley, M.V.Umansky, X.Q.Xu
  *
  * Contact: Ben Dudson, bd512@york.ac.uk
- * 
+ *
  * This file is part of BOUT++.
  *
  * BOUT++ is free software: you can redistribute it and/or modify
@@ -22,7 +22,7 @@
  *
  * You should have received a copy of the GNU Lesser General Public License
  * along with BOUT++.  If not, see <http://www.gnu.org/licenses/>.
- * 
+ *
  **************************************************************************/
 
 #include <boutcomm.hxx>
@@ -45,7 +45,7 @@
 
 #include <bout/assert.hxx>
 
-Field2D::Field2D(Mesh *msh) : Field(msh), deriv(nullptr) { 
+Field2D::Field2D(Mesh *msh) : Field(msh), deriv(nullptr) {
 
   boundaryIsSet = false;
 
@@ -59,7 +59,7 @@
     ny=-1;
   }
 #endif
-  
+
 #ifdef TRACK
   name = "<F2D>";
 #endif
@@ -69,7 +69,7 @@
                                      data(f.data), // This handles references to the data array
                                      deriv(nullptr) {
   TRACE("Field2D(Field2D&)");
-  
+
 #if CHECK > 2
   checkData(f);
 #endif
@@ -84,18 +84,18 @@
     ny=-1;
   }
 #endif
-  
+
   boundaryIsSet = false;
   *this = f; //This line is probably not required as we init data from f.data above.
 }
 
 Field2D::Field2D(BoutReal val) : Field(nullptr), deriv(nullptr) {
   boundaryIsSet = false;
-  
+
   fieldmesh = mesh;
   nx = fieldmesh->LocalNx;
   ny = fieldmesh->LocalNy;
-  
+
   *this = val;
 }
 
@@ -126,7 +126,7 @@
 ////////////// Indexing ///////////////////
 
 const DataIterator Field2D::iterator() const {
-  return DataIterator(0, nx-1, 
+  return DataIterator(0, nx-1,
                       0, ny-1,
                       0, 0);
 }
@@ -136,7 +136,7 @@
 }
 
 const DataIterator Field2D::end() const {
-  return DataIterator(0, nx-1, 
+  return DataIterator(0, nx-1,
                       0, ny-1,
                       0, 0, DI_GET_END);
 }
@@ -183,14 +183,14 @@
   TRACE("Field2D: Assignment from Field2D");
 
   checkData(rhs);
-  
+
 #ifdef TRACK
   name = rhs.name;
 #endif
 
   // Copy the data and data sizes
   fieldmesh = rhs.fieldmesh;
-  nx = rhs.nx; ny = rhs.ny; 
+  nx = rhs.nx; ny = rhs.ny;
 
   // Copy reference to data
   data = rhs.data;
@@ -202,7 +202,7 @@
 #ifdef TRACK
   name = "<r2D>";
 #endif
-  
+
   TRACE("Field2D = BoutReal");
   allocate();
 
@@ -212,7 +212,7 @@
 #endif
   for(const auto& i : (*this))
     (*this)[i] = rhs;
-  
+
   return *this;
 }
 
@@ -268,7 +268,7 @@
   ASSERT1(isAllocated());
 
   xv.resize(nx);
-  
+
   for(int x=0;x<nx;x++)
     xv[x] = operator()(x,y);
 }
@@ -277,7 +277,7 @@
   ASSERT1(isAllocated());
 
   yv.resize(ny);
-  
+
   for(int y=0;y<ny;y++)
     yv[y] = operator()(x,y);
 }
@@ -286,7 +286,7 @@
   ASSERT1(isAllocated());
 
   zv.resize(fieldmesh->LocalNz);
-  
+
   for(int z=0;z<fieldmesh->LocalNz;z++)
     zv[z] = operator()(x,y);
 }
@@ -411,7 +411,7 @@
 
 int Field2D::getData(int x, int y, int z, void *vptr) const {
   ASSERT1(isAllocated()); // Check data set
-  
+
 #if CHECK > 2
   // check ranges
   if((x < 0) || (x >= nx) || (y < 0) || (y >= ny)) {
@@ -420,13 +420,13 @@
 #endif
   BoutReal *ptr = (BoutReal*) vptr;
   *ptr = operator()(x,y);
-  
+
   return sizeof(BoutReal);
 }
 
 int Field2D::getData(int x, int y, int z, BoutReal *rptr) const {
   ASSERT1(isAllocated()); // Check data set
-  
+
 #if CHECK > 2
   // check ranges
   if((x < 0) || (x >= nx) || (y < 0) || (y >= ny)) {
@@ -440,7 +440,7 @@
 
 int Field2D::setData(int x, int y, int z, void *vptr) {
   allocate();
-  
+
 #if CHECK > 2
   // check ranges
   if((x < 0) || (x >= nx) || (y < 0) || (y >= ny)) {
@@ -449,7 +449,7 @@
 #endif
   BoutReal *ptr = (BoutReal*) vptr;
   operator()(x,y) = *ptr;
-  
+
   return sizeof(BoutReal);
 }
 
@@ -490,17 +490,17 @@
   TRACE("Field2D::applyBoundary(condition)");
 
   ASSERT1(isAllocated());
-  
+
   /// Get the boundary factory (singleton)
   BoundaryFactory *bfact = BoundaryFactory::getInstance();
-  
+
   /// Loop over the mesh boundary regions
   for(const auto& reg : fieldmesh->getBoundaries()) {
     BoundaryOp* op = static_cast<BoundaryOp*>(bfact->create(condition, reg));
     op->apply(*this);
     delete op;
   }
-  
+
   // Set the corners to zero
   for(int jx=0;jx<fieldmesh->xstart;jx++) {
     for(int jy=0;jy<fieldmesh->ystart;jy++) {
@@ -525,7 +525,7 @@
 
   /// Get the boundary factory (singleton)
   BoundaryFactory *bfact = BoundaryFactory::getInstance();
-  
+
   /// Loop over the mesh boundary regions
   for(const auto& reg : fieldmesh->getBoundaries()) {
     if(reg->label.compare(region) == 0) {
@@ -535,7 +535,7 @@
       break;
     }
   }
-  
+
   // Set the corners to zero
   for(int jx=0;jx<fieldmesh->xstart;jx++) {
     for(int jy=0;jy<fieldmesh->ystart;jy++) {
@@ -557,7 +557,7 @@
 
 void Field2D::applyTDerivBoundary() {
   TRACE("Field2D::applyTDerivBoundary()");
-  
+
   ASSERT1(isAllocated());
   ASSERT1(deriv != NULL);
   ASSERT1(deriv->isAllocated());
@@ -569,7 +569,7 @@
 void Field2D::setBoundaryTo(const Field2D &f2d) {
   TRACE("Field2D::setBoundary(const Field2D&)");
   allocate(); // Make sure data allocated
-  
+
   ASSERT0(f2d.isAllocated());
 
   /// Loop over boundary regions
@@ -651,7 +651,7 @@
 
 BoutReal min(const Field2D &f, bool allpe) {
   TRACE("Field2D::Min() %s",allpe? "over all PEs" : "");
-  
+
   ASSERT2(f.isAllocated());
 
   BoutReal result = f[f.region(RGN_NOBNDRY).begin()];
@@ -659,19 +659,19 @@
   for(const auto& i : f.region(RGN_NOBNDRY))
     if(f[i] < result)
       result = f[i];
-  
+
   if(allpe) {
     // MPI reduce
     BoutReal localresult = result;
     MPI_Allreduce(&localresult, &result, 1, MPI_DOUBLE, MPI_MIN, BoutComm::get());
   }
-  
+
   return result;
 }
 
 BoutReal max(const Field2D &f, bool allpe) {
   TRACE("Field2D::Max() %s",allpe? "over all PEs" : "");
-  
+
   ASSERT2(f.isAllocated());
 
   BoutReal result = f[f.region(RGN_NOBNDRY).begin()];
@@ -679,13 +679,13 @@
   for(const auto& i : f.region(RGN_NOBNDRY))
     if(f[i] > result)
       result = f[i];
-  
+
   if(allpe) {
     // MPI reduce
     BoutReal localresult = result;
     MPI_Allreduce(&localresult, &result, 1, MPI_DOUBLE, MPI_MAX, BoutComm::get());
   }
-  
+
   return result;
 }
 
@@ -696,11 +696,7 @@
     return false;
   }
 
-<<<<<<< HEAD
-  for (auto &i : f) {
-=======
-  for(const auto &i : f) {
->>>>>>> 1976924e
+  for (const auto &i : f) {
     if (!::finite(f[i])) {
       return false;
     }
@@ -771,7 +767,7 @@
   for(const auto& d : result)
     if(result[d] < f)
       result[d] = f;
-  
+
   return result;
 }
 
@@ -833,7 +829,7 @@
   if(!f.isAllocated()) {
     throw BoutException("Field2D: Operation on empty data\n");
   }
-  
+
 #if CHECK > 2
   // Do full checks
   for(const auto& i : f.region(RGN_NOBNDRY)){
