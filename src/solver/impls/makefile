
BOUT_TOP = ../../..

<<<<<<< HEAD
DIRS		= cvode ida petsc-3.1 petsc-3.2 petsc-3.3 petsc slepc-3.4 pvode karniadakis rk4 euler rk3-ssp power
=======
DIRS		= arkode cvode ida petsc-3.1 petsc-3.2 petsc-3.3 petsc pvode karniadakis rk4 euler rk3-ssp power
>>>>>>> 2f415693
TARGET		= lib

include $(BOUT_TOP)/make.config<|MERGE_RESOLUTION|>--- conflicted
+++ resolved
@@ -1,11 +1,11 @@
 
 BOUT_TOP = ../../..
 
-<<<<<<< HEAD
-DIRS		= cvode ida petsc-3.1 petsc-3.2 petsc-3.3 petsc slepc-3.4 pvode karniadakis rk4 euler rk3-ssp power
-=======
-DIRS		= arkode cvode ida petsc-3.1 petsc-3.2 petsc-3.3 petsc pvode karniadakis rk4 euler rk3-ssp power
->>>>>>> 2f415693
+DIRS		= arkode \
+	pvode cvode ida \
+	petsc-3.1 petsc-3.2 petsc-3.3 petsc \
+	power slepc-3.4 \
+	karniadakis rk4 euler rk3-ssp
 TARGET		= lib
 
 include $(BOUT_TOP)/make.config