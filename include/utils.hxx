--- conflicted
+++ resolved
@@ -188,8 +188,6 @@
   bool empty(){
     return n1*n2*n3 == 0;
   }
-<<<<<<< HEAD
-=======
   
   /*!
    * Ensures that this Tensor does not share data with another
@@ -200,7 +198,6 @@
     data.ensureUnique();
   }
   
->>>>>>> c1cf0c40
 private:
   unsigned int n1, n2, n3;
   Array<T> data;
