/*!
 * \file vector3d.hxx
 *
 * \brief Class for 3D vectors. Built on the Field3D class.
 *
 * \author B. Dudson, October 2007
 *
 **************************************************************************
 * Copyright 2010 B.D.Dudson, S.Farley, M.V.Umansky, X.Q.Xu
 *
 * Contact: Ben Dudson, bd512@york.ac.uk
 * 
 * This file is part of BOUT++.
 *
 * BOUT++ is free software: you can redistribute it and/or modify
 * it under the terms of the GNU Lesser General Public License as published by
 * the Free Software Foundation, either version 3 of the License, or
 * (at your option) any later version.
 *
 * BOUT++ is distributed in the hope that it will be useful,
 * but WITHOUT ANY WARRANTY; without even the implied warranty of
 * MERCHANTABILITY or FITNESS FOR A PARTICULAR PURPOSE.  See the
 * GNU Lesser General Public License for more details.
 *
 * You should have received a copy of the GNU Lesser General Public License
 * along with BOUT++.  If not, see <http://www.gnu.org/licenses/>.
 *
 */

class Vector3D;

#pragma once
#ifndef __VECTOR3D_H__
#define __VECTOR3D_H__

class Field2D; //#include "field2d.hxx"
#include "field3d.hxx"

class Vector2D; //#include "vector2d.hxx"

/*!
 * Represents a 3D vector, with x,y,z components
 * stored as separate Field3D objects
 *
 * Example
 * -------
 *
 * Vector3D f;
 * 
 * a.x; // Error! a.x not allocated
 *
 * 
 */ 
class Vector3D : public FieldData {
 public:
  /*!
   * Constructor. Just sets covariant = true and deriv = NULL
   *
   * Does not initialise any of the fields
   */
  Vector3D(Mesh * fieldmesh = nullptr);
  
  /*!
   * Copy constructor. After this the components (x,y,z)
   * will refer to the same data as f.(x,y,z)
   */
  Vector3D(const Vector3D &f);

  /*!
   * Destructor. If the time derivative has been
   * used, then some book-keeping is needed to ensure
   * that fields are only destroyed once.
   */
  ~Vector3D();

  /*!
   * The components of the vector. These can be 
   * either co- or contra-variant, depending on
   * the boolean flag "covariant"
   */ 
  Field3D x, y, z;

  /*!
   * Flag to specify whether the components (x,y,z)
   * are co- or contra-variant.
   * 
   * true if the components are covariant (default)
   * false if the components are contravariant
   *
   * Conversion between forms should be done by calling
   * the toContravariant and toCovariant methods.
   *
   * Only modify this variable directly if you know what you are doing!
   * 
   */ 
  bool covariant;

  /*!
   * In-place conversion to covariant form. 
   * 
   * If already covariant (covariant = true) then does nothing
   * If contravariant, multiplies by metric tensor g_{ij}
   */
  void toCovariant();
  
  /*!
   * In-place conversion to contravariant form
   *
   * If already contravariant (covariant = false) then does nothing
   * If covariant, multiplies by metric tensor g^{ij}
   * 
   */
  void toContravariant();
  
  /*!
   * Return a pointer to the time-derivative field
   *
   * The first time this is called, a new Vector3D object is created.
   * Subsequent calls return a pointer to this same object
   *
   * For convenience, a standalone function "ddt" exists, so that 
   *
   * ddt(v) is equivalent to *(v.timeDeriv())
   * 
   * This does some book-keeping to ensure that the time derivative
   * of the components is the same as the components of the time derivative
   *
   * ddt(v).x == ddt(v.x) 
   */
  Vector3D* timeDeriv();

  // Assignment
  Vector3D & operator=(const Vector3D &rhs);
  Vector3D & operator=(const Vector2D &rhs);
  Vector3D & operator=(BoutReal val);
  
  // Operators
  Vector3D & operator+=(const Vector3D &rhs);
  Vector3D & operator+=(const Vector2D &rhs);

  const Vector3D operator-() const;
  Vector3D & operator-=(const Vector3D &rhs);
  Vector3D & operator-=(const Vector2D &rhs);
  
  Vector3D & operator*=(BoutReal rhs);
  Vector3D & operator*=(const Field2D &rhs);
  Vector3D & operator*=(const Field3D &rhs);
  
  Vector3D & operator/=(BoutReal rhs);
  Vector3D & operator/=(const Field2D &rhs);
  Vector3D & operator/=(const Field3D &rhs);

  Vector3D & operator^=(const Vector3D &rhs); // Cross product
  Vector3D & operator^=(const Vector2D &rhs);
  
  // Binary operators

  const Vector3D operator+(const Vector3D &rhs) const;
  const Vector3D operator+(const Vector2D &rhs) const;

  const Vector3D operator-(const Vector3D &rhs) const;
  const Vector3D operator-(const Vector2D &rhs) const;

  const Vector3D operator*(BoutReal rhs) const;
  const Vector3D operator*(const Field2D &rhs) const;
  const Vector3D operator*(const Field3D &rhs) const;

  const Vector3D operator/(BoutReal rhs) const;
  const Vector3D operator/(const Field2D &rhs) const;
  const Vector3D operator/(const Field3D &rhs) const;

  const Field3D operator*(const Vector3D &rhs) const; // Dot product
  const Field3D operator*(const Vector2D &rhs) const;
  
  /*!
   * Cross product
   *
   * Note: This operator has low precedence in C++,
   *       lower than multiplication for example
   */ 
  const Vector3D operator^(const Vector3D &rhs) const; 
  
  /*!
   * Cross product
   *
   * Note: This operator has low precedence in C++,
   *       lower than multiplication for example
   */
  const Vector3D operator^(const Vector2D &rhs) const;
  
  /*!
   * Set variable cell location
   */ 
  void setLocation(CELL_LOC loc); 

  /// Visitor pattern support
  void accept(FieldVisitor &v) override;
  
  // FieldData virtual functions
  
  bool isReal() const override   { return true; }
  bool is3D() const override     { return true; }
  int  byteSize() const override { return 3*sizeof(BoutReal); }
  int  BoutRealSize() const override { return 3; }
<<<<<<< HEAD
  int  getData(int jx, int jy, int jz, void *vptr) const override;
  int  getData(int jx, int jy, int jz, BoutReal *rptr) const override;
  int  setData(int jx, int jy, int jz, void *vptr) override;
  int  setData(int jx, int jy, int jz, BoutReal *rptr) override;
=======
>>>>>>> ac011388
  
  void applyBoundary(bool init=false) override;
  void applyTDerivBoundary() override;
 private:
  Vector3D *deriv; ///< Time-derivative, can be NULL
};

// Non-member overloaded operators

const Vector3D operator*(BoutReal lhs, const Vector3D &rhs);
const Vector3D operator*(const Field2D &lhs, const Vector3D &rhs);
const Vector3D operator*(const Field3D &lhs, const Vector3D &rhs);

/*!
 * Absolute magnitude (modulus) of a vector  |v|
 * 
 * sqrt( v.x^2 + v.y^2 + v.z^2 )
 */ 
const Field3D abs(const Vector3D &v);

/*!
 * @brief Time derivative of 3D vector field
 */
inline Vector3D& ddt(Vector3D &f) {
  return *(f.timeDeriv());
}

#endif // __VECTOR3D_H__
<|MERGE_RESOLUTION|>--- conflicted
+++ resolved
@@ -202,13 +202,6 @@
   bool is3D() const override     { return true; }
   int  byteSize() const override { return 3*sizeof(BoutReal); }
   int  BoutRealSize() const override { return 3; }
-<<<<<<< HEAD
-  int  getData(int jx, int jy, int jz, void *vptr) const override;
-  int  getData(int jx, int jy, int jz, BoutReal *rptr) const override;
-  int  setData(int jx, int jy, int jz, void *vptr) override;
-  int  setData(int jx, int jy, int jz, BoutReal *rptr) override;
-=======
->>>>>>> ac011388
   
   void applyBoundary(bool init=false) override;
   void applyTDerivBoundary() override;
