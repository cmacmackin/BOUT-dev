/**************************************************************************
 * Copyright 2010 B.D.Dudson, S.Farley, M.V.Umansky, X.Q.Xu
 *
 * Contact: Ben Dudson, bd512@york.ac.uk
 * 
 * This file is part of BOUT++.
 *
 * BOUT++ is free software: you can redistribute it and/or modify
 * it under the terms of the GNU Lesser General Public License as published by
 * the Free Software Foundation, either version 3 of the License, or
 * (at your option) any later version.
 *
 * BOUT++ is distributed in the hope that it will be useful,
 * but WITHOUT ANY WARRANTY; without even the implied warranty of
 * MERCHANTABILITY or FITNESS FOR A PARTICULAR PURPOSE.  See the
 * GNU Lesser General Public License for more details.
 *
 * You should have received a copy of the GNU Lesser General Public License
 * along with BOUT++.  If not, see <http://www.gnu.org/licenses/>.
 *
 **************************************************************************/

class Field3D;

#pragma once
#ifndef __FIELD3D_H__
#define __FIELD3D_H__

class Mesh;  // #include "bout/mesh.hxx"
#include "field.hxx"
#include "field2d.hxx"
#include "fieldperp.hxx"
#include "stencils.hxx"
#include "bout_types.hxx"

#include "bout/dataiterator.hxx"

#include "bout/array.hxx"

#include "bout/deprecated.hxx"
#include "bout/assert.hxx"

#include "bout/field_visitor.hxx"

/// Class for 3D X-Y-Z scalar fields
/*!
  This class represents a scalar field defined over the mesh.
  It handles memory management, and provides overloaded operators
  for operations on the data, iterators and access methods.

  Initialisation
  --------------

  Fields can be declared in any scope (even global),
  but cannot be accessed by index or used until the data
  is allocated.

      Field3D f;   // Declare variable, no data allocated
      f(0,0,0) = 1.0; // Error !

      f = 0.0;  // Allocates memory, fills with value (0.0)

      Field3D g(1.0); // Declares, allocates memory, fills with value (1.0)

      Field3D h;   // not allocated
      h.allocate();  // Data array allocated, values undefined
      f(0,0,0) = 1.0; // ok

  Copy-on-Write
  -------------

  A field is a reference to the underlying data array, so
  setting one field equal to another has the effect of making
  both fields share the same underlying data

      Field3D f(0.0);
      Field3D g = f; // f and g now share data
      f(0,0,0) = 1.0; // g is also modified

  Setting the entire field equal to a new value changes the reference:

      Field3D f(0.0);
      Field3D g = f; // f and g now share data
      g = 1.0;   // g and f are now separate

  To ensure that a field is unique, call allocate() which
  will make a copy of the underlying data if it is shared.

      Field3D f(0.0);
      Field3D g = f; // f and g now share data
      g.allocate();  // Data copied so g and f don't share data
      f(0,0,0) = 1.0; // ok

  Data access
  -----------

  Individual data indices can be accessed by index using
  round brackets:

      Field3D f;
      f(0,1,2) = 1.0;  // Set value
      BoutReal val = f(2,1,3);  // Get value

  If CHECK is greater than 2, this function will perform
  bounds checking. This will significantly slow calculations.

  Some methods, such as FFT routines, need access to
  a pointer to memory. For the Z dimension this can be done
  by passing only the X and Y indices

      BoutReal *data = f(0,1);

  `data` now points to `f(0,1,0)` and can be incremented to move in Z.

  Indexing can also be done using DataIterator or Indices objects,
  defined in bout/dataiterator.hxx:

      Indices i = {0,1,0};

      f[i] = 1.0;  // Equivalent to f(0,1,0)

  This is primarily used to allow convenient iteration over fields

  Iteration
  ---------

  To loop over all points in a field, a for loop can be used
  to get the indices:

      Field3D f(0.0); // Allocate, set to zero

      for( auto i : f ) {  // Loop over all points, with index i
        f[i] = 1.0;
      }

  There is also more explicit looping over regions:

      for( auto i : f.region(RGN_ALL) ) {  // Loop over all points, with index i
        f[i] = 1.0;
      }

  Parallel (y) derivatives
  ------------------------

  In several numerical schemes the mapping along magnetic fields
  (default y direction) is a relatively complex map. To accommodate
  this, the values of a field in the positive (up) and negative (down)
  directions can be stored in separate fields.

      Field3D f(0.0); // f allocated, set to zero

      f.yup() // error; f.yup not allocated

      f.mergeYupYdown(); // f.yup() and f.ydown() now point to f
      f.yup()(0,1,0)  // ok, gives value of f at (0,1,0)

      To have separate fields for yup and ydown, first call

      f.splitYupYdown(); // f.yup() and f.ydown() separate

      f.yup(); // ok
      f.yup()(0,1,0) // error; f.yup not allocated

      f.yup() = 1.0; // Set f.yup() field to 1.0

      f.yup()(0,1,0) // ok

 */
class Field3D : public Field, public FieldData {
 public:
  /*!
   * Constructor
   *
   * Note: the global "mesh" can't be passed here because
   * fields may be created before the mesh is.
   */
  Field3D(Mesh *msh = nullptr);
  
  /*! 
   * Copy constructor
   */
  Field3D(const Field3D& f);
  
  /// Constructor from 2D field
  Field3D(const Field2D& f);
  /// Constructor from value
  Field3D(BoutReal val );
  /// Destructor
  ~Field3D();

  /// Data type stored in this field
  using value_type = BoutReal;

  /*!
   * Ensures that memory is allocated and unique
   */
  void allocate();
  
  /*!
   * Test if data is allocated
   */
  bool isAllocated() const { return !data.empty(); } 
  
  /*!
   * Return a pointer to the time-derivative field
   *
   * The first time this is called, a new field will be
   * allocated. Subsequent calls return the same field
   */
  Field3D* timeDeriv();

  /*!
   * Ensure that this field has separate fields
   * for yup and ydown.
   */
  void splitYupYdown();

  /*!
   * Ensure that yup and ydown refer to this field
   */
  void mergeYupYdown();
  
  /// Check if this field has yup and ydown fields
  bool hasYupYdown() const {
    return (yup_field != nullptr) && (ydown_field != nullptr);
  }

  /// Return reference to yup field
  Field3D& yup() { 
    ASSERT2(yup_field != nullptr); // Check for communicate
    return *yup_field; 
  }
  /// Return const reference to yup field
  const Field3D& yup() const { 
    ASSERT2(yup_field != nullptr);
    return *yup_field; 
  }
  
  /// Return reference to ydown field
  Field3D& ydown() { 
    ASSERT2(ydown_field != nullptr);
    return *ydown_field;
  }
  
  /// Return const reference to ydown field
  const Field3D& ydown() const { 
    ASSERT2(ydown_field != nullptr);
    return *ydown_field; 
  }

  /// Return yup if dir=+1, and ydown if dir=-1
  Field3D& ynext(int dir);
  const Field3D& ynext(int dir) const;

  // Staggered grids
  void setLocation(CELL_LOC loc); ///< Set variable location
  CELL_LOC getLocation() const; ///< Variable location
  
  /////////////////////////////////////////////////////////
  // Data access
  
  const DataIterator iterator() const;

  /*!
   * These begin and end functions are used to iterate over
   * the indices of a field. Indices are used rather than
   * values since this allows expressions involving multiple fields.
   *
   * Example
   * -------
   *
   * Field3D objects f and g can be modified by 
   * 
   * for(auto i : f) {
   *   f[i] = 2.*f[i] + g[i];
   * }
   * 
   */
  const DataIterator begin() const;
  const DataIterator end() const;
  
  /*!
   * Returns a range of indices which can be iterated over
   * Uses the REGION flags in bout_types.hxx
   * 
   * Example
   * -------
   * 
   * This loops over the interior points, not the boundary
   * and inside the loop the index is used to calculate the difference
   * between the point one index up in x (i.xp()) and one index down
   * in x (i.xm()), putting the result into a different field 'g'
   * 
   * for(auto i : f.region(RGN_NOBNDRY)) {
   *   g[i] = f[i.xp()] - f[i.xm()];
   * }
   * 
   */
  const IndexRange region(REGION rgn) const;

  /*!
   * Direct data access using DataIterator object.
   * This uses operator(x,y,z) so checks will only be
   * performed if CHECK > 2.
   */
  BoutReal& operator[](const DataIterator &d) {
    return operator()(d.x, d.y, d.z);
  }
  const BoutReal& operator[](const DataIterator &d) const {
    return operator()(d.x, d.y, d.z);
  }
  BoutReal& operator()(DataIterator &d) {
    return operator()(d.x, d.y, d.z);
  }
  const BoutReal& operator()(DataIterator &d) const {
    return operator()(d.x, d.y, d.z);
  }
  BoutReal& operator[](const Indices &i) {
    return operator()(i.x, i.y, i.z);
  }
  const BoutReal& operator[](const Indices &i) const {
    return operator()(i.x, i.y, i.z);
  }
  
  BoutReal& operator[](bindex &bx) {
    return operator()(bx.jx, bx.jy, bx.jz);
  }
  const BoutReal& operator[](bindex &bx) const {
    return operator()(bx.jx, bx.jy, bx.jz);
  }
  
  /*!
   * Direct access to the underlying data array
   *
   * If CHECK > 2 then bounds checking is performed
   * 
   * If CHECK <= 2 then no checks are performed, to
   * allow inlining and optimisation of inner loops
   */
  inline BoutReal& operator()(int jx, int jy, int jz) {
#if CHECK > 2
    // Perform bounds checking
    if(data.empty())
      throw BoutException("Field3D: () operator on empty data");
    
    if((jx < 0) || (jx >= nx) || 
       (jy < 0) || (jy >= ny) || 
       (jz < 0) || (jz >= nz))
      throw BoutException("Field3D: (%d, %d, %d) operator out of bounds (%d, %d, %d)", 
			  jx, jy, jz, nx, ny, nz);
#endif
    return data[(jx*ny +jy)*nz + jz];
  }
  
  inline const BoutReal& operator()(int jx, int jy, int jz) const {
#if CHECK > 2
    if(data.empty())
      throw BoutException("Field3D: () operator on empty data");
    
    if((jx < 0) || (jx >= nx) || 
       (jy < 0) || (jy >= ny) || 
       (jz < 0) || (jz >= nz))
      throw BoutException("Field3D: (%d, %d, %d) operator out of bounds (%d, %d, %d)", 
			  jx, jy, jz, nx, ny, nz);
#endif
    return data[(jx*ny +jy)*nz + jz];
  }
  
  /*!
   * Direct access to the underlying data array
   *
   * This version returns a pointer to a data array,
   * and is intended for use with FFT routines. The data
   * is guaranteed to be contiguous in Z index
   */
  inline const BoutReal* operator()(int jx, int jy) const {
#if CHECK > 2
    if(data.empty())
      throw BoutException("Field3D: () operator on empty data");

    if((jx < 0) || (jx >= nx) ||
       (jy < 0) || (jy >= ny))
      throw BoutException("Field3D: (%d, %d) operator out of bounds (%d, %d)",
                          jx, jy, nx, ny);
#endif
    return &data[(jx*ny +jy)*nz];
  }

  inline BoutReal* operator()(int jx, int jy) {
#if CHECK > 2
    if(data.empty())
      throw BoutException("Field3D: () operator on empty data");

    if((jx < 0) || (jx >= nx) ||
       (jy < 0) || (jy >= ny))
      throw BoutException("Field3D: (%d, %d) operator out of bounds (%d, %d)",
                          jx, jy, nx, ny);
#endif
    return &data[(jx*ny +jy)*nz];
  }
  
  /////////////////////////////////////////////////////////
  // Operators
  
  const Field3D operator+() {return *this;}
  
  /// Assignment operators
  ///@{
  Field3D & operator=(const Field3D &rhs);
  Field3D & operator=(const Field2D &rhs);
  /// return void, as only part initialised
  void      operator=(const FieldPerp &rhs);
  /// return void, as only part initialised
  void      operator=(const bvalue &val);
  Field3D & operator=(BoutReal val);
  ///@}

  /// Addition operators
  ///@{
  Field3D & operator+=(const Field3D &rhs);
  Field3D & operator+=(const Field2D &rhs);
  Field3D & operator+=(BoutReal rhs);
  ///@}
  
  /// Subtraction operators
  ///@{
  Field3D & operator-=(const Field3D &rhs);
  Field3D & operator-=(const Field2D &rhs);
  Field3D & operator-=(BoutReal rhs);
  ///@}

  /// Multiplication operators
  ///@{
  Field3D & operator*=(const Field3D &rhs);
  Field3D & operator*=(const Field2D &rhs);
  Field3D & operator*=(BoutReal rhs);
  ///@}

  /// Division operators
  ///@{
  Field3D & operator/=(const Field3D &rhs);
  Field3D & operator/=(const Field2D &rhs);
  Field3D & operator/=(BoutReal rhs);
  ///@}

  // Stencils for differencing
  void setXStencil(stencil &fval, const bindex &bx, CELL_LOC loc = CELL_DEFAULT) const;
  void setXStencil(forward_stencil &fval, const bindex &bx, CELL_LOC loc = CELL_DEFAULT) const;
  void setXStencil(backward_stencil &fval, const bindex &bx, CELL_LOC loc = CELL_DEFAULT) const;
  void setYStencil(stencil &fval, const bindex &bx, CELL_LOC loc = CELL_DEFAULT) const;
  void setYStencil(forward_stencil &fval, const bindex &bx, CELL_LOC loc = CELL_DEFAULT) const;
  void setYStencil(backward_stencil &fval, const bindex &bx, CELL_LOC loc = CELL_DEFAULT) const;
  void setZStencil(stencil &fval, const bindex &bx, CELL_LOC loc = CELL_DEFAULT) const;
  
  // FieldData virtual functions
  
  bool isReal() const   { return true; }         // Consists of BoutReal values
  bool is3D() const     { return true; }         // Field is 3D
  int  byteSize() const { return sizeof(BoutReal); } // Just one BoutReal
  int  BoutRealSize() const { return 1; }

  DEPRECATED(int getData(int x, int y, int z, void *vptr) const);
  DEPRECATED(int getData(int x, int y, int z, BoutReal *rptr) const);
  DEPRECATED(int setData(int x, int y, int z, void *vptr));
  DEPRECATED(int setData(int x, int y, int z, BoutReal *rptr));

  /// Visitor pattern support
  void accept(FieldVisitor &v) override { v.accept(*this); }
  
#ifdef CHECK
  void doneComms() { bndry_xin = bndry_xout = bndry_yup = bndry_ydown = true; }
#else
  void doneComms() {}
#endif

  friend class Vector3D;

  DEPRECATED(void setBackground(const Field2D &f2d)); ///< Boundary is applied to the total of this and f2d
  void applyBoundary(bool init=false);
  void applyBoundary(BoutReal t);
  void applyBoundary(const string &condition);
  void applyBoundary(const char* condition) { applyBoundary(string(condition)); }
  void applyBoundary(const string &region, const string &condition);
  void applyTDerivBoundary();
  void setBoundaryTo(const Field3D &f3d); ///< Copy the boundary region

  void applyParallelBoundary();
  void applyParallelBoundary(BoutReal t);
  void applyParallelBoundary(const string &condition);
  void applyParallelBoundary(const char* condition) { applyParallelBoundary(string(condition)); }
  void applyParallelBoundary(const string &region, const string &condition);
  void applyParallelBoundary(const string &region, const string &condition, Field3D *f);
  
private:
  /// Boundary - add a 2D field
  const Field2D *background;

  Mesh *fieldmesh; ///< The mesh over which the field is defined
  int nx, ny, nz;  ///< Array sizes (from fieldmesh). These are valid only if fieldmesh is not null
  
  /// Internal data array. Handles allocation/freeing of memory
  Array<BoutReal> data;

  CELL_LOC location; ///< Location of the variable in the cell
  
  Field3D *deriv; ///< Time derivative (may be NULL)

  /// Pointers to fields containing values along Y
  Field3D *yup_field, *ydown_field;
};

// Non-member overloaded operators

// Binary operators
FieldPerp operator+(const Field3D &lhs, const FieldPerp &rhs);
FieldPerp operator-(const Field3D &lhs, const FieldPerp &rhs);
FieldPerp operator*(const Field3D &lhs, const FieldPerp &rhs);
FieldPerp operator/(const Field3D &lhs, const FieldPerp &rhs);

Field3D operator+(const Field3D &lhs, const Field3D &rhs);
Field3D operator-(const Field3D &lhs, const Field3D &rhs);
Field3D operator*(const Field3D &lhs, const Field3D &rhs);
Field3D operator/(const Field3D &lhs, const Field3D &rhs);

Field3D operator+(const Field3D &lhs, const Field2D &rhs);
Field3D operator-(const Field3D &lhs, const Field2D &rhs);
Field3D operator*(const Field3D &lhs, const Field2D &rhs);
Field3D operator/(const Field3D &lhs, const Field2D &rhs);

Field3D operator+(const Field3D &lhs, BoutReal rhs);
Field3D operator-(const Field3D &lhs, BoutReal rhs);
Field3D operator*(const Field3D &lhs, BoutReal rhs);
Field3D operator/(const Field3D &lhs, BoutReal rhs);

Field3D operator+(BoutReal lhs, const Field3D &rhs);
Field3D operator-(BoutReal lhs, const Field3D &rhs);
Field3D operator*(BoutReal lhs, const Field3D &rhs);
Field3D operator/(BoutReal lhs, const Field3D &rhs);

/*!
 * Unary minus. Returns the negative of given field,
 * iterates over whole domain including guard/boundary cells.
 */
Field3D operator-(const Field3D &f);

// Non-member functions

/*!
 * Calculates the minimum of a field, excluding
 * the boundary/guard cells. 
 * By default this is only on the local processor,
 * but setting allpe=true does a collective Allreduce
 * over all processors.
 *
 * @param[in] f  The field to loop over
 * @param[in] allpe  Minimum over all processors?
 * 
 */
BoutReal min(const Field3D &f, bool allpe=false, REGION rgn=RGN_NOBNDRY);

/*!
 * Calculates the maximum of a field, excluding
 * the boundary/guard cells. 
 * By default this is only on the local processor,
 * but setting allpe=true does a collective Allreduce
 * over all processors.
 *
 * @param[in] f  The field to loop over
 * @param[in] allpe  Minimum over all processors?
 * 
 */
BoutReal max(const Field3D &f, bool allpe=false, REGION rgn=RGN_NOBNDRY);

/*!
 * Exponent: pow(a, b) is a raised to the power of b
 *
 * This loops over the entire domain, including guard/boundary cells
 * If CHECK >= 3 then the result will be checked for non-finite numbers
 */
Field3D pow(const Field3D &lhs, const Field3D &rhs);
Field3D pow(const Field3D &lhs, const Field2D &rhs);
Field3D pow(const Field3D &lhs, const FieldPerp &rhs);
Field3D pow(const Field3D &f, BoutReal rhs);
Field3D pow(BoutReal lhs, const Field3D &rhs);

/*!
 * Square root
 * 
 * This loops over the entire domain, including guard/boundary cells
 * If CHECK >= 3 then the result will be checked for non-finite numbers
 */
const Field3D sqrt(const Field3D &f);

/*!
 * Absolute value (modulus, |f|)
 *
 * This loops over the entire domain, including guard/boundary cells
 * If CHECK >= 3 then the result will be checked for non-finite numbers
 */
const Field3D abs(const Field3D &f);

/*!
 * Exponential: exp(f) is e to the power of f
 *
 * This loops over the entire domain, including guard/boundary cells
 * If CHECK >= 3 then the result will be checked for non-finite numbers
 */
const Field3D exp(const Field3D &f);

/*!
 * Natural logarithm, inverse of exponential
 * 
 *     log(exp(f)) = f
 *
 * This loops over the entire domain, including guard/boundary cells
 * If CHECK >= 3 then the result will be checked for non-finite numbers
 */
const Field3D log(const Field3D &f);

/*!
 * Sine trigonometric function. 
 *
 * @param[in] f  Angle in radians
 *
 * This loops over the entire domain, including guard/boundary cells
 * If CHECK >= 3 then the result will be checked for non-finite numbers
 */
const Field3D sin(const Field3D &f);

/*!
 * Cosine trigonometric function. 
 *
 * @param[in] f  Angle in radians
 *
 * This loops over the entire domain, including guard/boundary cells
 * If CHECK >= 3 then the result will be checked for non-finite numbers
 */
const Field3D cos(const Field3D &f);

/*!
 * Tangent trigonometric function. 
 *
 * @param[in] f  Angle in radians
 *
 * This loops over the entire domain, including guard/boundary cells
 * If CHECK >= 3 then the result will be checked for non-finite numbers
 */
const Field3D tan(const Field3D &f);

/*!
 * Hyperbolic sine function. 
 *
 * This loops over the entire domain, including guard/boundary cells
 * If CHECK >= 3 then the result will be checked for non-finite numbers
 */
const Field3D sinh(const Field3D &f);

/*!
 * Hyperbolic cosine function. 
 *
 * This loops over the entire domain, including guard/boundary cells
 * If CHECK >= 3 then the result will be checked for non-finite numbers
 */
const Field3D cosh(const Field3D &f);

/*!
 * Hyperbolic tangent function. 
 *
 * This loops over the entire domain, including guard/boundary cells
 * If CHECK >= 3 then the result will be checked for non-finite numbers
 */
const Field3D tanh(const Field3D &f);

/*!
 * Check if all values of a field are finite.
 * Loops over all points including the boundaries
 */
bool finite(const Field3D &var);


#ifdef CHECK
void checkData(const Field3D &f); ///< Checks if the data is valid.
void checkData(BoutReal f); ///< Checks if the data is valid.
#else
<<<<<<< HEAD
inline void checkData(const Field3D &f){;} ///< Checks if the data is valid.
=======
inline void checkData(const Field3D &f){;}; ///< if CHECK is disabled, ignore
inline void checkData(BoutReal f){;}; ///< if CHECK is disabled, ignore
>>>>>>> cf7f0da1
#endif
 
/*!
 * Makes a copy of a field, ensuring that the underlying
 * data is not shared.
 */ 
const Field3D copy(const Field3D &f);

/*!
 * Apply a floor value to a field. Any value lower than
 * the floor is set to the floor.
 * 
 * @param[in] var  Variable to apply floor to
 * @param[in] f    The floor value
 *
 */
const Field3D floor(const Field3D &var, BoutReal f);

/*!
 * Fourier filtering, removes all except one mode
 * 
 * @param[in] var Variable to apply filter to
 * @param[in] N0 The component to keep
 */
const Field3D filter(const Field3D &var, int N0);

/*!
 * Fourier low pass filtering. Removes modes higher than zmax
 */ 
const Field3D lowPass(const Field3D &var, int zmax);

/*!
 * Fourier low pass filtering. Removes modes
 * lower than zmin and higher than zmax
 */
const Field3D lowPass(const Field3D &var, int zmax, int zmin);

/*!
 * Perform a shift by a given angle in Z
 *
 * @param[inout] var  The variable to be modified in-place
 * @param[in] jx   X index
 * @param[in] jy   Y index
 * @param[in] zangle   The Z angle to apply
 */
void shiftZ(Field3D &var, int jx, int jy, double zangle);

/*!
 * Apply a phase shift by a given angle in Z to all points
 * 
 * @param[inout] var  The variable to modify in-place
 * @param[in] zangle  The angle to shift by in Z
 */
void shiftZ(Field3D &var, double zangle);

/*!
 * Average in the Z direction
 */ 
Field2D DC(const Field3D &f);

/*!
 * @brief Returns a reference to the time-derivative of a field
 * 
 * Wrapper around member function f.timeDeriv()
 *
 */
inline Field3D& ddt(Field3D &f) {
  return *(f.timeDeriv());
}

#endif /* __FIELD3D_H__ */<|MERGE_RESOLUTION|>--- conflicted
+++ resolved
@@ -682,12 +682,8 @@
 void checkData(const Field3D &f); ///< Checks if the data is valid.
 void checkData(BoutReal f); ///< Checks if the data is valid.
 #else
-<<<<<<< HEAD
-inline void checkData(const Field3D &f){;} ///< Checks if the data is valid.
-=======
 inline void checkData(const Field3D &f){;}; ///< if CHECK is disabled, ignore
 inline void checkData(BoutReal f){;}; ///< if CHECK is disabled, ignore
->>>>>>> cf7f0da1
 #endif
  
 /*!
