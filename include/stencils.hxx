/*!************************************************************************
 * \file stencils.hxx
 * 
 * Sets stencils for differencing, and handles indexing
 * 
 * NOTE: These methods, classes are all deprecated, and should be replaced
 *       with DataIterator iterations and indexing
 *
 **************************************************************************
 * Copyright 2010 B.D.Dudson, S.Farley, M.V.Umansky, X.Q.Xu
 *
 * Contact: Ben Dudson, bd512@york.ac.uk
 * 
 * This file is part of BOUT++.
 *
 * BOUT++ is free software: you can redistribute it and/or modify
 * it under the terms of the GNU Lesser General Public License as published by
 * the Free Software Foundation, either version 3 of the License, or
 * (at your option) any later version.
 *
 * BOUT++ is distributed in the hope that it will be useful,
 * but WITHOUT ANY WARRANTY; without even the implied warranty of
 * MERCHANTABILITY or FITNESS FOR A PARTICULAR PURPOSE.  See the
 * GNU Lesser General Public License for more details.
 *
 * You should have received a copy of the GNU Lesser General Public License
 * along with BOUT++.  If not, see <http://www.gnu.org/licenses/>.
 *
 **************************************************************************/

#ifndef __STENCILS_H__
#define __STENCILS_H__

#include "bout_types.hxx"

<<<<<<< HEAD
extern const BoutReal WENO_SMALL;

/// Represents a value at a single index
///
/// 
class bvalue {
 public:
  int jx, jy, jz; ///< The index (jx,jy,jz)
  BoutReal val;   ///< The value at this index

  // Operators
  
  /// Copy value and index from RHS
  bvalue & operator=(const bvalue &rhs);
  
 
  bvalue & operator+=(const bvalue &rhs);  ///< Add rhs val. Doesn't check or modify indices
  bvalue & operator-=(const bvalue &rhs);  ///< Subtract rhs val. Doesn't check or modify indices
  bvalue & operator*=(const bvalue &rhs);  ///< Multiply by rhs val. Doesn't check or modify indices
  bvalue & operator*=(BoutReal rhs); ///< Multiply by rhs val  
  bvalue & operator/=(const bvalue &rhs);  ///< Divide by rhs val. Doesn't check or modify indices
  bvalue & operator/=(BoutReal rhs); ///< Divide by rhs val

  // Binary operators
  
  const bvalue operator+(const bvalue &other) const; ///< Add bvalues. Index is taken from the left operand
  const bvalue operator-(const bvalue &other) const; ///< Subtract bvalues. Index is taken from the left operand
  const bvalue operator*(const bvalue &other) const; ///< Multiply bvalues. Index is taken from the left operand
  const bvalue operator*(BoutReal rhs) const;  ///< Multiply by value 
  const bvalue operator/(const bvalue &other) const; ///< Divide bvalues. Index is taken from the left operand
  const bvalue operator/(BoutReal rhs) const; ///< Divide by value 
};

const bvalue operator*(BoutReal lhs, const bvalue &rhs); ///< Multiply a constant by a bvalue
const bvalue operator/(BoutReal lhs, const bvalue &rhs); ///< Divide a constant by a bvalue

=======
>>>>>>> 83b85305
/// Defines a set of values in 1D in the neighbourhood of an index
/// Used for calculating derivatives
class stencil {
 public:
  int jx, jy, jz; ///< central location
  
  BoutReal c, p, m, pp, mm; ///< stencil 2 each side of the centre
  
  /// constructor
  stencil();
  /// Constructor like pre r115 upwind methods (debugging)
  stencil(BoutReal fc);
  /// Constructor like pre r115 derivative methods
  stencil(BoutReal fc, BoutReal fm, BoutReal fp, BoutReal fmm, BoutReal fpp);

  /// Copy constructor
  stencil(const stencil &s);

  // operators
  
  stencil & operator=(const stencil &rhs);
  stencil & operator=(BoutReal rhs);

  stencil & operator+=(const stencil &rhs);
  stencil & operator+=(BoutReal rhs);
  stencil & operator-=(const stencil &rhs);
  stencil & operator-=(BoutReal rhs);
  stencil & operator*=(const stencil &rhs);
  stencil & operator*=(BoutReal rhs);
  stencil & operator/=(const stencil &rhs);
  stencil & operator/=(BoutReal rhs);

  const stencil operator+(const stencil &other) const;
  const stencil operator+(BoutReal other) const;
  const stencil operator-(const stencil &other) const;
  const stencil operator-(BoutReal other) const;
  const stencil operator*(const stencil &other) const;
  const stencil operator*(BoutReal other) const;
  const stencil operator/(const stencil &other) const;
  const stencil operator/(BoutReal other) const;

  friend const stencil operator+(BoutReal lhs, const stencil &rhs);
  friend const stencil operator-(BoutReal lhs, const stencil &rhs);
  friend const stencil operator*(BoutReal lhs, const stencil &rhs);
  friend const stencil operator/(BoutReal lhs, const stencil &rhs);
  
  BoutReal min() const; ///< Minimum value over stencil
  BoutReal max() const; ///< Maximum value over stencil
  const stencil abs() const; ///< Stencil with all values replaced by absolute values
};

BoutReal min(const stencil &s); ///< Minimum value over a stencil
BoutReal max(const stencil &s); ///< Maximum value over a stencil
const stencil abs(const stencil &s);  ///< Copy of stencil with all values replaced by absolute values

#endif /* __STENCILS_H__ */<|MERGE_RESOLUTION|>--- conflicted
+++ resolved
@@ -33,45 +33,7 @@
 
 #include "bout_types.hxx"
 
-<<<<<<< HEAD
-extern const BoutReal WENO_SMALL;
 
-/// Represents a value at a single index
-///
-/// 
-class bvalue {
- public:
-  int jx, jy, jz; ///< The index (jx,jy,jz)
-  BoutReal val;   ///< The value at this index
-
-  // Operators
-  
-  /// Copy value and index from RHS
-  bvalue & operator=(const bvalue &rhs);
-  
- 
-  bvalue & operator+=(const bvalue &rhs);  ///< Add rhs val. Doesn't check or modify indices
-  bvalue & operator-=(const bvalue &rhs);  ///< Subtract rhs val. Doesn't check or modify indices
-  bvalue & operator*=(const bvalue &rhs);  ///< Multiply by rhs val. Doesn't check or modify indices
-  bvalue & operator*=(BoutReal rhs); ///< Multiply by rhs val  
-  bvalue & operator/=(const bvalue &rhs);  ///< Divide by rhs val. Doesn't check or modify indices
-  bvalue & operator/=(BoutReal rhs); ///< Divide by rhs val
-
-  // Binary operators
-  
-  const bvalue operator+(const bvalue &other) const; ///< Add bvalues. Index is taken from the left operand
-  const bvalue operator-(const bvalue &other) const; ///< Subtract bvalues. Index is taken from the left operand
-  const bvalue operator*(const bvalue &other) const; ///< Multiply bvalues. Index is taken from the left operand
-  const bvalue operator*(BoutReal rhs) const;  ///< Multiply by value 
-  const bvalue operator/(const bvalue &other) const; ///< Divide bvalues. Index is taken from the left operand
-  const bvalue operator/(BoutReal rhs) const; ///< Divide by value 
-};
-
-const bvalue operator*(BoutReal lhs, const bvalue &rhs); ///< Multiply a constant by a bvalue
-const bvalue operator/(BoutReal lhs, const bvalue &rhs); ///< Divide a constant by a bvalue
-
-=======
->>>>>>> 83b85305
 /// Defines a set of values in 1D in the neighbourhood of an index
 /// Used for calculating derivatives
 class stencil {
