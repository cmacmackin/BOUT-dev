/*!************************************************************************
 *
 * @mainpage BOUT++
 * 
 * @version 3.0
 * 
 * @par Description 
 * Framework for the solution of partial differential
 * equations, in particular fluid models in plasma physics.
 *
 * @par Include files
 * - bout++.hxx includes commonly used routines and classes
 *
 **************************************************************************
 * Copyright 2010 B.D.Dudson, S.Farley, M.V.Umansky, X.Q.Xu
 *
 * Contact Ben Dudson, bd512@york.ac.uk
 * 
 * This file is part of BOUT++.
 *
 * BOUT++ is free software: you can redistribute it and/or modify
 * it under the terms of the GNU Lesser General Public License as published by
 * the Free Software Foundation, either version 3 of the License, or
 * (at your option) any later version.
 *
 * BOUT++ is distributed in the hope that it will be useful,
 * but WITHOUT ANY WARRANTY; without even the implied warranty of
 * MERCHANTABILITY or FITNESS FOR A PARTICULAR PURPOSE.  See the
 * GNU Lesser General Public License for more details.
 *
 * You should have received a copy of the GNU Lesser General Public License
 * along with BOUT++.  If not, see <http://www.gnu.org/licenses/>.
 *
 **************************************************************************/

#ifndef __BOUT_H__
#define __BOUT_H__

#include "boutcomm.hxx"

#include "globals.hxx"

#include "field2d.hxx"
#include "field3d.hxx"
#include "vector2d.hxx"
#include "vector3d.hxx"

#include "difops.hxx" // Differential operators

#include "vecops.hxx" // Vector differential operations

#include "smoothing.hxx" // Smoothing functions

#include "sourcex.hxx"     // source and mask functions

#include "bout/solver.hxx"

#include "datafile.hxx"

#include "where.hxx"

#include "output.hxx"

#include "utils.hxx"

const BoutReal BOUT_VERSION = 4;  ///< Version number

// BOUT++ main functions

/*!
 * BOUT++ initialisation. This function must be
 * called first, passing command-line arguments.
 * 
 * This will call MPI_Initialize, and if BOUT++
 * has been configured with external libraries such as
 * PETSc then these will be initialised as well.
 * 
 * Example
 * -------
 *
 * A minimal BOUT++ program consists of:
 *
 *     int main(int argc, char** argv) {
 *       BoutInitialise(argc, argv);
 *       
 *       BoutFinalise();
 *     }
 *
 * Usually this function is called in a standard main() function,
 * either by including boutmain.hxx or by including bout/physicsmodel.hxx
 * and using the BOUTMAIN macro.
 *     
 */
int BoutInitialise(int &argc, char **&argv);

/*!
 * Run the given solver. This function is only used
 * for old-style physics models with standalone C functions
 * The main() function in boutmain.hxx calls this function
 * to set up the RHS function and add bout_monitor.
 * 
 */
int bout_run(Solver *solver, rhsfunc physics_run);

<<<<<<< HEAD
/*!
 * Monitor function, called by the solver every output timestep
 * 
 * This is added to the solver in bout_run (for C-style models)
 * or in bout/physicsmodel.hxx
 */
int bout_monitor(Solver *solver, BoutReal t, int iter, int NOUT); 
=======

class BoutMonitor: public Monitor{
  int call(Solver *solver, BoutReal t, int iter, int NOUT) override;
};
>>>>>>> 62b9ea13

/*!
 * BOUT++ finalisation. This should be called at the
 * end of the program.
 *
 * Frees memory, flushes buffers, and closes files.
 * If BOUT++ initialised MPI or external libraries,
 * then these are also finalised.
 */
int BoutFinalise();

#endif // __BOUT_H__<|MERGE_RESOLUTION|>--- conflicted
+++ resolved
@@ -102,20 +102,16 @@
  */
 int bout_run(Solver *solver, rhsfunc physics_run);
 
-<<<<<<< HEAD
 /*!
- * Monitor function, called by the solver every output timestep
+ * Monitor class. Function call is  called by the solver every output timestep
  * 
  * This is added to the solver in bout_run (for C-style models)
  * or in bout/physicsmodel.hxx
  */
-int bout_monitor(Solver *solver, BoutReal t, int iter, int NOUT); 
-=======
 
 class BoutMonitor: public Monitor{
   int call(Solver *solver, BoutReal t, int iter, int NOUT) override;
 };
->>>>>>> 62b9ea13
 
 /*!
  * BOUT++ finalisation. This should be called at the
