--- conflicted
+++ resolved
@@ -142,12 +142,8 @@
   Field3D interpolate(const Field3D &f, const Field3D &delta_x,
                       const Field3D &delta_z) override;
   Field3D interpolate(const Field3D &f, const Field3D &delta_x, const Field3D &delta_z,
-<<<<<<< HEAD
-                      const BoutMask &mask);
+                      const BoutMask &mask) override;
   std::vector<positionsAndWeights> getWeightsForYApproximation(int i, int j, int k, int yoffset);
-=======
-                      const BoutMask &mask) override;
->>>>>>> e218fb77
 };
 
 
