--- conflicted
+++ resolved
@@ -444,7 +444,6 @@
   BoutReal fft_derivs_filter; ///< Fraction of modes to filter. This is set in derivs_init from option "ddz:fft_filter"
 
   /// First derivative in X direction, in index space
-<<<<<<< HEAD
   virtual const Field3D indexDDX(const Field3D &f, CELL_LOC outloc,
                                  DIFF_METHOD method,
                                  REGION region=RGN_NOBNDRY);
@@ -469,40 +468,14 @@
   virtual const Field3D indexDDZ(const Field3D &f, CELL_LOC outloc,
                                  DIFF_METHOD method,
                                  bool inc_xbndry) {
-=======
-  virtual const Field3D indexDDX(const Field3D &f, CELL_LOC outloc, DIFF_METHOD method,
-                         REGION region=RGN_NOBNDRY);
-  /// First derivative in X direction, in index space
-  virtual const Field2D indexDDX(const Field2D &f, CELL_LOC outloc = CELL_DEFAULT,
-                         DIFF_METHOD method = DIFF_DEFAULT,
-                         REGION region= RGN_NOBNDRY);
-  /// First derivative in Y direction in index space
-  virtual const Field3D indexDDY(const Field3D &f, CELL_LOC outloc, DIFF_METHOD method,
-                         REGION region=RGN_NOBNDRY);
-  /// First derivative in Y direction in index space
-  virtual const Field2D indexDDY(const Field2D &f, CELL_LOC outloc = CELL_DEFAULT,
-                         DIFF_METHOD method = DIFF_DEFAULT,
-                         REGION region=RGN_NOBNDRY);
+    return indexDDZ(f, outloc, method, inc_xbndry? RGN_NOY : RGN_NOBNDRY);
+  }
+  
   /// First derivative in Z direction in index space
-  virtual const Field3D indexDDZ(const Field3D &f, CELL_LOC outloc, DIFF_METHOD method,
-                         REGION region=RGN_NOBNDRY);
-  virtual const Field3D indexDDZ(const Field3D &f, CELL_LOC outloc, DIFF_METHOD method,
-                         bool inc_xbndry) {
->>>>>>> 0b42a355
-    return indexDDZ(f, outloc, method, inc_xbndry? RGN_NOY : RGN_NOBNDRY);
-  }
-  
-  /// First derivative in Z direction in index space
-<<<<<<< HEAD
   virtual const Field2D indexDDZ(const Field2D &f,
                                  CELL_LOC outloc = CELL_DEFAULT,
                                  DIFF_METHOD method = DIFF_DEFAULT,
                                  REGION region=RGN_NOBNDRY);
-=======
-  virtual const Field2D indexDDZ(const Field2D &f, CELL_LOC outloc = CELL_DEFAULT,
-                         DIFF_METHOD method = DIFF_DEFAULT,
-                         REGION region=RGN_NOBNDRY);
->>>>>>> 0b42a355
 
   // Second derivatives in index space
   // Implemented in src/mesh/index_derivs.hxx
@@ -513,7 +486,6 @@
   /// @param[in] outloc  The cell location where the result is desired
   /// @param[in] method  The differencing method to use, overriding default
   /// @param[in] region  The region of the grid for which the result is calculated.
-<<<<<<< HEAD
   virtual const Field3D indexD2DX2(const Field3D &f, CELL_LOC outloc,
                                    DIFF_METHOD method,
                                    REGION region=RGN_NOBNDRY);
@@ -522,14 +494,6 @@
                                    CELL_LOC outloc = CELL_DEFAULT,
                                    DIFF_METHOD method = DIFF_DEFAULT,
                                    REGION region=RGN_NOBNDRY);
-=======
-  virtual const Field3D indexD2DX2(const Field3D &f, CELL_LOC outloc, DIFF_METHOD method,
-                           REGION region=RGN_NOBNDRY);
-  /// Second derivative in X direction in index space
-  virtual const Field2D indexD2DX2(const Field2D &f, CELL_LOC outloc = CELL_DEFAULT,
-                           DIFF_METHOD method = DIFF_DEFAULT,
-                           REGION region=RGN_NOBNDRY);
->>>>>>> 0b42a355
 
   /// Second derivative in Y direction in index space
   ///
@@ -537,7 +501,6 @@
   /// @param[in] outloc  The cell location where the result is desired
   /// @param[in] method  The differencing method to use, overriding default
   /// @param[in] region  The region of the grid for which the result is calculated.
-<<<<<<< HEAD
   virtual const Field3D indexD2DY2(const Field3D &f, CELL_LOC outloc,
                                    DIFF_METHOD method,
                                    REGION region=RGN_NOBNDRY);
@@ -546,14 +509,6 @@
                                    CELL_LOC outloc = CELL_DEFAULT,
                                    DIFF_METHOD method = DIFF_DEFAULT,
                                    REGION region=RGN_NOBNDRY);
-=======
-  virtual const Field3D indexD2DY2(const Field3D &f, CELL_LOC outloc, DIFF_METHOD method,
-                           REGION region=RGN_NOBNDRY);
-  /// Second derivative in Y direction in index space
-  virtual const Field2D indexD2DY2(const Field2D &f, CELL_LOC outloc = CELL_DEFAULT,
-                           DIFF_METHOD method = DIFF_DEFAULT,
-                           REGION region=RGN_NOBNDRY);
->>>>>>> 0b42a355
 
   /// Second derivative in Z direction in index space
   ///
@@ -562,22 +517,15 @@
   /// @param[in] method  The differencing method to use, overriding default
   /// @param[in] region  The region of the grid for which the result is calculated.
   virtual const Field3D indexD2DZ2(const Field3D &f, CELL_LOC outloc,
-<<<<<<< HEAD
                                    DIFF_METHOD method, REGION region);
   virtual const Field3D indexD2DZ2(const Field3D &f, CELL_LOC outloc,
                                    DIFF_METHOD method, bool inc_xbndry) {
-=======
-                           DIFF_METHOD method, REGION region);
-  virtual const Field3D indexD2DZ2(const Field3D &f, CELL_LOC outloc,
-                           DIFF_METHOD method, bool inc_xbndry) {
->>>>>>> 0b42a355
     return indexD2DZ2(f,outloc, method, inc_xbndry ? RGN_NOY : RGN_NOBNDRY);
   }
 
   // Fourth derivatives in index space
   /// Fourth derivative in X direction in index space
   virtual const Field3D indexD4DX4(const Field3D &f, CELL_LOC outloc = CELL_DEFAULT,
-<<<<<<< HEAD
                                    DIFF_METHOD method = DIFF_DEFAULT,
                                    REGION region=RGN_NOBNDRY);
   /// Fourth derivative in X direction in index space
@@ -600,30 +548,6 @@
   virtual const Field2D indexD4DZ4(const Field2D &f, CELL_LOC outloc = CELL_DEFAULT,
                                    DIFF_METHOD method = DIFF_DEFAULT,
                                    REGION region=RGN_NOBNDRY);
-=======
-                           DIFF_METHOD method = DIFF_DEFAULT,
-                           REGION region=RGN_NOBNDRY);
-  /// Fourth derivative in X direction in index space
-  virtual const Field2D indexD4DX4(const Field2D &f, CELL_LOC outloc = CELL_DEFAULT,
-                           DIFF_METHOD method = DIFF_DEFAULT,
-                           REGION region=RGN_NOBNDRY);
-  /// Fourth derivative in Y direction in index space
-  virtual const Field3D indexD4DY4(const Field3D &f, CELL_LOC outloc = CELL_DEFAULT,
-                           DIFF_METHOD method = DIFF_DEFAULT,
-                           REGION region=RGN_NOBNDRY);
-  /// Fourth derivative in Y direction in index space
-  virtual const Field2D indexD4DY4(const Field2D &f, CELL_LOC outloc = CELL_DEFAULT,
-                           DIFF_METHOD method = DIFF_DEFAULT,
-                           REGION region=RGN_NOBNDRY);
-  /// Fourth derivative in Z direction in index space
-  virtual const Field3D indexD4DZ4(const Field3D &f, CELL_LOC outloc = CELL_DEFAULT,
-                           DIFF_METHOD method = DIFF_DEFAULT,
-                           REGION region=RGN_NOBNDRY);
-  /// Fourth derivative in Z direction in index space
-  virtual const Field2D indexD4DZ4(const Field2D &f, CELL_LOC outloc = CELL_DEFAULT,
-                           DIFF_METHOD method = DIFF_DEFAULT,
-                           REGION region=RGN_NOBNDRY);
->>>>>>> 0b42a355
   
   // Advection schemes
 
@@ -639,18 +563,10 @@
   ///                    The default is the same as \p f
   /// @param[in] method  The differencing method to use
   /// @param[in] region  The region of the grid for which the result is calculated
-<<<<<<< HEAD
   virtual const Field2D indexVDDX(const Field2D &v, const Field2D &f, CELL_LOC outloc,
                                   DIFF_METHOD method, REGION region = RGN_NOBNDRY);
   virtual const Field3D indexVDDX(const Field3D &v, const Field3D &f, CELL_LOC outloc,
                                   DIFF_METHOD method, REGION region = RGN_NOBNDRY);
-=======
-  /// @param[in] region  The region of the grid for which the result is calculated.
-  virtual const Field2D indexVDDX(const Field2D &v, const Field2D &f, CELL_LOC outloc,
-                          DIFF_METHOD method, REGION region = RGN_NOBNDRY);
-  virtual const Field3D indexVDDX(const Field3D &v, const Field3D &f, CELL_LOC outloc,
-                          DIFF_METHOD method, REGION region = RGN_NOBNDRY);
->>>>>>> 0b42a355
 
   /// Advection operator in index space in Y direction
   ///
@@ -664,15 +580,9 @@
   /// @param[in] method  The differencing method to use
   /// @param[in] region  The region of the grid for which the result is calculated.
   virtual const Field2D indexVDDY(const Field2D &v, const Field2D &f, CELL_LOC outloc,
-<<<<<<< HEAD
                                   DIFF_METHOD method, REGION region=RGN_NOBNDRY);
   virtual const Field3D indexVDDY(const Field3D &v, const Field3D &f, CELL_LOC outloc,
                                   DIFF_METHOD method, REGION region=RGN_NOBNDRY);
-=======
-                          DIFF_METHOD method, REGION region=RGN_NOBNDRY);
-  virtual const Field3D indexVDDY(const Field3D &v, const Field3D &f, CELL_LOC outloc,
-                          DIFF_METHOD method, REGION region=RGN_NOBNDRY);
->>>>>>> 0b42a355
 
   /// Advection operator in index space in Z direction
   ///
@@ -708,13 +618,8 @@
   /// Interpolate to a give cell location
   /// @param[in] var  The field
   /// @param[in] loc  The wanted location of the field
-<<<<<<< HEAD
   virtual const Field3D interp_to(const Field3D &var, CELL_LOC loc, REGION region = RGN_ALL);
   virtual const Field2D interp_to(const Field2D &var, CELL_LOC loc, REGION region = RGN_ALL);
-=======
-  virtual const Field3D interp_to(const Field3D &var, CELL_LOC loc, REGION region) const;
-  virtual const Field2D interp_to(const Field2D &var, CELL_LOC loc, REGION region) const;
->>>>>>> 0b42a355
 
   /// Transform a field into field-aligned coordinates
   const Field3D toFieldAligned(const Field3D &f) {
@@ -818,17 +723,10 @@
   /// Calculates the size of a message for a given x and y range
   int msg_len(const vector<FieldData*> &var_list, int xge, int xlt, int yge, int ylt);
   
-<<<<<<< HEAD
-  // Initialise derivatives
-  virtual void derivs_init(Options* options);
-  
-  // Loop over mesh, applying a stencil in the X direction
-=======
   /// Initialise derivatives
   virtual void derivs_init(Options* options);
   
   /// Loop over mesh, applying a stencil in the X direction
->>>>>>> 0b42a355
   virtual const Field2D applyXdiff(const Field2D &var, deriv_func func,
                            CELL_LOC loc = CELL_DEFAULT,
                            REGION region = RGN_NOBNDRY);
