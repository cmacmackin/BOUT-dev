--- conflicted
+++ resolved
@@ -181,38 +181,20 @@
   const Field3D Div_par(const Field3D &f_in, const Field3D &v_in,
                         const Field3D &wave_speed, bool fixflux=true) {
 
-<<<<<<< HEAD
-    ASSERT1(f_in.getMesh() == v_in.getMesh());
-    ASSERT1(wave_speed.getMesh() == v_in.getMesh());
-    ASSERT2(f_in.getLocation() == v_in.getLocation());
-=======
     ASSERT1(areFieldsCompatible(f_in, v_in));
     ASSERT1(areFieldsCompatible(f_in, wave_speed));
 
-    Mesh* mesh = f_in.getMesh();
->>>>>>> 39f0b31b
-
     Mesh *localmesh = f_in.getMesh();
     
     CellEdges cellboundary;
     
-<<<<<<< HEAD
-    Field3D f = localmesh->toFieldAligned(f_in);
-    Field3D v = localmesh->toFieldAligned(v_in);
-
-    Coordinates *coord = f_in.getCoordinates();
-
-    Field3D result{0.0, localmesh};
-
-=======
     Field3D f = toFieldAligned(f_in, RGN_NOX);
     Field3D v = toFieldAligned(v_in, RGN_NOX);
 
     Coordinates *coord = f_in.getCoordinates();
 
     Field3D result{zeroFrom(f_in)};
-    
->>>>>>> 39f0b31b
+
     // Only need one guard cell, so no need to communicate fluxes
     // Instead calculate in guard cells to preserve fluxes
     int ys = localmesh->ystart-1;
@@ -344,11 +326,7 @@
         }
       }
     }
-<<<<<<< HEAD
-    return localmesh->fromFieldAligned(result);
-=======
     return fromFieldAligned(result, RGN_NOBNDRY);
->>>>>>> 39f0b31b
   }
   
   /*!
@@ -365,17 +343,8 @@
    */
   template<typename CellEdges = MC>
   const Field3D Div_f_v(const Field3D &n_in, const Vector3D &v, bool bndry_flux) {
-<<<<<<< HEAD
-    ASSERT1(n_in.getMesh() == v.x.getMesh());
-    ASSERT1(n_in.getMesh() == v.y.getMesh());
-    ASSERT1(n_in.getMesh() == v.z.getMesh());
-    ASSERT2(n_in.getLocation() == v.getLocation());
-=======
     ASSERT1(n_in.getLocation() == v.getLocation());
     ASSERT1(areFieldsCompatible(n_in, v.x));
-
-    Mesh* mesh = n_in.getMesh();
->>>>>>> 39f0b31b
 
     Mesh* localmesh = n_in.getMesh();
     
@@ -387,15 +356,9 @@
       // Got a covariant vector instead
       throw BoutException("Div_f_v_XPPM passed a covariant v");
     }
-<<<<<<< HEAD
-
-    Field3D result{0.0, localmesh};
-
-=======
     
     Field3D result{zeroFrom(n_in)};
     
->>>>>>> 39f0b31b
     Field3D vx = v.x;
     Field3D vz = v.z;
     Field3D n  = n_in;
@@ -513,9 +476,8 @@
     // Currently just using simple centered differences
     // so no fluxes need to be exchanged
     
-<<<<<<< HEAD
-    n = localmesh->toFieldAligned(n_in);
-    Field3D vy = localmesh->toFieldAligned(v.y);
+    n = toFieldAligned(n_in, RGN_NOX);
+    Field3D vy = toFieldAligned(v.y, RGN_NOX);
 
     Field3D yresult{0.0, localmesh};
 
@@ -532,30 +494,7 @@
       yresult[i] = (nU * vU - nD * vD) / (coord->J[i] * coord->dy[i]);
     }
 
-    return result + localmesh->fromFieldAligned(yresult);
-=======
-    n = toFieldAligned(n_in, RGN_NOX);
-    Field3D vy = toFieldAligned(v.y, RGN_NOX);
-    
-    Field3D yresult = 0.0;    
-    for(int i=mesh->xstart;i<=mesh->xend;i++)
-      for(int j=mesh->ystart;j<=mesh->yend;j++)
-        for(int k=0;k<mesh->LocalNz;k++) {
-          
-          // Y velocities on y boundaries
-          BoutReal vU = 0.25*(vy(i,j,k) + vy(i,j+1,k))*(coord->J(i,j) + coord->J(i,j+1));
-          BoutReal vD = 0.25*(vy(i,j,k) + vy(i,j-1,k))*(coord->J(i,j) + coord->J(i,j-1));
-          
-          // n (advected quantity) on y boundaries
-          // Note: Use unshifted n_in variable
-          BoutReal nU = 0.5*(n(i,j,k) + n(i,j+1,k));
-          BoutReal nD = 0.5*(n(i,j,k) + n(i,j-1,k));
-          
-          yresult(i,j,k) = (nU*vU - nD*vD) / (coord->J(i,j)*coord->dy(i,j));
-        }
-    
     return result + fromFieldAligned(yresult, RGN_NOBNDRY);
->>>>>>> 39f0b31b
   }
 }
 
