#pragma once

#include "bout_types.hxx"

class Solver;
/// Check if two numbers are multiples of each other, with an accuracy
/// of 1e-12
bool isMultiple(BoutReal a, BoutReal b);

<<<<<<< HEAD
template <typename t>
t bout_abs(t a){
  return a>0? a:-a;
}

template <typename t>
bool isMultiple(t a, t b){
  t min = a>b?b:a;
  t max = a>b?a:b;
  int ratio = (max/min)+.5;
  t error = ratio*min - max;
  if (bout_abs(error/max) > 1e-5)
    return false;
  return true;
}


=======
/// Monitor baseclass for the Solver
/// Can be called ether with a specified frequency, or with the
/// frequency of the BOUT++ output monitor.
>>>>>>> fbd24e1e
class Monitor{
  friend class Solver; ///< needs access to timestep and freq
public:
  /// A timestep of -1 defaults to the the frequency of the BOUT++
  /// output monitor
  Monitor(BoutReal timestep_=-1):timestep(timestep_){};
  virtual ~Monitor(){};
  /// call is called by the solver after timestep_ has passed
  virtual int call(Solver * solver, BoutReal time, int iter, int nout)=0;
  /// cleanup is called when a clean shutdown is initiated
  virtual void cleanup(){};
  /// compare two monitors, check whether they are identicall
  bool operator==(const Monitor& rhs) const;
private:
  BoutReal timestep;
  int freq;
};

/// signature of legacy functions
typedef int (* MonitorFuncPointer )(Solver *solver, BoutReal simtime, int iter, int NOUT);

/// Class to wrap legacy monitor functions
class MonitorFunc: public Monitor{
public:
  MonitorFunc(MonitorFuncPointer pntr);
  virtual ~MonitorFunc(){};
  virtual int call(Solver * solver, BoutReal time, int iter, int nout) override;
private:
  MonitorFuncPointer callFunc;
};<|MERGE_RESOLUTION|>--- conflicted
+++ resolved
@@ -1,35 +1,25 @@
 #pragma once
 
 #include "bout_types.hxx"
+#include "bout/assert.hxx"
+
+#include <cmath>
 
 class Solver;
-/// Check if two numbers are multiples of each other, with an accuracy
-/// of 1e-12
-bool isMultiple(BoutReal a, BoutReal b);
 
-<<<<<<< HEAD
-template <typename t>
-t bout_abs(t a){
-  return a>0? a:-a;
+/// Return true if either \p a is a multiple of \p b or vice-versa
+///
+/// Assumes both arguments are greater than zero
+inline bool isMultiple(BoutReal a, BoutReal b) {
+  ASSERT2(a > 0);
+  ASSERT2(b > 0);
+  return (std::fmod(a, b) == 0) || (std::fmod(b, a) == 0);
 }
 
-template <typename t>
-bool isMultiple(t a, t b){
-  t min = a>b?b:a;
-  t max = a>b?a:b;
-  int ratio = (max/min)+.5;
-  t error = ratio*min - max;
-  if (bout_abs(error/max) > 1e-5)
-    return false;
-  return true;
-}
-
-
-=======
 /// Monitor baseclass for the Solver
+///
 /// Can be called ether with a specified frequency, or with the
 /// frequency of the BOUT++ output monitor.
->>>>>>> fbd24e1e
 class Monitor{
   friend class Solver; ///< needs access to timestep and freq
 public:
