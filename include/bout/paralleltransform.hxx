--- conflicted
+++ resolved
@@ -76,7 +76,6 @@
 
   virtual bool canToFromFieldAligned() = 0;
 
-<<<<<<< HEAD
   struct positionsAndWeights {
     int i, j, k;
     BoutReal weight;
@@ -95,14 +94,13 @@
     throw BoutException("ParallelTransform::getWeightsForYApproximation not implemented "
         "in this subclass");
   }
-=======
+
   /// Output variables used by a ParallelTransform instance to the dump files
   virtual void outputVars(Datafile& UNUSED(file)) {}
 
   /// If \p twist_shift_enabled is true, does a `Field3D` with Y direction \p ytype
   /// require a twist-shift at branch cuts on closed field lines?
   virtual bool requiresTwistShift(bool twist_shift_enabled, YDirectionType ytype) = 0;
->>>>>>> 53d9d9ea
 
 protected:
   /// This method should be called in the constructor to check that if the grid
