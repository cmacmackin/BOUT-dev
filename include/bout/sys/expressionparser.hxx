--- conflicted
+++ resolved
@@ -27,6 +27,7 @@
 #ifndef __EXPRESSION_PARSER_H__
 #define __EXPRESSION_PARSER_H__
 
+#include "bout/format.hxx"
 #include "unused.hxx"
 
 #include <exception>
@@ -37,12 +38,7 @@
 #include <string>
 #include <utility>
 
-<<<<<<< HEAD
 class FieldGenerator;
-=======
-#include "bout/format.hxx"
-
->>>>>>> a0cf8ee9
 using FieldGeneratorPtr = std::shared_ptr<FieldGenerator>;
 
 //////////////////////////////////////////////////////////
@@ -203,14 +199,8 @@
 
 class ParseException : public std::exception {
 public:
-<<<<<<< HEAD
-  ParseException(const char*, ...);
+  ParseException(const char*, ...) BOUT_FORMAT_ARGS(2, 3);
   ~ParseException() override = default;
-=======
-  ParseException(const char *, ...)
-    BOUT_FORMAT_ARGS( 2, 3);
-  ~ParseException() override {}
->>>>>>> a0cf8ee9
 
   const char* what() const noexcept override;
 
