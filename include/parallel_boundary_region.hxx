#ifndef __PAR_BNDRY_H__
#define __PAR_BNDRY_H__

#include "boundary_region.hxx"
#include "bout_types.hxx"
#include <vector>

/**
 * Boundary region for parallel direction. This contains a vector of points that are
 * inside the boundary.
 *
 */
class BoundaryRegionPar : public BoundaryRegionBase {

  struct IndexPoint {
    int jx;
    int jy;
    int jz;
  };

  struct RealPoint {
    BoutReal s_x;
    BoutReal s_y;
    BoutReal s_z;
  };

  struct Indices {
    // Indices of the boundary point
    IndexPoint index;
    // Intersection with boundary in index space
    RealPoint intersection;
    // Distance to intersection
    BoutReal length;
    // Angle between field line and boundary
    BoutReal angle;
  };

  typedef std::vector<Indices> IndicesVec;
  typedef IndicesVec::iterator IndicesIter;

  /// Vector of points in the boundary
  IndicesVec bndry_points;
  /// Current position in the boundary points
  IndicesIter bndry_position;

public:
<<<<<<< HEAD
  BoundaryRegionPar(const string &name,int dir, Mesh * mesh) :
    BoundaryRegionBase(name, mesh), dir(dir) {
    BoundaryRegionBase::isParallel = true;}
  BoundaryRegionPar(const string &name, BndryLoc loc,int dir, Mesh * mesh) :
    BoundaryRegionBase(name, loc, mesh), dir(dir) {
=======
  BoundaryRegionPar(const string &name, int dir, Mesh* passmesh) :
    BoundaryRegionBase(name, passmesh), dir(dir) {
    BoundaryRegionBase::isParallel = true;}
  BoundaryRegionPar(const string &name, BndryLoc loc,int dir, Mesh* passmesh) :
    BoundaryRegionBase(name, loc, passmesh), dir(dir) {
>>>>>>> 174d3f35
    BoundaryRegionBase::isParallel = true;}

  /// Add a point to the boundary
  void add_point(int jx,int jy,int jz,
                 const BoutReal x,BoutReal y,BoutReal z,
                 const BoutReal length,BoutReal angle);

  void first() override;
  void next() override;
  bool isDone() override;

  /// Index of the point in the boundary
  int x, y, z;
  BoutReal s_x, s_y, s_z;
  BoutReal length;
  BoutReal angle;

  const int dir;
};

#endif //  __PAR_BNDRY_H__<|MERGE_RESOLUTION|>--- conflicted
+++ resolved
@@ -44,19 +44,11 @@
   IndicesIter bndry_position;
 
 public:
-<<<<<<< HEAD
-  BoundaryRegionPar(const string &name,int dir, Mesh * mesh) :
-    BoundaryRegionBase(name, mesh), dir(dir) {
-    BoundaryRegionBase::isParallel = true;}
-  BoundaryRegionPar(const string &name, BndryLoc loc,int dir, Mesh * mesh) :
-    BoundaryRegionBase(name, loc, mesh), dir(dir) {
-=======
   BoundaryRegionPar(const string &name, int dir, Mesh* passmesh) :
     BoundaryRegionBase(name, passmesh), dir(dir) {
     BoundaryRegionBase::isParallel = true;}
   BoundaryRegionPar(const string &name, BndryLoc loc,int dir, Mesh* passmesh) :
     BoundaryRegionBase(name, loc, passmesh), dir(dir) {
->>>>>>> 174d3f35
     BoundaryRegionBase::isParallel = true;}
 
   /// Add a point to the boundary
