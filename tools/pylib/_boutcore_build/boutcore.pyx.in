#!/bin/bash
# parse bout-config to extract appropriate flags
inc_dirs=
flags=
libs=
lib_dirs=
for fl in $(bout-config --cflags)
do
    if test ".${fl:0:2}" == ".-I"
    then
        inc_dirs+=" ${fl:2}"
    else
        flags+=" $fl"
    fi
done
for fl in $(bout-config --libs)
do
    s=${fl:0:2}
    if test ".$s" == ".-L"
    then
        lib_dirs+=" ${fl:2}"
    elif test ".$s" == ".-l"
    then
        libs+=" ${fl:2}"
    fi
done

# needed sometimes to add include dir ...
python_dirs=$($PY -c "import site; print('\n'.join(site.getsitepackages()))")
numpyheader=$(for d in $python_dirs
              do
                  find $d|grep numpy/arrayobject.h
              done)
inc_dirs="${numpyheader%/*/*} $inc_dirs"

# Main file
cat <<EOF
# distutils: language=c++
# distutils: include_dirs = $inc_dirs
# distutils: libraries = $libs
# distutils: library_dirs = $lib_dirs
# distutils: sources = helper.cxx
# distutils: extra_compile_args = $flags

# cython: binding=True

cimport boutcpp as c
import numpy as np
cimport numpy as np
#import atexit
cimport resolve_enum as benum
from libc.stdlib cimport malloc, free

cdef extern from "helper.h":
     void c_set_f3d_all(c.Field3D * f3d, double * data)
     void c_get_f3d_all(c.Field3D * f3d, double * data)
     void c_get_f3d_part(c.Field3D * f3d, double * data,int xs,int xe, int dx,int ys,int ye, int dy,int zs,int ze, int dz)
     void c_set_f3d_part(c.Field3D * f3d, double * data,int xs,int xe, int dx,int ys,int ye, int dy,int zs,int ze, int dz)
     void c_set_f3d_part_(c.Field3D * f3d, double data,int xs,int xe, int dx,int ys,int ye, int dy,int zs,int ze, int dz)
     void c_set_f3d_all_(c.Field3D * f3d, double data)
     void c_set_f3d_from_f3d(c.Field3D * f3d, c.Field3D * f3d)
EOF
for f in "add:+" "mul:*" "truediv:/" "div:/" "sub:-"
do
    n=${f%:*}
    echo "     c.Field3D * f$n( c.Field3D*, c.Field3D*) except +"
    echo "     c.Field3D * f$n( c.Field3D*, double) except +"
    echo "     c.Field3D * f$n( double, c.Field3D*) except +"
    echo "     void fi$n( c.Field3D*, c.Field3D*) except +"
    echo "     void fi$n( c.Field3D*, double) except +"
done
cat <<EOF
     c.Field3D c_minus( c.Field3D )
     c.Mesh * c_get_global_mesh()
     void c_laplacian_solve(c.Laplacian *, c.Field3D *, c.Field3D*)
     c.Field3D c_Grad_perp_dot_Grad_perp(c.Field3D,c.Field3D);
     void c_mesh_normalise(c.Mesh* , double)
     c.Datafile * c_get_global_datafile()

cdef Field3D f3dFromObj(c.Field3D i):
    f3d=Field3D()
    f3d.cobj=new c.Field3D(<const c.Field3D & ?>i)
    return f3d
cdef Field3D f3dFromPtr(c.Field3D * i):
    f3d=Field3D()
    f3d.cobj=i
    f3d.isSelfOwned=False
    return f3d
cdef class Field3D:
    """
    The Field3D class
    """
    cdef c.Field3D * cobj
    cdef c.bool isSelfOwned
    @classmethod
    def fromMesh(cls,mesh=None):
        """
        Create a Field3D.

        Parameters
        ----------
        mesh : Mesh, optional
             The mesh of the Field3D. If None, use global mesh
        """
        checkInit()
        f3d=Field3D()
        if mesh is None:
            mesh=Mesh.getGlobal()
        f3d.cobj=new c.Field3D((<Mesh?>mesh).cobj)
        return f3d
    @classmethod
    def fromCollect(cls,name,tind=-1,mesh=None,ignoreDataType=False, **kwargs):
        """
        Create a Field3D from reading in a datafile via collect.

        Parameters
        ----------
        tind : int
            time slice to read
        mesh : Mesh
            if not defined, use global mesh
        ignoreDataType : bool
            Do not fail if data is not float64
        **kwargs
            remaining arguments are passed to collect
        """
        checkInit()
        from boutdata.collect import collect, dimensions

        if mesh is None:
            mesh=Mesh.getGlobal()
        f3d=cls.fromMesh(mesh)
        # Make it MPI aware
        cdef c.Mesh* mesh_ = (<Mesh?>mesh).cobj
        nxpe=mesh_.getNXPE()
        nype=mesh_.getNYPE()
        if (nxpe):
            if "xind" in kwargs.keys():
                raise "Error: Do not support xind slicing with MPI"
            nxi=mesh_.getXProcIndex()
            nxg=mesh_.xstart
            nx=mesh_.LocalNx
            nx_=nx-2*nxg
            xstart=nx_*nxi
            kwargs['xind']=[xstart,xstart+nx]
        if (nype):
            if "yind" in kwargs.keys():
                raise "Error: Do not support yind slicing with MPI"
            nyi=mesh_.getYProcIndex()
            nyg=mesh_.ystart
            ny=mesh_.LocalNy
            ny_=ny-2*nyg
            ystart=ny_*nyi
            kwargs['yind']=[ystart,ystart+ny]
        data=collect(name,yguards=True,tind=tind,**kwargs)
        dims=dimensions(name,**{k:v for k,v in kwargs.items() if k in ['path','prefix']})
        if dims[0] == 't':
            data=data.reshape(data.shape[1:])
        if len(data.shape) != 3:
            raise TypeError("expected 3d data")
        try:
            loc=data.attributes['cell_location']
        except KeyError:
            pass
        else:
            f3d.setLocation(loc)
        f3d.setAll(data,ignoreDataType=ignoreDataType)
        return f3d

    def __cinit__(self,Field3D obj=None):
        self.cobj=NULL
        if obj:
            self.cobj=obj.cobj
        self.isSelfOwned=True
        #self.cobj = (<c.Field3D * ?> cobj_)
        #if self.cobj == NULL:
        #    raise MemoryError('Not enough memory, allocation failed.')

    def set(self,data,ignoreDataType=False):
        """
        Set all data of the Field3D

        Parameters
        ----------
        data : array_like
            The data to be set
        ignoreDataType : bool
            Ignore if data is off different type to BoutReal
        """
        return self.setAll(data,ignoreDataType)

    def setAll(self,data,ignoreDataType=False):
        """
        Set all data of the Field3D

        Parameters
        ----------
        data : array_like
            The data to be set
        ignoreDataType : bool
            Ignore if data is off different type to BoutReal
        """
        dims=[self.cobj.getNx()
              ,self.cobj.getNy()
              ,self.cobj.getNz()]
        if isinstance(data, (int, float)):
            data=np.zeros(dims)+data
        if data.dtype != np.dtype('float64'):
            if ignoreDataType:
                data=data.astype('float64')
            else:
                raise TypeError("expected float64 data, but got %s.\nThis can be ignored by adding ignoreDataType=True as argument"%data.dtype)
        dims_in=self._checkDims(dims,data.shape)
        cdef np.ndarray[double, mode="c", ndim=3] data_ = np.ascontiguousarray(data)
        c_set_f3d_all(self.cobj,&data_[0,0,0]);

    def get(self):
        """
        Get all data of the Field3D

        Returns
        -------
        array
             A 3d numpy array with the data of the Field3D
        """
        return self.getAll()

    def getAll(self):
        """
        Get all data of the Field3D

        Returns
        -------
        array
            A 3d numpy array with the data of the Field3D
        """
        nx=self.cobj.getNx()
        ny=self.cobj.getNy()
        nz=self.cobj.getNz()
        #print(nx,ny,nz)
        cdef np.ndarray[double, mode="c", ndim=3] data_ = np.ascontiguousarray(np.zeros((nx,ny,nz)))
        c_get_f3d_all(self.cobj,&data_[0,0,0]);
        return data_

    def setLocation(self,location):
        """
        Set the location of the Field3D
        This does not do any modification of the data.

        Parameters
        ----------
        location : string
             The location to be set, e.g. "YLOW" or "CELL_YLOW" are supported.
        """
        cdef benum.CELL_LOC location_ = benum.resolve_cell_loc(location)
        self.cobj[0].setLocation(location_)
        return self

    def getLocation(self):
        """
        Get the location of the Field3D

        Returns
        -------
        string
            Representation of the field's location.
        """
        cdef benum.CELL_LOC loc = self.cobj[0].getLocation()
        return _resolve_inv_cell_loc(loc)

    def ddt(self,val=None):
        """
        Get or set the time derivative

        Returns
        -------
        Field3D
            the Field3D's time derivative

        Parameters
        ----------
        val : Field3D, optional
             If set, set the time derivative to val
        """
        if val:
            c_set_f3d_from_f3d(&c.ddt(self.cobj[0]),(<Field3D?>val).cobj)
        return f3dFromPtr(&c.ddt(self.cobj[0]))

    def __neg__(self):
        """

        Returns
        -------
        Field3D
            negative of the Field
        """
        return f3dFromObj(c_minus(self.cobj[0]))
    def isAllocated(self):
        """
        Check if the Field3D has its own datablock allocated

        Returns
        -------
        bool
            whether the Field is allocated
        """
        return self.cobj.isAllocated()
    def __getitem__(self,slices):
        """
        Get data from the Field3D
        Supports full 3D slicing support.
        Partially slicing is currently not supported.

        Parameters
        ----------
        slices: tuple_like, slice
            List of slice objects, which shall be returned. Must contain 3 slice objects

        Returns
        -------
        array
            Numpy array of the requested data
        """
        if len(slices)!=3:
            raise IndexError("This is a 3D object, but got %d slics"%len(slices))
        inds=_resolve_slices(slices,
                            [self.cobj.getNx()
                             ,self.cobj.getNy()
                             ,self.cobj.getNz()])
        dims=[]
        for i in inds:
            dims.append((i[1]-i[0])//i[2])
        cdef np.ndarray[double, mode="c", ndim=3] data_ = np.ascontiguousarray(np.zeros(dims))
        c_get_f3d_part(self.cobj,&data_[0,0,0],inds[0][0],inds[0][1],inds[0][2],inds[1][0],inds[1][1],inds[1][2],inds[2][0],inds[2][1],inds[2][2]);
        return data_

    def __setitem__(self,slices,data_):
        """
        Parameters
        ----------
        slices: tuple_like, slice
            slice objects of the data to be set. Must contain 3 slice objects
        data : array_like
            Values to be set. Must be 3D and match the size of the slicing object.
        """
        if len(slices)!=3:
            raise IndexError("This is a 3D object!")
        inds=_resolve_slices(slices,
                            [self.cobj.getNx()
                             ,self.cobj.getNy()
                             ,self.cobj.getNz()])
        dims=[]
        import numbers
        if isinstance(data_,Field3D):
            # get all to get a numpy array
            data_=data_[:,:,:]
        elif isinstance(data_,numbers.Number):
            c_set_f3d_part_(self.cobj,<double>data_,inds[0][0],inds[0][1],inds[0][2],inds[1][0],inds[1][1],inds[1][2],inds[2][0],inds[2][1],inds[2][2])
            return
        try:
            dims_in=data_.shape
        except:
            raise TypeError("Expected a Field3D or a numpy array")
        for i in inds:
            dims.append((i[1]-i[0])//i[2])
        dims_in=self._checkDims(dims,dims_in)
        cdef np.ndarray[double, mode="c", ndim=3] data__ = np.ascontiguousarray(data_)
        c_set_f3d_part(self.cobj,&data__[0,0,0],inds[0][0],inds[0][1],inds[0][2],inds[1][0],inds[1][1],inds[1][2],inds[2][0],inds[2][1],inds[2][2]);
    def _checkDims(self,dims,dims_in):
        if len(dims_in) > 3:
            raise IndexError("This is a 3D object, but got %d dimensions"%len(dims_in))
        if len(dims_in) < 3:
            len_dims=len([1 for d in dims if d>1])
            if len(dims_in) != len_dims:
                raise IndexError("This is a 3D object, but got %d dimensions"%len(dims_in))
            dims_in_new=[]
            k=0
            for i in range(3):
                if (dims[i]==1):
                    dims_in_new.append(1)
                else:
                    dims_in_new.append(dims_in[k])
                    k+=1
            dims_in=dims_in_new
        for i in range(3):
            if dims[i] != dims_in[i]:
                raise IndexError("Expected %s but got %s."%(dims,dims_in))

EOF
for f in "add:+" "mul:*" "truediv:/" "div:/" "sub:-"
do
    n=${f%:*}
    #o=${f#*:}
    cat <<EOF
    def __${n}__(self,other):
        #print("call __${n}__")
        fu=Field3D()
        import numbers
        if isinstance(self,Field3D) and isinstance(other,Field3D):
            fu.cobj=f$n((<Field3D?>self).cobj , (<Field3D?>other).cobj)
        elif isinstance(self,Field3D) and isinstance(other, numbers.Number):
            fu.cobj=f$n((<Field3D?>self).cobj , (<double?>float(other)))
        elif isinstance(self,numbers.Number) and isinstance(other, Field3D):
            fu.cobj=f$n(<double?>float(self),(<Field3D?>other).cobj)
        else:
            print("$n",type(self),type(other),isinstance(self,numbers.Number))
            return NotImplemented
        return fu

    def __r${n}__(self,lhs):
        fu=Field3D()
        if isinstance(lhs,float) or isinstance(lhs,int):
            fu.cobj=f$n(<double?>float(lhs),(<Field3D?>self).cobj)
        else:
            raise NotImplemented("Unexpected lhs - not supported (yet?).")
        return fu

    def __i${n}__(self,other):
        if isinstance(other,Field3D):
            fi$n((<Field3D?>self).cobj , (<Field3D?>other).cobj)
        elif isinstance(other,float) or isinstance(other,int):
            fi$n((<Field3D?>self).cobj , (<double?>float(other)))
        else:
            raise NotImplemented("Unexpected lhs - not supported (yet?).")
        return self

EOF

done
<<<<<<< HEAD
cat <<EOF
    def applyBoundary(self, what):
        cdef c.string bndry
        tmp=what.encode('ascii')
        bndry=tmp
        self.cobj.applyBoundary(bndry)
        #self.cobj.applyBoundary()
=======
cat <<"EOF"
    def applyBoundary(self, boundary=None, time=None):
        """
        Set the boundaries of a Field3D. Only one of both arguments
        can be provided. If no value is provided, the default boundary
        is applied.

        Parameters
        ----------
        boundary : string
           The boundary to be set. Has to be a valid boundary type,
           e.g. "neumann".
        time : float
            The time to be used by the boundary, if time dependent
            boundary conditions are used.
        """
        cdef c.string bndry
        cdef double _time
        if boundary is not None and time is not None:
            raise RuntimeError("Can only pass one option at a time")
        if time is not None:
            _time = time
            self.cobj.applyBoundary(_time)
        elif boundary is not None:
            tmp=boundary.encode('ascii')
            bndry=tmp
            self.cobj.applyBoundary(bndry)
        else:
            self.cobj.applyBoundary()
>>>>>>> 9f4c6631

    def __dealloc__(self):
        if self.isSelfOwned and self.cobj!=NULL:
            del self.cobj
            self.cobj=NULL

cdef class Mesh:
    """
    Mesh class

    Contains information about geometry.
    It contains also the coordinates and is responsible for taking deriavtives.
    """
    cdef c.Mesh * cobj;
    cdef c.bool isGlobal
    cdef double isNormalised
    cdef FieldFactory factory
    #factory=FieldFactory()
    def __init__(self, create=True, section=None, options=None):
        """
        Create a Mesh

        Parameter
        ---------
        create : bool
            Create the underling C++ object. Disabled probably only
            useful for internal usage. Use at own risk.
        section : string
            The section of the options which to read. If not given,
            default to the root section.
        options : Options
            The Option which to use. Can be specified together with
            \p section, in which case the subsection from the current
            Options object is used. If nether \p section nor \p
            options is given, the default section ([mesh]) fromt the
            global Options object is used.
        """
        checkInit()
        self.cobj=<c.Mesh*>0
        cdef c.string tmp
        cdef c.Options * opt = NULL
        self.isGlobal=False
        self.isNormalised=-1
        self.factory = FieldFactory()
        if create:
            if options:
                opt = (<Options?>options).cobj
            if section:
                if opt == NULL:
                    opt = c.Options.getRoot()
                for sec in section.split(":"):
                    tmp=sec.encode('ascii')
                    opt=opt.getSection(tmp)
            self.cobj = c.Mesh.create(opt)
            if self.cobj == NULL:
                raise MemoryError('Not enough memory, allocation failed.')
            self.cobj.load()
            self.cobj.setParallelTransform()

    @classmethod
    def getGlobal(cls):
        """
        Get the global Mesh object

        Returns
        -------
        Mesh
            The global instance
        """
        checkInit()
        msh = Mesh(create=False);
        msh.cobj = c_get_global_mesh();
        msh.isGlobal=True
        return msh

    def __dealloc__(self):
        if self.cobj and not self.isGlobal:
            del self.cobj

    cdef getFactory(self):
        """
        Get the FieldFactory of the mesh

        Returns
        -------
        FieldFactory
            The fieldfactory for the given mesh
        """
        if (<FieldFactory>self.factory).cobj == <c.FieldFactory*>0:
            (<FieldFactory?>self.factory).cobj = new c.FieldFactory(self.cobj,<c.Options*>0)
        return self.factory
    def normalise(self,double norm):
        """
        Normalise the mesh.

        Usefull if the Options are in SI units, but the simulation is written in Bohm units.
        Calling it multiple times will not change the mesh, if the normalisation is always the same.

        It calls mesh->dx/=norm etc. followed by a call to geometry().

        Parameters
        ----------
        norm : float
            The length with which to rescale
        """
        if self.isNormalised>0:
            t=norm
            norm=norm/self.isNormalised
            self.isNormalised=t
        c_mesh_normalise(self.cobj,norm)
    def communicate(self,*args):
        """
        Communicate (MPI) the boundaries of the Field3Ds with neighbours

        Parameters
        ----------
        args : Field3D
            Abitrary number of fields
        """
        cdef c.FieldGroup * fg = new c.FieldGroup()
        for f in args:
            fg.add((<Field3D?> f).cobj[0])
        self.cobj.communicate(fg[0])
        del fg
        return self

cdef class Laplacian:
    """
    Laplacian inversion solver

    Compute the Laplacian inversion of objects.
    """
    cdef c.Laplacian * cobj
    def __init__(self,section=None):
        """
        Initialiase a laplacion solver

        Parameters
        ----------
        section : Options, optional
            The section from the Option tree to take the options from
        """
        checkInit()
        if section:
           self.cobj = c.Laplacian.create((<Options?>section).cobj)
        else:
           self.cobj = c.Laplacian.create(NULL)

    def solve(self,Field3D a, Field3D b):
        """
        Calculate the Laplacian inversion

        Parameters
        ----------
        x : Field3D
            Field to be inverted
        guess : Field3D
            initial guess for the inversion


        Returns
        -------
        Field3D
            the inversion of x, where guess is a guess to start with
        """
        return f3dFromObj(self.cobj.solve(a.cobj[0],b.cobj[0]))

cdef class FieldFactory:
    cdef c.FieldFactory * cobj
    def __init__(self):
        checkInit()
        cobj=< c.FieldFactory*>0
    def __dealloc__(self):
        if self.cobj != <c.FieldFactory*>0:
            del self.cobj
    # @classmethod
    # def fromPtr(cls,FieldFactory * cobj_):
    #     fu=cls()
    #     fu.cobj=cobj_
    #     return fu

cdef void callback(void * parameter, void * method) with gil:
    cdef double time = (<double*>parameter)[0]
    cdef c.string str_
    try:
        (<object?>method)(time)
    except BaseException, e:
        str__="Exception in Python callback: type:%s\nInfo:%s %s\n"%(str(type(e)),str(e),str(e.args))
        import traceback
        str__ += traceback.format_exc()
        str_=str__.encode('ascii')
        c.throw_BoutException(str_)


ctypedef void (*Method)(void *param)

cdef class PythonModelCallback:
    """Needed for callbacks from C++ to python"""
    cdef c.PythonModelCallback * cobj

    def __cinit__(self, method):
        # 'callback' :: The pattern/converter method to fire a Python
        #               object method from C typed infos
        # 'method'   :: The effective method passed by the Python user
        checkInit()
        self.cobj = new c.PythonModelCallback(callback, <void*>method)

    def __dealloc__(self):
        if self.thisptr:
            del self.thisptr

    cpdef void execute(self, parameter):
        # 'parameter' :: The parameter to be passed to the 'method'
        self.cobj.cy_execute(<void*>parameter)


cdef class PhysicsModelBase(object):
    """The PhysicsModelBase in python - better use the PhysicsModel class"""
    cdef c.PythonModel * cmodel
    cdef c.PythonModelCallback * callback
    cdef c.PythonModelCallback * callbackinit
    cdef c.bool _done_pyinit
    def __init__(self):
        checkInit()
        self.cmodel  = new c.PythonModel()
        self.callback= <c.PythonModelCallback*> 0
        self.callbackinit= <c.PythonModelCallback*> 0
        self._done_pyinit = False
    def solve(self):
        if self._done_pyinit == False:
            self._done_pyinit = True
            self.cmodel.pyinit()
        import sys
        sys.stdout.flush()
        self.cmodel.solve()

    def solve_for(self,**kwargs):
        if self._done_pyinit == False:
            self._done_pyinit = True
            self.cmodel.pyinit()
        cdef char * tmp
        cdef c.Field3D * f3d
        for key in kwargs:
            t2=str.encode(key)
            tmp=t2
            f3d=(<Field3D?>kwargs[key]).cobj
            self.cmodel.getSolver().add(f3d[0],tmp)

    def setRhs(self,rhs):
        """
        set the rhs function to be called

        Parameters
        ----------
        rhs : function
            Must not be a method, and must accept an double (time) as argument
        """
        if self.callback != <c.PythonModelCallback*>0:
            del self.callback
        self.callback = new c.PythonModelCallback(callback, <void*> rhs)
        self.cmodel.set_rhs_func(self.callback)

    def setInit(self,init):
        """
        set the init function to be called

        Parameters
        ----------
        init : function
            Must not be a method, and must accept an bool (restart) as argument
        """
        if self.callbackinit != <c.PythonModelCallback*>0:
            del self.callbackinit
        self.callbackinit = new c.PythonModelCallback(callback, <void*> init)
        self.cmodel.set_init_func(self.callbackinit)

    def __dealloc__(self):
        if self.cmodel != <c.PythonModel *> 0:
            self.cmodel.free()
            del self.cmodel
            del self.callback
            del self.callbackinit

class PhysicsModel(PhysicsModelBase):
    """The PhysicsModel base class for python"""
    def __init__(self):
        super(PhysicsModel,self).__init__()
        self._super_is_initialised=True
    def solve(self):
        """
        Call the solver.
        This makes sure that self.init(restart) and self.rhs(time) are called from the solver.
        """
        try:
            self._super_is_initialised
        except:
            raise RuntimeError("PhysicsModel is not initialized")
        def _rhs(time):
           self.rhs(time)
        self.myrhs=_rhs
        self.setRhs(self.myrhs)
        def _init(restart):
            self.init(restart)
        self.myinit=_init
        self.setInit(self.myinit)
        super(PhysicsModel,self).solve()
    def solve_for(self,*args,**kwargs):
        """
        Add Field3D's to be solved for.
        Need to pass as name=field - where name is the name that is
        used e.g. for the dump file and field is a Field3D

        Parameters
        ----------
        kwargs : dict
            Keys must be strings, and value of dict must be the Field3D which should be evolved.
        """
        try:
            self._super_is_initialised
        except:
            raise RuntimeError("PhysicsModel is not initialized")
        super(PhysicsModel,self).solve_for(*args,**kwargs)
    def init(self,restart):
        """
        This can be overwritten to do model specific initialization
        """
        pass

cdef extern from "bout.hxx":
    int BoutInitialise(int&, char **&)
    void BoutFinalise()

cdef extern from "boutcore_openmpi_compat.hxx":
    void PyMPI_OPENMPI_dlopen_libmpi()
    c.bool is_openmpi

_isInit=False
def init(args=[]):
    """
    Initialization function for the library.

    Parameters
    ----------
    args : list or string
        It accepts ether a list of strings, or a string that is split at the spaces.
        This is passed on to MPI and other libraries that BOUT++ initializes.
    """
    global _isInit
    if _isInit:
        raise RuntimeError("The BOUT++ library was already initialised - please call boutcore.init(args) only once")
    try:
        # python3 version
        if isinstance(args, str):
            args=args.split(" ")
    except:
        # fallback to python2
        if isinstance(args, basestring):
            args=args.split(" ")
    args.insert(0,"boutcore")
    cdef char **string_buf = <char **>malloc((len(args)+1) * sizeof(char*))
    fu=[]
    cdef char * tmp
    for i in range(len(args)):
        t2=str.encode(args[i])
        tmp=t2
        fu.append(tmp)
        string_buf[i]=<char*>fu[i]
    # terminate string_buf with a null pointer for OpenMPI, which requires this
    # because it iterates through 'argv' with a loop 'for (p = argv; *p; ++p)'
    string_buf[len(args)] = NULL
    cdef int fuu=len(args)
    if is_openmpi:
        PyMPI_OPENMPI_dlopen_libmpi()
    ret=BoutInitialise(fuu,string_buf)
    free(string_buf)
    if ret:
        BoutFinalise()
        raise RuntimeError("Failed to initialise the BOUT++ Library (Error code %d)"%ret)
    else:
        _isInit=True
    #atexit.register(finalise)

def finalise():
    """
    Finalize BOUT++ and also MPI.
    After this most objects and functions are not valid anymore.
    """
    checkInit()
    BoutFinalise()
    global _isInit
    _isInit=False

def checkInit():
    """
    Assert that boutcore has been initialized
    """
    global _isInit
    if not _isInit:
       raise RuntimeError("The BOUT++ library was not initialised - please call boutcore.init(args) first")

EOF

f_desc_f="field : Field3D
        The Field3D object of which to calculate the derivative"
f_desc_vf="field: Field3D
        The Field3D object of which to calculate the derivative
    velocity : Field3D
        The Field3D object of which the field is advected"
fun () {
    cat <<EOF
def $DD($in1, outloc="CELL_DEFAULT", method="DIFF_DEFAULT", region="RGN_NOBNDRY"):
    """
    Compute the derivative $DD

    Parameters
    ---------
    $f_desc
    outloc : string
        The location where the derivative is expected. Defaults to the same as field.
    method : string
        The method to calculate the derivative.
    region : string
        The region for which to calculate the derivative

    Returns
    -------
    Field3D
        The computed $DD derivative
    """
    checkInit()
    cdef benum.CELL_LOC outloc_= benum.resolve_cell_loc(outloc)
    cdef benum.DIFF_METHOD method_=benum.resolve_diff_method(method)
    cdef benum.REGION region_=benum.resolve_region(region)
    return f3dFromObj(c.$DD($in2,outloc_,method_,region_))
EOF
}
for d in X Y Z
do
    for f in DDd D2Dd2 # VDDd FDDd
    do
        in1="Field3D field"
        in2="field.cobj[0]"
        DD=${f/d/$d}
        f_desc="$f_desc_f"
        fun
    done
    for f in VDDd FDDd
    do
        in1="Field3D velocity, Field3D field"
        in2="velocity.cobj[0], field.cobj[0]"
        DD=${f/d/$d}
        f_desc="$f_desc_vf"
        fun
    done
done

funbad () {
    cat <<EOF
def $DD($in1, outloc="CELL_DEFAULT", method="DIFF_DEFAULT", region="RGN_NOBNDRY"):
    """
    Compute the derivative $DD

    Parameters
    ---------
    $f_desc
    outloc : string
        The location where the derivative is expected. Defaults to the same as field.
    method : string
        The method to calculate the derivative.
    region : string
        The region for which to calculate the derivative

    Returns
    -------
    Field3D
        The computed $DD derivative
    """
    checkInit()
    cdef benum.CELL_LOC outloc_= benum.resolve_cell_loc(outloc)
    cdef benum.DIFF_METHOD method_=benum.resolve_diff_method(method)
    return f3dFromObj(c.$DD($in2,outloc_,method_))
EOF
}

for DD in Div_par Grad_par
do
    in1="Field3D field"
    in2="field.cobj[0]"
    f_desc="$f_desc_f"
    funbad
done

for DD in Vpar_Grad_par
do
    in1="Field3D velocity, Field3D field"
    in2="velocity.cobj[0], field.cobj[0]"
    f_desc="$f_desc_vf"
    funbad
done
cat <<EOF

def Delp2(Field3D a, zsmooth=-1):
#    """Delp2(Field3D a, zsmooth=-1)"""
    checkInit()
    return f3dFromObj(c.Delp2(a.cobj[0],float(zsmooth)))

def Grad_perp_dot_Grad_perp(Field3D a, Field3D b):
    """
    Parameters
    ----------
    a : Field3D
        The left field of the multiplication
    b : Field3D
        The right field of the multiplication

    Returns
    -------
    float
        the scalar product of the perpendicular gradient contributions
    """
    checkInit()
    return f3dFromObj(c_Grad_perp_dot_Grad_perp(a.cobj[0],b.cobj[0]))

def bracket(Field3D a, Field3D b, method="BRACKET_STD", outloc="CELL_DEFAULT"):
    """
    Calculate the poison bracket for Field3D a and Field3D b.

    Parameters
    ----------
    a : Field3D
        The left field in the bracket
    b : Field3D
        The right field in the bracket
    method : string
        The method to be used
    outloc : string
        The location of the calculated derivative

    Returns
    -------
    Field3D
        The bracket
    """
    checkInit()
    cdef benum.CELL_LOC outloc_=benum.resolve_cell_loc(outloc)
    cdef benum.BRACKET_METHOD method_=benum.resolve_bracket_method(method)
    return f3dFromObj(c.bracket(a.cobj[0],b.cobj[0],method_,outloc_))

EOF
for fun in sqrt exp sin cos log abs
do
    echo "def $fun(Field3D a):
    \"\"\"
    Calculate $fun of the Field3D

    Parameters
    ----------
    a : Field3D
         The field for which to calculate $fun

    Returns
    -------
    Field3D
        $fun of a
    \"\"\"
    return f3dFromObj(c.$fun(a.cobj[0]))

"
done
cat <<"EOF"

def pow(Field3D a, exponent):
    """
    Returns a**e where a is a Field3D and e is a number

    Parameters
    ----------
    a : Field3D
        The field for which to calculate the power
    exponent : float
        The exponent

    Returns
    -------
    Field3D
        The a**exponent
    """
    return f3dFromObj(c.pow(a.cobj[0],float(exponent)))

def min(Field3D a):
    """
    Get the minimum

    Parameters
    ----------
    a : Field3D
        The field

    Returns
    -------
    float
        the minimum value of a
    """
    return c.min(a.cobj[0])

def max(Field3D a):
    """
    Get the maximum

    Parameters
    ----------
    a : Field3D
        The field

    Returns
    -------
    float
        the maximum value of a
    """
    return c.max(a.cobj[0])

def create3D(string, Mesh msh=None,outloc="CELL_DEFAULT",time=0):
    """
    Returns a Field3D from the fieldfactory
    Parameters
    ----------
    string : string
        Expression to create. This can contain references to the options
    msh : Mesh
        the Mesh to use, defaults to the global mesh.
    outloc : string
        the cell location of the returned field
    time : float
         is the time

    Returns
    -------
    Field3D
        the Field from the expression
    """
    checkInit()
    cdef benum.CELL_LOC outloc_=benum.resolve_cell_loc(outloc)
    if msh is None:
        msh=Mesh.getGlobal()
    cdef FieldFactory fact=msh.getFactory()
    cdef c.string str_=string.encode('ascii')
    return f3dFromObj(
        (<FieldFactory>fact).cobj.create3D(str_,<c.Options*>0,<c.Mesh*>0
                                           ,outloc_,time))

def interp_to(Field3D f3d,location):
    """
    Interpolate a Field3D to a given location

    Parameters
    ----------
    f3d : Field3D
        The field to interpolate
    location : string
        The location to which to interploate

    Returns
    -------
    Field3D
        the interpolated field
    """
    checkInit()
    cdef benum.CELL_LOC location_ = benum.resolve_cell_loc(location)
    return f3dFromObj(c.interp_to(f3d.cobj[0],location_))


def setOption(name, value, source="PyInterface", force=False):
    """
    Set an option in the global Options tree. Prefer
    `Options.set` to avoid unexpected results if several Option
    roots are avalaible.

    Parameters
    ----------
    name : string
        the name of the value to be set. Can be relative,
        e.g. `mesh:ddx:first`.
    value : string
        the value to be set
    source : string
        The source of the change. Useful for keeping
        track of where what was set.
    force : bool
        If a value is overwritten, an exception is
        thrown. setting this to `True` avoids the exception.
    """
    checkInit()
    root=Options('')
    root.set(name,value,source,force)

cdef class Options:
    """
    The Options class
    """
    cdef c.Options * cobj
    cdef c.bool isSelfOwned

    def __init__(self,name=""):
        checkInit()
        self.cobj = c.Options.getRoot()
        cdef c.string sec_
        for sec in name.split(":"):
            sec_=sec.encode('ascii')
            self.cobj=self.cobj.getSection(sec_)
        self.isSelfOwned=False

    @classmethod
    def fromFile(cls, file):
        """
        Create a new Options object by reading a file

        Parameters
        ----------
        file : string
            The path of the file to read

        Returns
        -------
        Options
            The Options object
        """
        checkInit()
        opt = Options("")
        opt.cobj = new c.Options()
        opt.isSelfOwned = True
        cdef char * file_
        file__=file.encode('ascii')
        file_=file__
        c.OptionsReader.getInstance().read(opt.cobj, file_)
        return opt


    def set(self,name,value,source="PyInterface", force=False):
        """
        Set an option

        Parameters
        ----------
        name : string
             the name of the value to be set. Can be relative,
             e.g. `mesh:ddx:first`.
        value : string
            the value to be set
        source : string
            The source of the change. Useful for keeping
            track of where what was set.
        force : bool
            If a value is overwritten, an exception is
            thrown. setting this to `True` avoids the exception.
        """
        cdef c.Options * opt=self.cobj
        cdef c.string sec_
        for sec in name.split(":")[:-1]:
            sec_=sec.encode('ascii')
            opt=opt.getSection(sec_)
        cdef c.string key = name.split(":")[-1].encode('ascii')
        cdef c.string value_ = value.encode('ascii')
        cdef c.string source_ = source.encode('ascii')
        opt.set(key,value_, source_, force)
        opt.cleanCache()
        return self

    def get(self,name,default):
        """
        Get an option

        Parameters
        ----------
        name : string
             the name of the value to get. Can be relative,
             e.g. `mesh:ddx:first`.
        default : bool, string or float
            Depending on the type of the default, different things will be returned.
            Supported types are bool, string or float
        Returns
        -------
        bool, string or float
            See default for the type.
            The option that was read if available, otherwise default
        """
        cdef c.Options * opt=self.cobj
        cdef c.string sec_
        for sec in name.split(":")[:-1]:
            sec_=sec.encode('ascii')
            opt=opt.getSection(sec_)
        cdef c.string key = name.split(":")[-1].encode('ascii')
        import numbers

        cdef double ret_real=0
        cdef c.bool ret_bool=False
        cdef c.string default_
        cdef c.string ret_str

        if isinstance(default,bool):
            #print("isbool")
            opt.get(key,ret_bool, <c.bool> default)
            return ret_bool
        elif isinstance(default,numbers.Number):
            #print("isreal")
            opt.get(key,ret_real,<double> default)
            return ret_real
        else:
            #print("isstr")
            default_= str(default).encode('ascii')
            opt.get(key,ret_str, default_)
            return ret_str

cdef class Datafile:
     cdef c.Datafile * cobj
     def __init__(self):
         self.cobj = c_get_global_datafile()
     def add(self,save_repeat=False,**kwargs):
         for key in kwargs:
             self._add(kwargs[key],key,save_repeat)

     def _add(self,data,name,save_repeat):
         cdef char * tmp
         cdef double * dbl
         cdef c.Field3D * f3d
         t2=str.encode(name)
         tmp=t2
         # import numbers
         # if isinstance(data,int):
         #     #c_datafile_add_int(self.cobj,
         #     self.cobj.add(<int>data,tmp,<c.bool>save_repeat)
         # elif isinstance(data,numbers.Number):
         #     self.cobj.add(dbl,tmp,<c.bool>save_repeat)
         # el
         if isinstance(data,Field3D):
             f3d=(<Field3D>data).cobj
             self.cobj.add(f3d[0],tmp,<c.bool>save_repeat)
         else:
             raise TypeError("unsupported datatype")
     def write(self):
         self.cobj.write()



EOF

cat helper.py

bash resolve_enum_inv.pyx.in<|MERGE_RESOLUTION|>--- conflicted
+++ resolved
@@ -427,15 +427,6 @@
 EOF
 
 done
-<<<<<<< HEAD
-cat <<EOF
-    def applyBoundary(self, what):
-        cdef c.string bndry
-        tmp=what.encode('ascii')
-        bndry=tmp
-        self.cobj.applyBoundary(bndry)
-        #self.cobj.applyBoundary()
-=======
 cat <<"EOF"
     def applyBoundary(self, boundary=None, time=None):
         """
@@ -465,7 +456,6 @@
             self.cobj.applyBoundary(bndry)
         else:
             self.cobj.applyBoundary()
->>>>>>> 9f4c6631
 
     def __dealloc__(self):
         if self.isSelfOwned and self.cobj!=NULL:
