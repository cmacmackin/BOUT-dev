from __future__ import print_function
from __future__ import division
try:
    from builtins import str
except:
    print("Warning: No str in builtins")

try:
    from builtins import range
except:
    print("Warning: No range in builtins")

# Requires:
#  - boututils
#  - NumPy

try:
    from boututils.datafile import DataFile
except ImportError:
    print("ERROR: boututils.DataFile couldn't be loaded")
    raise

try:
    import os
    import sys
    import glob
except ImportError:
    print("ERROR: os, sys or glob modules not available")
    raise

try:
    import numpy as np
except ImportError:
    print("ERROR: NumPy module not available")
    raise

def findVar(varname, varlist):
    """
    Find variable name in a list

    First does case insensitive comparison, then
    checks for abbreviations.

    Returns the matched string, or raises a ValueError

    """
    # Try a variation on the case
    v = [name for name in varlist if name.lower() == varname.lower()]
    if len(v) == 1:
        # Found case match
        print("Variable '%s' not found. Using '%s' instead" % (varname, v[0]))
        return v[0]
    elif len(v) > 1:
        print("Variable '"+varname+"' not found, and is ambiguous. Could be one of: "+str(v))
        raise ValueError("Variable '"+varname+"' not found")

    # None found. Check if it's an abbreviation
    v = [name for name in varlist if name[:len(varname)].lower() == varname.lower()]
    if len(v) == 1:
        print("Variable '%s' not found. Using '%s' instead" % (varname, v[0]))
        return v[0]

    if len(v) > 1:
        print("Variable '"+varname+"' not found, and is ambiguous. Could be one of: "+str(v))
    raise ValueError("Variable '"+varname+"' not found")

def collect(varname, xind=None, yind=None, zind=None, tind=None, path=".",yguards=False, xguards=True, info=True,prefix="BOUT.dmp",strict=False):
    """Collect a variable from a set of BOUT++ outputs.

    data = collect(name)

    name   Name of the variable (string)

    Optional arguments:

    xind = [min,max]   Range of X indices to collect
    yind = [min,max]   Range of Y indices to collect
    zind = [min,max]   Range of Z indices to collect
    tind = [min,max]   Range of T indices to collect

    path    = "."          Path to data files
    prefix  = "BOUT.dmp"   File prefix
    yguards = False        Collect Y boundary guard cells?
    xguards = True         Collect X boundary guard cells?
                           (Set to True to be consistent with the
                           definition of nx)
    info    = True         Print information about collect?
    strict  = False        Fail if the exact variable name is not found?
    """

    # Search for BOUT++ dump files in NetCDF format
    file_list_nc = glob.glob(os.path.join(path, prefix+".nc"))
    file_list_h5 = glob.glob(os.path.join(path, prefix+".hdf5"))
    if file_list_nc != [] and file_list_h5 != []:
        raise IOError("Error: Both NetCDF and HDF5 files are present: do not know which to read.")
    elif file_list_h5 != []:
        suffix = ".hdf5"
        file_list = file_list_h5
    else:
        suffix = ".nc"
        file_list = file_list_nc
    if file_list != []:
        print("Single (parallel) data file")
        f = DataFile(file_list[0]) # Open the file

        data = f.read(varname)
        return data

    file_list_nc = glob.glob(os.path.join(path, prefix+".*nc"))
    file_list_h5 = glob.glob(os.path.join(path, prefix+".*hdf5"))
    if file_list_nc != [] and file_list_h5 != []:
        raise IOError("Error: Both NetCDF and HDF5 files are present: do not know which to read.")
    elif file_list_h5 != []:
        suffix = ".hdf5"
        file_list = file_list_h5
    else:
        suffix = ".nc"
        file_list = file_list_nc

    file_list.sort()
    if file_list == []:
        raise IOError("ERROR: No data files found")

    nfiles = len(file_list)

    # Read data from the first file
    f = DataFile(file_list[0])

    try:
        dimens = f.dimensions(varname)
        #ndims = len(dimens)
        ndims = f.ndims(varname)
    except:
        if strict:
            raise
        else:
            # Find the variable
            varname = findVar(varname, f.list())

            dimens = f.dimensions(varname)
            #ndims = len(dimens)
            ndims = f.ndims(varname)

<<<<<<< HEAD
    # ndims is 0 for reals, and 1 for f.ex. t_array
=======
>>>>>>> dac34faf
    if ndims < 2:
        # Just read from file
        if varname != 't_array':
            data = f.read(varname)
        elif (varname == 't_array') and (tind is None):
            data = f.read(varname)
        elif (varname == 't_array') and (tind is not None):
            data = f.read(varname, ranges=[tind[0],tind[1]+1])
        f.close()
        return data

    if ndims > 4:
        raise ValueError("ERROR: Too many dimensions")

    mxsub = f.read("MXSUB")
    if mxsub is None:
        raise ValueError("Missing MXSUB variable")
    mysub = f.read("MYSUB")
    mz    = f.read("MZ")
    myg   = f.read("MYG")
    t_array = f.read("t_array")
    if t_array is None:
        nt = 1
        t_array = np.zeros(1)
    else:
        nt = len(t_array)

    if info:
        print("mxsub = %d mysub = %d mz = %d\n" % (mxsub, mysub, mz))

    # Get the version of BOUT++ (should be > 0.6 for NetCDF anyway)
    try:
        version = f["BOUT_VERSION"]
    except KeyError:
        print("BOUT++ version : Pre-0.2")
        version = 0
    if version < 3.5:
        # Remove extra point
        nz = mz-1
    else:
        nz = mz

    # Fallback to sensible (?) defaults
    try:
        nxpe = f["NXPE"]
    except KeyError:
        nxpe = 1
        print("NXPE not found, setting to {}".format(nxpe))
    try:
        mxg  = f["MXG"]
    except KeyError:
        mxg = 0
        print("MXG not found, setting to {}".format(mxg))
    try:
        nype = f["NYPE"]
    except KeyError:
        nype = nfiles
        print("NYPE not found, setting to {}".format(nype))

    npe = nxpe * nype
    if info:
        print("nxpe = %d, nype = %d, npe = %d\n" % (nxpe, nype, npe))
        if npe < nfiles:
            print("WARNING: More files than expected (" + str(npe) + ")")
        elif npe > nfiles:
            print("WARNING: Some files missing. Expected " + str(npe))

    if xguards:
        nx = nxpe * mxsub + 2*mxg
    else:
        nx = nxpe * mxsub

    if yguards:
        ny = mysub * nype + 2*myg
    else:
        ny = mysub * nype

    f.close();

    # Check ranges

    def check_range(r, low, up, name="range"):
        r2 = r
        if r is not None:
            try:
                n = len(r2)
            except:
                # No len attribute, so probably a single number
                r2 = [r2,r2]
            if (len(r2) < 1) or (len(r2) > 2):
                print("WARNING: "+name+" must be [min, max]")
                r2 = None
            else:
                if len(r2) == 1:
                    r2 = [r2,r2]
                if r2[0] < low:
                    r2[0] = low
                if r2[0] > up:
                    r2[0] = up
                if r2[1] < 0:
                    r2[1] = 0
                if r2[1] > up:
                    r2[1] = up
                if r2[0] > r2[1]:
                    tmp = r2[0]
                    r2[0] = r2[1]
                    r2[1] = tmp
        else:
            r2 = [low, up]
        return r2

    xind = check_range(xind, 0, nx-1, "xind")
    yind = check_range(yind, 0, ny-1, "yind")
    zind = check_range(zind, 0, nz-1, "zind")
    tind = check_range(tind, 0, nt-1, "tind")

    xsize = xind[1] - xind[0] + 1
    ysize = yind[1] - yind[0] + 1
    zsize = zind[1] - zind[0] + 1
    tsize = tind[1] - tind[0] + 1

    # Map between dimension names and output size
    sizes = {'x':xsize, 'y':ysize, 'z':zsize, 't':tsize}

    # Create a list with size of each dimension
    ddims = [sizes[d] for d in dimens]

    # Create the data array
    data = np.zeros(ddims)

    for i in range(npe):
        # Get X and Y processor indices
        pe_yind = int(i/nxpe)
        pe_xind = i % nxpe

        inrange = True

        if yguards:
            # Get local ranges
            ymin = yind[0] - pe_yind*mysub
            ymax = yind[1] - pe_yind*mysub

            # Check lower y boundary
            if pe_yind == 0:
                # Keeping inner boundary
                if ymax < 0: inrange = False
                if ymin < 0: ymin = 0
            else:
                if ymax < myg: inrange = False
                if ymin < myg: ymin = myg

            # Upper y boundary
            if pe_yind == (nype - 1):
                # Keeping outer boundary
                if ymin >= (mysub + 2*myg): inrange = False
                if ymax > (mysub + 2*myg - 1): ymax = (mysub + 2*myg - 1)
            else:
                if ymin >= (mysub + myg): inrange = False
                if ymax >= (mysub + myg): ymax = (mysub+myg-1)

            # Calculate global indices
            ygmin = ymin + pe_yind * mysub
            ygmax = ymax + pe_yind * mysub

        else:
            # Get local ranges
            ymin = yind[0] - pe_yind*mysub + myg
            ymax = yind[1] - pe_yind*mysub + myg

            if (ymin >= (mysub + myg)) or (ymax < myg):
                inrange = False # Y out of range

            if ymin < myg:
                ymin = myg
            if ymax >= mysub+myg:
                ymax = myg + mysub - 1

            # Calculate global indices
            ygmin = ymin + pe_yind * mysub - myg
            ygmax = ymax + pe_yind * mysub - myg

        if xguards:
            # Get local ranges
            xmin = xind[0] - pe_xind*mxsub
            xmax = xind[1] - pe_xind*mxsub

            # Check lower x boundary
            if pe_xind == 0:
                # Keeping inner boundary
                if xmax < 0: inrange = False
                if xmin < 0: xmin = 0
            else:
                if xmax < mxg: inrange = False
                if xmin < mxg: xmin = mxg

            # Upper x boundary
            if pe_xind == (nxpe - 1):
                # Keeping outer boundary
                if xmin >= (mxsub + 2*mxg): inrange = False
                if xmax > (mxsub + 2*mxg - 1): xmax = (mxsub + 2*mxg - 1)
            else:
                if xmin >= (mxsub + mxg): inrange = False
                if xmax >= (mxsub + mxg): xmax = (mxsub+mxg-1)

            # Calculate global indices
            xgmin = xmin + pe_xind * mxsub
            xgmax = xmax + pe_xind * mxsub

        else:
            # Get local ranges
            xmin = xind[0] - pe_xind*mxsub + mxg
            xmax = xind[1] - pe_xind*mxsub + mxg

            if (xmin >= (mxsub + mxg)) or (xmax < mxg):
                inrange = False # X out of range

            if xmin < mxg:
                xmin = mxg
            if xmax >= mxsub+mxg:
                xmax = mxg + mxsub - 1

            # Calculate global indices
            xgmin = xmin + pe_xind * mxsub - mxg
            xgmax = xmax + pe_xind * mxsub - mxg


        # Number of local values
        nx_loc = xmax - xmin + 1
        ny_loc = ymax - ymin + 1

        if not inrange:
            continue # Don't need this file

        filename = os.path.join(path, prefix+"." + str(i) + suffix)
        if info:
            sys.stdout.write("\rReading from " + filename + ": [" + \
                                 str(xmin) + "-" + str(xmax) + "][" + \
                                 str(ymin) + "-" + str(ymax) + "] -> [" + \
                                 str(xgmin) + "-" + str(xgmax) + "][" + \
                                 str(ygmin) + "-" + str(ygmax) + "]")

        f = DataFile(filename)

        if ndims == 4:
            d = f.read(varname, ranges=[tind[0],tind[1]+1,
                                        xmin, xmax+1,
                                        ymin, ymax+1,
                                        zind[0],zind[1]+1])
            data[:, (xgmin-xind[0]):(xgmin-xind[0]+nx_loc), (ygmin-yind[0]):(ygmin-yind[0]+ny_loc), :] = d
        elif ndims == 3:
            # Could be xyz or txy

            if dimens[2] == 'z': # xyz
                d = f.read(varname, ranges=[xmin, xmax+1,
                                            ymin, ymax+1,
                                            zind[0],zind[1]+1])
                data[(xgmin-xind[0]):(xgmin-xind[0]+nx_loc), (ygmin-yind[0]):(ygmin-yind[0]+ny_loc), :] = d
            else: # txy
                d = f.read(varname, ranges=[tind[0],tind[1]+1,
                                            xmin, xmax+1,
                                            ymin, ymax+1])
                data[:, (xgmin-xind[0]):(xgmin-xind[0]+nx_loc), (ygmin-yind[0]):(ygmin-yind[0]+ny_loc)] = d
        elif ndims == 2:
            # xy
            d = f.read(varname, ranges=[xmin, xmax+1,
                                        ymin, ymax+1])
            data[(xgmin-xind[0]):(xgmin-xind[0]+nx_loc), (ygmin-yind[0]):(ygmin-yind[0]+ny_loc)] = d

        f.close()

    # Force the precision of arrays of dimension>1
    if ndims>1:
        try:
            data = data.astype(t_array.dtype, copy=False)
        except TypeError:
            data = data.astype(t_array.dtype)

    # Finished looping over all files
    if info:
        sys.stdout.write("\n")
    return data<|MERGE_RESOLUTION|>--- conflicted
+++ resolved
@@ -141,10 +141,7 @@
             #ndims = len(dimens)
             ndims = f.ndims(varname)
 
-<<<<<<< HEAD
     # ndims is 0 for reals, and 1 for f.ex. t_array
-=======
->>>>>>> dac34faf
     if ndims < 2:
         # Just read from file
         if varname != 't_array':
