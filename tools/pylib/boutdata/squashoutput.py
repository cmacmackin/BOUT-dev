#!/usr/bin/env python3

"""
Collect all data from BOUT.dmp.* files and create a single output file.

Output file named BOUT.dmp.nc by default

Useful because this discards ghost cell data (that is only useful for debugging)
and because single files are quicker to download.

When run as script:
    - first command line argument specifies data directory (default is the
      current directory where the script is run)
    - optional argument "--outputname <name>" can be given to change the name
      of the output file
"""

from boutdata.data import BoutOutputs
from boututils.datafile import DataFile
from boututils.boutarray import BoutArray
import numpy
import os
import gc
import tempfile
import shutil
import glob
<<<<<<< HEAD
=======

>>>>>>> 8567b2d5

def squashoutput(datadir=".", outputname="BOUT.dmp.nc", format="NETCDF4", tind=None,
                 xind=None, yind=None, zind=None, singleprecision=False, compress=False,
                 least_significant_digit=None, quiet=False, complevel=None, append=False,
                 delete=False, progress=False, docontinue=False):
    """
    Collect all data from BOUT.dmp.* files and create a single output file.

    Parameters
    ----------
    datadir : str
        Directory where dump files are and where output file will be created.
        default "."
    outputname : str
        Name of the output file. File suffix specifies whether to use NetCDF or
        HDF5 (see boututils.datafile.DataFile for suffixes).
        default "BOUT.dmp.nc"
    format : str
        format argument passed to DataFile
        default "NETCDF4"
    tind : slice, int, or [int, int, int]
        tind argument passed to collect
        default None
    xind : slice, int, or [int, int, int]
        xind argument passed to collect
        default None
    yind : slice, int, or [int, int, int]
        yind argument passed to collect
        default None
    zind : slice, int, or [int, int, int]
        zind argument passed to collect
        default None
    singleprecision : bool
        If true convert data to single-precision floats
        default False
    compress : bool
        If true enable compression in the output file
    least_significant_digit : int or None
        How many digits should be retained? Enables lossy
        compression. Default is lossless compression. Needs
        compression to be enabled.
    complevel : int or None
        Compression level, 1 should be fastest, and 9 should yield
        highest compression.
    quiet : bool
        Be less verbose. default False
    append : bool
        Append to existing squashed file
    delete : bool
        Delete the original files after squashing.
    progress : bool
        Print a progress bar
    docontinue : bool
        Try to progress a previously interrupted squash
    """

    fullpath = os.path.join(datadir, outputname)

    if append:
        datadirnew = tempfile.mkdtemp(dir=datadir)
        for f in glob.glob(datadir + "/BOUT.dmp.*.??"):
            if not quiet:
<<<<<<< HEAD
                print("moving",f)
            shutil.move(f,datadirnew)
        oldfile=datadirnew+"/"+outputname
        datadir=datadirnew
    if docontinue:
        if append:
            raise NotImplemented("append & docontinue: Case not handled")
        datadirtmp = tempfile.mkdtemp(dir=datadir)
        shutil.move(fullpath,datadirtmp)
=======
                print("moving", f)
            shutil.move(f, datadirnew)
        oldfile = datadirnew + "/" + outputname
        datadir = datadirnew
>>>>>>> 8567b2d5

    if os.path.isfile(fullpath) and not append:
        raise ValueError(
            fullpath + " already exists. Collect may try to read from this file, which is presumably not desired behaviour.")

    # useful object from BOUT pylib to access output data
    outputs = BoutOutputs(datadir, info=False, xguards=True,
                          yguards=True, tind=tind, xind=xind, yind=yind, zind=zind)
    outputvars = outputs.keys()
    # Read a value to cache the files
    outputs[outputvars[0]]

    if append:
        # move only after the file list is cached
        shutil.move(fullpath, oldfile)

    if docontinue:
        shutil.move(os.path.join(datadirtmp,outputname),datadir)
        os.rmdir(datadirtmp)

    t_array_index = outputvars.index("t_array")
    outputvars.append(outputvars.pop(t_array_index))

<<<<<<< HEAD
    if progress:
        sizes_=outputs.sizes()
        sizes={}
        total=0
        for var,size in sizes_.items():
            cur=1
            for s in size:
                cur*=s
            total+=cur
            sizes[var]=cur
        sizes_=None
        done=0

    kwargs={}
=======
    kwargs = {}
>>>>>>> 8567b2d5
    if compress:
        kwargs['zlib'] = True
        if least_significant_digit is not None:
            kwargs['least_significant_digit'] = least_significant_digit
        if complevel is not None:
<<<<<<< HEAD
            kwargs['complevel']=complevel
    create=True
    if docontinue:
        create=False

    if append:
        old=DataFile(oldfile)
        # Check if dump on restart was enabled
        # If so, we want to drop the duplicated entry
        cropnew=0
        if old['t_array'][-1] == outputs['t_array'][0]:
            cropnew=1
        # Make sure we don't end up with duplicated data:
        for ot in old['t_array']:
            if ot in outputs['t_array'][cropnew:]:
                raise RuntimeError("For some reason t_array has some duplicated entries in the new and old file.")
    # Create single file for output and write data
    with DataFile(fullpath,create=create,write=True,format=format, **kwargs) as f:
=======
            kwargs['complevel'] = complevel
    if append:
        old = DataFile(oldfile)
        # Check if dump on restart was enabled
        # If so, we want to drop the duplicated entry
        cropnew = 0
        if old['t_array'][-1] == outputs['t_array'][0]:
            cropnew = 1
        # Make sure we don't end up with duplicated data:
        for ot in old['t_array']:
            if ot in outputs['t_array'][cropnew:]:
                raise RuntimeError(
                    "For some reason t_array has some duplicated entries in the new and old file.")
    # Create single file for output and write data
    with DataFile(fullpath, create=True, write=True, format=format, **kwargs) as f:
>>>>>>> 8567b2d5
        for varname in outputvars:
            if not quiet:
                print(varname)

            if docontinue:
                if varname in f.keys():
                    continue

            var = outputs[varname]
            if append:
<<<<<<< HEAD
                dims=outputs.dimensions[varname]
                if 't' in dims:
                    var=var[cropnew:,...]
                    varold=old[varname]
                    var=BoutArray(numpy.append(varold,var,axis=0),var.attributes)
=======
                dims = outputs.dimensions[varname]
                if 't' in dims:
                    var = var[cropnew:, ...]
                    varold = old[varname]
                    var = BoutArray(numpy.append(
                        varold, var, axis=0), var.attributes)
>>>>>>> 8567b2d5

            if singleprecision:
                if not isinstance(var, int):
                    var = BoutArray(numpy.float32(var), var.attributes)

            f.write(varname, var)
<<<<<<< HEAD
            if progress:
                done+=sizes[varname]
                bar.update_progress(done/total,zoidberg=True)

=======
            # Write changes, free memory
            f.sync()
            var = None
            gc.collect()
>>>>>>> 8567b2d5

    if delete:
        if append:
            os.remove(oldfile)
        for f in glob.glob(datadir + "/BOUT.dmp.*.??"):
            if not quiet:
                print("Deleting", f)
            os.remove(f)
        if append:
            os.rmdir(datadir)<|MERGE_RESOLUTION|>--- conflicted
+++ resolved
@@ -24,10 +24,7 @@
 import tempfile
 import shutil
 import glob
-<<<<<<< HEAD
-=======
 
->>>>>>> 8567b2d5
 
 def squashoutput(datadir=".", outputname="BOUT.dmp.nc", format="NETCDF4", tind=None,
                  xind=None, yind=None, zind=None, singleprecision=False, compress=False,
@@ -90,22 +87,15 @@
         datadirnew = tempfile.mkdtemp(dir=datadir)
         for f in glob.glob(datadir + "/BOUT.dmp.*.??"):
             if not quiet:
-<<<<<<< HEAD
-                print("moving",f)
-            shutil.move(f,datadirnew)
-        oldfile=datadirnew+"/"+outputname
-        datadir=datadirnew
+                print("moving", f)
+            shutil.move(f, datadirnew)
+        oldfile = datadirnew + "/" + outputname
+        datadir = datadirnew
     if docontinue:
         if append:
             raise NotImplemented("append & docontinue: Case not handled")
         datadirtmp = tempfile.mkdtemp(dir=datadir)
         shutil.move(fullpath,datadirtmp)
-=======
-                print("moving", f)
-            shutil.move(f, datadirnew)
-        oldfile = datadirnew + "/" + outputname
-        datadir = datadirnew
->>>>>>> 8567b2d5
 
     if os.path.isfile(fullpath) and not append:
         raise ValueError(
@@ -129,7 +119,6 @@
     t_array_index = outputvars.index("t_array")
     outputvars.append(outputvars.pop(t_array_index))
 
-<<<<<<< HEAD
     if progress:
         sizes_=outputs.sizes()
         sizes={}
@@ -143,36 +132,17 @@
         sizes_=None
         done=0
 
-    kwargs={}
-=======
     kwargs = {}
->>>>>>> 8567b2d5
     if compress:
         kwargs['zlib'] = True
         if least_significant_digit is not None:
             kwargs['least_significant_digit'] = least_significant_digit
         if complevel is not None:
-<<<<<<< HEAD
-            kwargs['complevel']=complevel
-    create=True
+
+            kwargs['complevel'] = complevel
+    create = True
     if docontinue:
-        create=False
-
-    if append:
-        old=DataFile(oldfile)
-        # Check if dump on restart was enabled
-        # If so, we want to drop the duplicated entry
-        cropnew=0
-        if old['t_array'][-1] == outputs['t_array'][0]:
-            cropnew=1
-        # Make sure we don't end up with duplicated data:
-        for ot in old['t_array']:
-            if ot in outputs['t_array'][cropnew:]:
-                raise RuntimeError("For some reason t_array has some duplicated entries in the new and old file.")
-    # Create single file for output and write data
-    with DataFile(fullpath,create=create,write=True,format=format, **kwargs) as f:
-=======
-            kwargs['complevel'] = complevel
+        create = False
     if append:
         old = DataFile(oldfile)
         # Check if dump on restart was enabled
@@ -186,8 +156,7 @@
                 raise RuntimeError(
                     "For some reason t_array has some duplicated entries in the new and old file.")
     # Create single file for output and write data
-    with DataFile(fullpath, create=True, write=True, format=format, **kwargs) as f:
->>>>>>> 8567b2d5
+    with DataFile(fullpath, create=create, write=True, format=format, **kwargs) as f:
         for varname in outputvars:
             if not quiet:
                 print(varname)
@@ -198,37 +167,26 @@
 
             var = outputs[varname]
             if append:
-<<<<<<< HEAD
-                dims=outputs.dimensions[varname]
-                if 't' in dims:
-                    var=var[cropnew:,...]
-                    varold=old[varname]
-                    var=BoutArray(numpy.append(varold,var,axis=0),var.attributes)
-=======
                 dims = outputs.dimensions[varname]
                 if 't' in dims:
                     var = var[cropnew:, ...]
                     varold = old[varname]
                     var = BoutArray(numpy.append(
                         varold, var, axis=0), var.attributes)
->>>>>>> 8567b2d5
 
             if singleprecision:
                 if not isinstance(var, int):
                     var = BoutArray(numpy.float32(var), var.attributes)
 
             f.write(varname, var)
-<<<<<<< HEAD
             if progress:
-                done+=sizes[varname]
+                done += sizes[varname]
                 bar.update_progress(done/total,zoidberg=True)
 
-=======
             # Write changes, free memory
             f.sync()
             var = None
             gc.collect()
->>>>>>> 8567b2d5
 
     if delete:
         if append:
