"""File I/O class

A wrapper around various NetCDF libraries and h5py, used by BOUT++
routines. Creates a consistent interface across machines

Supported libraries:

- ``h5py`` (for HDF5 files)
- ``netCDF4`` (preferred NetCDF library)
- ``Scientific.IO.NetCDF``
- ``scipy.io.netcdf``:
  - old version (``create_dimension``, ``create_variable``)
  - new version (``createDimension``, ``createVariable``)

NOTE
----
NetCDF and HDF5 include unlimited dimensions, but this library is just
for very simple I/O operations. Educated guesses are made for the
dimensions.

TODO
----
- Don't raise ``ImportError`` if no NetCDF libraries found, use HDF5
  instead?
- Cleaner handling of different NetCDF libraries
- Support for h5netcdf?

"""

from __future__ import print_function
from builtins import map, zip, str, object

import numpy as np
import time
import getpass
from boututils.boutwarnings import alwayswarn
from boututils.boutarray import BoutArray

# Record which library to use
library = None

try:
    from netCDF4 import Dataset
    library = "netCDF4"
    has_netCDF = True
except ImportError:
    try:
        from Scientific.IO.NetCDF import NetCDFFile as Dataset
        from Scientific.N import Int, Float, Float32
        library = "Scientific"
        has_netCDF = True
    except ImportError:
        try:
            from scipy.io.netcdf import netcdf_file as Dataset
            library = "scipy"
            has_netCDF = True
<<<<<<< HEAD
=======
            if hasattr(Dataset, "create_dimension"):
                # Monkey-patch old version
                Dataset.createDimension = Dataset.create_dimension
                Dataset.createVariable = Dataset.create_variable
>>>>>>> ab944ba5
        except ImportError:
            raise ImportError(
                "DataFile: No supported NetCDF modules available")

try:
    import h5py
    has_h5py = True
except ImportError:
    has_h5py = False


class DataFile(object):
    """File I/O class

    A wrapper around various NetCDF libraries and h5py, used by BOUT++
    routines. Creates a consistent interface across machines

    Parameters
    ----------
    filename : str, optional
        Name of file to open. If no filename supplied, you will need
        to call :py:obj:`~DataFile.open` and supply `filename` there
    write : bool, optional
        If True, open the file in read-write mode (existing files will
        be appended to). Default is read-only mode
    create : bool, optional
        If True, open the file in write mode (existing files will be
        truncated). Default is read-only mode
    format : str, optional
        Name of a filetype to use (e.g. ``NETCDF3_CLASSIC``,
        ``NETCDF3_64BIT``, ``NETCDF4``, ``HDF5``)

    TODO
    ----
    - `filename` should not be optional!
    - Take a ``mode`` argument to be more in line with other file types
    - `format` should be checked to be a sensible value
    - Make sure ``__init__`` methods are first
    - Make `impl` and `handle` private

    """
    impl = None

    def __init__(self, filename=None, write=False, create=False, format='NETCDF3_64BIT'):
        """

        NetCDF formats are described here: http://unidata.github.io/netcdf4-python/
        - NETCDF3_CLASSIC   Limited to 2.1Gb files
        - NETCDF3_64BIT_OFFSET or NETCDF3_64BIT is an extension to allow larger file sizes
        - NETCDF3_64BIT_DATA adds 64-bit integer data types and 64-bit dimension sizes
        - NETCDF4 and NETCDF4_CLASSIC use HDF5 as the disk format
        """
        if filename is not None:
            if filename.split('.')[-1] in ('hdf5', 'hdf', 'h5'):
                self.impl = DataFile_HDF5(
                    filename=filename, write=write, create=create, format=format)
            else:
                self.impl = DataFile_netCDF(
                    filename=filename, write=write, create=create, format=format)
        elif format == 'HDF5':
            self.impl = DataFile_HDF5(
                filename=filename, write=write, create=create,
                format=format)
        else:
            self.impl = DataFile_netCDF(
                filename=filename, write=write, create=create, format=format)

    def open(self, filename, write=False, create=False,
             format='NETCDF3_CLASSIC'):
        """Open the file

        Parameters
        ----------
        filename : str, optional
            Name of file to open
        write : bool, optional
            If True, open the file in read-write mode (existing files will
            be appended to). Default is read-only mode
        create : bool, optional
            If True, open the file in write mode (existing files will be
            truncated). Default is read-only mode
        format : str, optional
            Name of a filetype to use (e.g. ``NETCDF3_CLASSIC``,
            ``NETCDF4``, ``HDF5``)

        TODO
        ----
        - Return the result of calling open to be more like stdlib's
          open
        - `keys` should be more pythonic (return generator)

        """
        self.impl.open(filename, write=write, create=create,
                       format=format)

    def close(self):
        """Close a file and flush data to disk

        """
        self.impl.close()

    def __del__(self):
        if self.impl is not None:
            self.impl.__del__()

    def __enter__(self):
        return self.impl.__enter__()

    def __exit__(self, type, value, traceback):
        self.impl.__exit__(type, value, traceback)

    def read(self, name, ranges=None, asBoutArray=True):
        """Read a variable from the file

        Parameters
        ----------
        name : str
            Name of the variable to read
        ranges : list of int, optional
            Beginning and end indices to read. The number of elements
            in `ranges` should be twice the number of dimensions of
            the variable you wish to read. See
            :py:obj:`~DataFile.size` for how to get the dimensions
        asBoutArray : bool, optional
            If True, return the variable as a
            :py:obj:`~boututils.boutarray.BoutArray` (the default)

        Returns
        -------
        ndarray or :py:obj:`~boututils.boutarray.BoutArray`
            The variable from the file
            (:py:obj:`~boututils.boutarray.BoutArray` if `asBoutArray`
            is True)

        """
        return self.impl.read(name, ranges=ranges, asBoutArray=asBoutArray)

    def list(self):
        """List all variables in the file

        Returns
        -------
        list of str
            A list containing all the names of the variables

        """
        return self.impl.list()

    def keys(self):
        """A synonym for :py:obj:`~DataFile.list`

        TODO
        ----
        - Make a generator to be more like python3 dict keys

        """
        return self.list()

    def dimensions(self, varname):
        """Return the names of all the dimensions of a variable

        Parameters
        ----------
        varname : str
            The name of the variable

        Returns
        -------
        tuple of str
            The names of the variable's dimensions

        """
        return self.impl.dimensions(varname)

    def ndims(self, varname):
        """Return the number of dimensions for a variable

        Parameters
        ----------
        varname : str
            The name of the variable

        Returns
        -------
        int
            The number of dimensions

        """
        return self.impl.ndims(varname)

    def size(self, varname):
        """Return the size of each dimension of a variable

        Parameters
        ----------
        varname : str
            The name of the variable

        Returns
        -------
        tuple of int
            The size of each dimension

        """
        return self.impl.size(varname)

    def bout_type(self, varname):
        """Return the name of the BOUT++ type of a variable

        Possible values are:

        - scalar
        - Field2D
        - Field3D

        If the variable is an evolving variable (i.e. has a time
        dimension), then it is appended with a "_t"

        Parameters
        ----------
        varname : str
            The name of the variable

        Returns
        -------
        str
            The name of the BOUT++ type

        """
        return self.attributes(varname)["bout_type"]

    def write(self, name, data, info=False):
        """Write a variable to file

        If the variable is not a :py:obj:`~boututils.boutarray.BoutArray` with
        the ``bout_type`` attribute, a guess will be made for the
        dimensions

        Parameters
        ----------
        name : str
            Name of the variable to use in the file
        data : :py:obj:`~boututils.boutarray.BoutArray` or ndarray
            An array containing the variable data
        info : bool, optional
            If True, print information about what is being written to
            file

        Returns
        -------
        None

        """
        return self.impl.write(name, data, info)

    def __getitem__(self, name):
        return self.impl.__getitem__(name)

    def __setitem__(self, key, value):
        self.impl.__setitem__(key, value)

    def attributes(self, varname):
        """Return a dictionary of attributes

        Parameters
        ----------
        varname : str
            The name of the variable

        Returns
        -------
        dict
            The attribute names and their values

        """
        return self.impl.attributes(varname)


class DataFile_netCDF(DataFile):
    handle = None
    # Print warning if netcdf is used without the netcdf library
    if library != "netCDF4":
        print("WARNING: netcdf4-python module not found")
        print("         expect poor performance")
        if library == "Scientific":
            print("  => Using Scientific.IO.NetCDF instead")
        elif library == "scipy":
            print("  => Using scipy.io.netcdf instead")

    def open(self, filename, write=False, create=False,
             format='NETCDF3_CLASSIC'):
        if (not write) and (not create):
            if library == "scipy":
                self.handle = Dataset(filename, "r", mmap=False)
            else:
                self.handle = Dataset(filename, "r")
        elif create:
            if library == "Scientific":
                self.handle = Dataset(filename, "w",
                                      'Created ' + time.ctime(time.time())
                                      + ' by ' + getpass.getuser())
            elif library == "scipy":
                self.handle = Dataset(filename, "w")
            else:
                self.handle = Dataset(filename, "w", format=format)
        else:
            if library == "scipy":
                raise Exception("scipy.io.netcdf doesn't support appending")
            else:
                self.handle = Dataset(filename, "a")
        # Record if writing
        self.writeable = write or create

    def close(self):
        if self.handle is not None:
            self.handle.close()
        self.handle = None

    def __init__(self, filename=None, write=False, create=False,
                 format='NETCDF3_CLASSIC'):
        if not has_netCDF:
            message = "DataFile: No supported NetCDF python-modules available"
            raise ImportError(message)
        if filename is not None:
            self.open(filename, write=write, create=create, format=format)
        self._attributes_cache = {}

    def __del__(self):
        self.close()

    def __enter__(self):
        return self

    def __exit__(self, type, value, traceback):
        self.close()

    def read(self, name, ranges=None, asBoutArray=True):
        """Read a variable from the file."""
        if self.handle is None:
            return None

        try:
            var = self.handle.variables[name]
            n = name
        except KeyError:
            # Not found. Try to find using case-insensitive search
            var = None
            for n in list(self.handle.variables.keys()):
                if n.lower() == name.lower():
                    print(
                        "WARNING: Reading '" + n + "' instead of '" + name + "'")
                    var = self.handle.variables[n]
            if var is None:
                return None

        if asBoutArray:
            attributes = self.attributes(n)

        ndims = len(var.dimensions)
        if ndims == 0:
            data = var.getValue()
            if asBoutArray:
                data = BoutArray(data, attributes=attributes)
            return data  # [0]
        else:
            if ranges is not None:
                if len(ranges) != 2 * ndims:
                    print("Incorrect number of elements in ranges argument")
                    return None

                if library == "Scientific":
                    # Passing ranges to var[] doesn't seem to work
                    data = var[:]
                    if ndims == 1:
                        data = data[ranges[0]:ranges[1]]
                    elif ndims == 2:
                        data = data[ranges[0]:ranges[1],
                                    ranges[2]:ranges[3]]
                    elif ndims == 3:
                        data = data[ranges[0]:ranges[1],
                                    ranges[2]:ranges[3],
                                    ranges[4]:ranges[5]]
                    elif ndims == 4:
                        data = data[(ranges[0]):(ranges[1]),
                                    (ranges[2]):(ranges[3]),
                                    (ranges[4]):(ranges[5]),
                                    (ranges[6]):(ranges[7])]
                else:
                    if ndims == 1:
                        data = var[ranges[0]:ranges[1]]
                    elif ndims == 2:
                        data = var[ranges[0]:ranges[1],
                                   ranges[2]:ranges[3]]
                    elif ndims == 3:
                        data = var[ranges[0]:ranges[1],
                                   ranges[2]:ranges[3],
                                   ranges[4]:ranges[5]]
                    elif ndims == 4:
                        data = var[(ranges[0]):(ranges[1]),
                                   (ranges[2]):(ranges[3]),
                                   (ranges[4]):(ranges[5]),
                                   (ranges[6]):(ranges[7])]
                if asBoutArray:
                    data = BoutArray(data, attributes=attributes)
                return data
            else:
                data = var[:]
                if asBoutArray:
                    data = BoutArray(data, attributes=attributes)
                return data

    def __getitem__(self, name):
        var = self.read(name)
        if var is None:
            raise KeyError("No variable found: " + name)
        return var

    def __setitem__(self, key, value):
        self.write(key, value)

    def list(self):
        if self.handle is None:
            return []
        return list(self.handle.variables.keys())

    def keys(self):
        return self.list()

    def dimensions(self, varname):
        if self.handle is None:
            return None
        try:
            var = self.handle.variables[varname]
        except KeyError:
            raise ValueError("No such variable")
        return var.dimensions

    def ndims(self, varname):
        if self.handle is None:
            raise ValueError("File not open")
        try:
            var = self.handle.variables[varname]
        except KeyError:
            raise ValueError("No such variable")
        return len(var.dimensions)

    def size(self, varname):
        if self.handle is None:
            return []
        try:
            var = self.handle.variables[varname]
        except KeyError:
            return []

        def dimlen(d):
            dim = self.handle.dimensions[d]
            if dim is not None:
                t = type(dim).__name__
                if t == 'int':
                    return dim
                return len(dim)
            return 0
        return [dimlen(d) for d in var.dimensions]

    def _bout_type_from_dimensions(self, varname):
        dims = self.dimensions(varname)
        dims_dict = {
            ('t', 'x', 'y', 'z'): "Field3D_t",
            ('t', 'x', 'y'): "Field2D_t",
            ('t',): "scalar_t",
            ('x', 'y', 'z'): "Field3D",
            ('x', 'y'): "Field2D",
            (): "scalar",
        }

        return dims_dict.get(dims, None)

    def write(self, name, data, info=False):

        if not self.writeable:
            raise Exception("File not writeable. Open with write=True keyword")

        s = np.shape(data)

        # Get the variable type
        t = type(data).__name__

        if t == 'NoneType':
            print("DataFile: None passed as data to write. Ignoring")
            return

        if t == 'ndarray' or t == 'BoutArray':
            # Numpy type or BoutArray wrapper for Numpy type. Get the data type
            t = data.dtype.str

        if t == 'list':
            # List -> convert to numpy array
            data = np.array(data)
            t = data.dtype.str

        if (t == 'int') or (t == '<i8') or (t == 'int64'):
            # NetCDF 3 does not support type int64
            data = np.int32(data)
            t = data.dtype.str

        try:
            # See if the variable already exists
            var = self.handle.variables[name]

            # Check the shape of the variable
            if var.shape != s:
                print(
                    "DataFile: Variable already exists with different size: " + name)
                # Fallthrough to the exception
                raise
        except:
            # Not found, so add.

            # Get dimensions
            defdims = [(),
                       ('t',),
                       ('x', 'y'),
                       ('x', 'y', 'z'),
                       ('t', 'x', 'y', 'z')]

            def find_dim(dim):
                # Find a dimension with given name and size
                size, name = dim

                # See if it exists already
                try:
                    d = self.handle.dimensions[name]

                    # Check if it's the correct size
                    if type(d).__name__ == 'int':
                        if d == size:
                            return name
                    else:
                        if len(d) == size:
                            return name

                    # Find another with the correct size
                    for dn, d in list(self.handle.dimensions.items()):
                        # Some implementations need len(d) here, some just d
                        if type(d).__name__ == 'int':
                            if d == size:
                                return dn
                        else:
                            if len(d) == size:
                                return dn

                    # None found, so create a new one
                    i = 2
                    while True:
                        dn = name + str(i)
                        try:
                            d = self.handle.dimensions[dn]
                            # Already exists, so keep going
                        except KeyError:
                            # Not found. Create
                            if info:
                                print("Defining dimension {} of size {}"
                                      .format(dn, size))

                            self.handle.createDimension(dn, size)
                            return dn
                        i = i + 1

                except KeyError:
                    # Doesn't exist, so add
                    if info:
                        print(
                            "Defining dimension " + name + " of size %d" % size)
                    if name == 't':
                        size = None

                    self.handle.createDimension(name, size)

                return name

            # List of (size, 'name') tuples
            dlist = list(zip(s, defdims[len(s)]))
            # Get new list of variables, and turn into a tuple
            dims = tuple(map(find_dim, dlist))

            # Create the variable
            if library == "Scientific":
                if t == 'int' or t == '<i4' or t == 'int32':
                    tc = Int
                elif t == '<f4':
                    tc = Float32
                else:
                    tc = Float
                var = self.handle.createVariable(name, tc, dims)
            else:
                var = self.handle.createVariable(name, t, dims)

            if var is None:
                raise Exception("Couldn't create variable")

        # Write the data
        try:
            # Some libraries allow this for arrays
            var.assignValue(data)
        except:
            # And some others only this
            var[:] = data

        # Write attributes, if present
        try:
            for attrname in data.attributes:
                var.setncattr(attrname, data.attributes[attrname])
        except AttributeError:
            pass

    def attributes(self, varname):
        try:
            return self._attributes_cache[varname]
        except KeyError:
            # Need to build the attributes dictionary for this variable
            if self.handle is None:
                return None
            try:
                var = self.handle.variables[varname]
            except KeyError:
                # Not found. Try to find using case-insensitive search
                var = None
                for n in list(self.handle.variables.keys()):
                    if n.lower() == varname.lower():
                        print(
                            "WARNING: Reading '" + n + "' instead of '" + varname + "'")
                        var = self.handle.variables[n]
                if var is None:
                    return None

            attributes = {}  # Map of attribute names to values

            try:
                # This code tested with NetCDF4 library
                attribs = var.ncattrs()  # List of attributes
                for attrname in attribs:
                    attributes[attrname] = var.getncattr(
                        attrname)  # Get all values and insert into map
            except:
                print("Error reading attributes for " + varname)
                # Result will be an empty map

            if "bout_type" not in attributes:
                attributes["bout_type"] = self._bout_type_from_dimensions(varname)

            # Save the attributes for this variable to the cache
            self._attributes_cache[varname] = attributes

            return attributes


class DataFile_HDF5(DataFile):
    handle = None

    def open(self, filename, write=False, create=False, format=None):
        if (not write) and (not create):
            self.handle = h5py.File(filename, mode="r")
        elif create:
            self.handle = h5py.File(filename, mode="w")
        else:
            self.handle = h5py.File(filename, mode="a")
        # Record if writing
        self.writeable = write or create

    def close(self):
        if self.handle is not None:
            self.handle.close()
        self.handle = None

    def __init__(self, filename=None, write=False, create=False,
                 format=None):
        if not has_h5py:
            message = "DataFile: No supported HDF5 python-modules available"
            raise ImportError(message)
        if filename is not None:
            self.open(filename, write=write, create=create, format=format)
        self._attributes_cache = {}

    def __del__(self):
        self.close()

    def __enter__(self):
        return self

    def __exit__(self, type, value, traceback):
        self.close()

    def read(self, name, ranges=None, asBoutArray=True):
        if self.handle is None:
            return None

        try:
            var = self.handle[name]
            n = name
        except KeyError:
            # Not found. Try to find using case-insensitive search
            var = None
            for n in self.handle:
                if n.lower() == name.lower():
                    print(
                        "WARNING: Reading '" + n + "' instead of '" + name + "'")
                    var = self.handle[n]
            if var is None:
                return None

        if asBoutArray:
            attributes = self.attributes(n)

        ndims = len(var.shape)
        if ndims == 1 and var.shape[0] == 1:
            data = var
            if asBoutArray:
                data = BoutArray(data, attributes=attributes)
            return data[0]
        else:
            if ranges is not None:
                if len(ranges) != 2 * ndims:
                    print("Incorrect number of elements in ranges argument")
                    return None

                if ndims == 1:
                    data = var[ranges[0]:ranges[1]]
                elif ndims == 2:
                    data = var[ranges[0]:ranges[1],
                               ranges[2]:ranges[3]]
                elif ndims == 3:
                    data = var[ranges[0]:ranges[1],
                               ranges[2]:ranges[3],
                               ranges[4]:ranges[5]]
                elif ndims == 4:
                    data = var[(ranges[0]):(ranges[1]),
                               (ranges[2]):(ranges[3]),
                               (ranges[4]):(ranges[5]),
                               (ranges[6]):(ranges[7])]
                if asBoutArray:
                    data = BoutArray(data, attributes=attributes)
                return data
            else:
                data = var[...]
                if asBoutArray:
                    data = BoutArray(data, attributes=attributes)
                return data

    def __getitem__(self, name):
        var = self.read(name)
        if var is None:
            raise KeyError("No variable found: " + name)
        return var

    def __setitem__(self, key, value):
        self.write(key, value)

    def list(self):
        if self.handle is None:
            return []
        names = []
        self.handle.visit(names.append)
        return names

    def keys(self):
        return self.list()

    def dimensions(self, varname):
        bout_type = self.bout_type(varname)
        dims_dict = {
            "Field3D_t": ('t', 'x', 'y', 'z'),
            "Field2D_t": ('t', 'x', 'y'),
            "scalar_t": ('t',),
            "Field3D": ('x', 'y', 'z'),
            "Field2D": ('x', 'y'),
            "scalar": (),
        }
        try:
            return dims_dict[bout_type]
        except KeyError:
            raise ValueError("Variable bout_type not recognized (got {})"
                             .format(bout_type))

    def _bout_type_from_array(self, data):
        """Get the bout_type from the array 'data'

        If 'data' is a BoutArray, it knows its bout_type, otherwise we
        have to guess.

        Parameters
        ----------
        data : :py:obj:`~boututils.boutarray.BoutArray` or ndarray
            An array with between 0 and 4 dimensions

        Returns
        -------
        str
            Either the actual bout_type or our best guess

        See Also
        --------
        - `DataFile.bout_type`

        TODO
        ----
        - Make standalone function

        """
        try:
            # If data is a BoutArray, it should have a type attribute that we can use
            return data.attributes["bout_type"]
        except AttributeError:
            # Otherwise data is a numpy.ndarray and we have to guess the bout_type
            pass

        try:
            ndim = len(data.shape)
        except AttributeError:
            ndim = 0
        if ndim == 4:
            return 'Field3D_t'
        elif ndim == 3:
            # not ideal, 3d field might be time-evolving 2d field,
            # 'Field2D_t', but can't think of a good way to distinguish
            alwayswarn("Warning: assuming bout_type of 3d array is Field3D. If it "
                       "should be a time-evolving Field2D, this may cause errors in "
                       "dimension sizes.")
            return 'Field3D'
        elif ndim == 2:
            return 'Field2D'
        elif ndim == 1:
            return 'scalar_t'
        elif ndim == 0:
            return 'scalar'
        else:
            raise ValueError("Unrecognized variable bout_type, ndims=" + str(ndim))

    def ndims(self, varname):
        if self.handle is None:
            return None
        try:
            var = self.handle[varname]
        except KeyError:
            raise ValueError("Variable not found")
        if var.size == 1:
            # variable is a scalar, but h5py always (?) returns numpy.ndarray,
            # so var.shape=(1,)
            return 0
        else:
            return len(var.shape)

    def size(self, varname):
        if self.handle is None:
            return None
        try:
            var = self.handle[varname]
        except KeyError:
            return None
        return var.shape

    def write(self, name, data, info=False):

        if not self.writeable:
            raise Exception("File not writeable. Open with write=True keyword")

        try:
            bout_type = data.attributes["bout_type"]
        except AttributeError:
            bout_type = self._bout_type_from_array(data)

        if info:
            print("Creating variable '" + name +
                  "' with bout_type '" + bout_type + "'")

        if bout_type in ["Field3D_t", "Field2D_t", "scalar_t"]:
            # time evolving fields
            shape = list(data.shape)
            # set time dimension to None to make unlimited
            shape[0] = None
            self.handle.create_dataset(name, data=data, maxshape=shape)
        elif bout_type == 'scalar':
            # Need to create scalars as one element arrays to be compatible
            # with BOUT++ assumptions (maybe it would be better to read/write
            # scalars in BOUT++?)
            self.handle.create_dataset(name, data=np.array([data]))
        else:
            self.handle.create_dataset(name, data=data)

        # Need encodes in the following to make sure we pass a byte-string to
        # attrs and not a regular python string.

        # Check if the bout_type of the variable will be written when copying
        # attributes from data, which it should be if data is a BoutArray.
        # Otherwise, need to write it explicitly
        try:
            if (not "bout_type" in data.attributes):
                raise AttributeError("'bout_type' not found in attributes")
        except AttributeError:
            self.handle[name].attrs.create(
                'bout_type', bout_type.encode(encoding='utf-8'))

        try:
            for attrname in data.attributes:
                attrval = data.attributes[attrname]
                if type(attrval == str):
                    attrval = attrval.encode(encoding='utf-8')
                self.handle[name].attrs.create(attrname, attrval)
        except AttributeError:
            # data is not a BoutArray, so doesn't have attributes to write
            pass

    def attributes(self, varname):

        try:
            return self._attributes_cache[varname]
        except KeyError:
            # Need to add attributes for this variable to the cache
            attributes = {}
            var = self.handle[varname]
            for attrname in var.attrs:
                attribute = var.attrs[attrname]
                if type(attribute) in [bytes, np.bytes_]:
                    attribute = str(attribute, encoding="utf-8")
                attributes[attrname] = attribute

            if not "bout_type" in attributes:
                # bout_type is a required attribute for BOUT++ outputs, so it should
                # have been found
                raise ValueError(
                    "Error: bout_type not found in attributes of "+varname)

            # Save the attributes for this variable to the cache
            self._attributes_cache[varname] = attributes

            return attributes<|MERGE_RESOLUTION|>--- conflicted
+++ resolved
@@ -54,13 +54,10 @@
             from scipy.io.netcdf import netcdf_file as Dataset
             library = "scipy"
             has_netCDF = True
-<<<<<<< HEAD
-=======
             if hasattr(Dataset, "create_dimension"):
                 # Monkey-patch old version
                 Dataset.createDimension = Dataset.create_dimension
                 Dataset.createVariable = Dataset.create_variable
->>>>>>> ab944ba5
         except ImportError:
             raise ImportError(
                 "DataFile: No supported NetCDF modules available")
