sudo: required
dist: trusty
language: cpp
compiler: gcc

addons:
  apt:
    packages:
    - openmpi-bin
    - libopenmpi-dev
    - libfftw3-dev
    - libnetcdf-dev
    - libhdf5-serial-dev
    - netcdf-bin
    - hdf5-tools

matrix:
  include:
  - env: CONFIGURE_OPTIONS=''
  - env: CONFIGURE_OPTIONS='--enable-openmp' OMP_NUM_THREADS=2
  - env: CONFIGURE_OPTIONS='--enable-debug'
  - env: CONFIGURE_OPTIONS='--enable-checks=no --enable-optimize=3 --disable-signal --disable-track --disable-backtrace'
  - env: CONFIGURE_OPTIONS='' MPICH_CC=clang MPICH_CXX=clang++ OMPI_CC=clang OMPI_CXX=clang++
    compiler: clang
  - env: CONFIGURE_OPTIONS='--enable-debug' MPICH_CC=clang MPICH_CXX=clang++ OMPI_CC=clang OMPI_CXX=clang++
    compiler: clang
  - addons:
      apt:
<<<<<<< HEAD
        packages:
=======
        sources:
          - ubuntu-toolchain-r-test
        packages:
          - g++-6
>>>>>>> e8b1ec48
          - openmpi-bin
          - libopenmpi-dev
          - libfftw3-dev
          - libnetcdf-dev
          - libhdf5-serial-dev
          - netcdf-bin
          - hdf5-tools
<<<<<<< HEAD
          - libhypre-dev
          - libpetsc3.4.2-dev
    env: CONFIGURE_OPTIONS='--with-hypre --with-petsc' PETSC_DIR=/usr/lib/petscdir/3.4.2 PETSC_ARCH=linux-gnu-c-opt
          
=======
    env: CONFIGURE_OPTIONS='' CC=gcc-6 CXX=g++-6 MPICH_CC=gcc-6 MPICH_CXX=g++-6 OMPI_CC=gcc-6 OMPI_CXX=g++-6 MATRIX_EVAL="CC=gcc-6 && CXX=g++-6" CXXFLAGS=-Wno-literal-suffix
    #The -Wno-literal-suffix flag in CXXFLAGS above is a temporary workaround to
    #disable a noisy message arising from the relatively old version of openmpi
    #in use in combination with the relatively new version of gcc. We should be able
    #to remove this if a newer openmpi version is introduced.
      
>>>>>>> e8b1ec48
before_install:
  ##################################################
  # Job specific setup
  ##################################################
  # The following eval is the way to force CC/CXX to desired values as travis forces values
  # for these in the pre-before_install stage, see https://docs.travis-ci.com/user/languages/cpp/#C11-C%2B%2B11-(and-Beyond)-and-Toolchain-Versioning
  - eval "${MATRIX_EVAL}"
  - echo "${CC} $(${CC} --version)"
  ##################################################
  # Install Conda for python 3
  ##################################################
  - source .install_miniconda_for_travis.sh

  ##################################################

  # Make sure to use the system NetCDF/HDF5 libraries, or we end up
  # using the Conda libraries, which causes no end of headaches
  - export CONFIGURE_OPTIONS="--with-netcdf=/usr/bin/nc-config --with-hdf5=/usr/bin/h5cc $CONFIGURE_OPTIONS"

script:
  # Configure, compile and run test_suite
  - "./.travis_script.sh"

notifications:
  # Send a notification to the BOUT++ Slack team
  slack:
    secure: keU2ApI8C1M5q1700iNWmhzAQN5iJCciuP6V1lAjVBE8C2C/8mnYK3Pe83wok97buvvfVs5Qjq1+MSYSTCEw+dEye7p+1aBH7qg8C2Jyw+ugFe+6vmijag3v8DqkkzUGyF4X7+ei7YfV4G7u7YAlq/BqzD9e0SA7aASZJ3CF42f4lHKwTe0mnJfqOb8MwCBbSytzdj/iQH/O/pch03CjVObv2A88gaC5YMwYpeTAMMNGZThHsJHcVFCAz4MbvOApKSnykbRbE4AooF6lhUnAg/V40+ews5Q0NhYSLoOcQohLljLTMKAL2oRS34WdunnAEdIighLztFBNI/CKO8uaFBsWZcT2E4qRrajYTnuhCop5fUtk2lsrwUV36WFKLswa74KaSjXgpjvrV1MIidkRztPhYwcJdk9yvEroZ67C4GPBLZ6jZF/nUU9l2toPNkzGkxhDB9r9MIU2l0PJ2d3wRCcZ59jZ/Gr1Bminsyr20AU1JO5tsiO+6UI+7hxXQXtz/1knlmiZ/pXj/3Sp8+KQ/Z0MUeayC0CROFoZt/HekA6z34YcmeN/nMcXCnO7HTZ+bw7LasaIsrHbQ3PYPn8Be2f1hj4sPBnPpruN5FFYYc29c/ek8FET9LLD8a3v1V8P2udy/y5RnDqFskx+OfqKL8tSJk/zSbK/JPCTnx1rfsU=<|MERGE_RESOLUTION|>--- conflicted
+++ resolved
@@ -26,14 +26,7 @@
     compiler: clang
   - addons:
       apt:
-<<<<<<< HEAD
         packages:
-=======
-        sources:
-          - ubuntu-toolchain-r-test
-        packages:
-          - g++-6
->>>>>>> e8b1ec48
           - openmpi-bin
           - libopenmpi-dev
           - libfftw3-dev
@@ -41,19 +34,28 @@
           - libhdf5-serial-dev
           - netcdf-bin
           - hdf5-tools
-<<<<<<< HEAD
           - libhypre-dev
           - libpetsc3.4.2-dev
     env: CONFIGURE_OPTIONS='--with-hypre --with-petsc' PETSC_DIR=/usr/lib/petscdir/3.4.2 PETSC_ARCH=linux-gnu-c-opt
-          
-=======
+  - addons:
+      apt:
+        sources:
+          - ubuntu-toolchain-r-test
+        packages:
+          - g++-6
+          - openmpi-bin
+          - libopenmpi-dev
+          - libfftw3-dev
+          - libnetcdf-dev
+          - libhdf5-serial-dev
+          - netcdf-bin
+          - hdf5-tools
     env: CONFIGURE_OPTIONS='' CC=gcc-6 CXX=g++-6 MPICH_CC=gcc-6 MPICH_CXX=g++-6 OMPI_CC=gcc-6 OMPI_CXX=g++-6 MATRIX_EVAL="CC=gcc-6 && CXX=g++-6" CXXFLAGS=-Wno-literal-suffix
     #The -Wno-literal-suffix flag in CXXFLAGS above is a temporary workaround to
     #disable a noisy message arising from the relatively old version of openmpi
     #in use in combination with the relatively new version of gcc. We should be able
     #to remove this if a newer openmpi version is introduced.
-      
->>>>>>> e8b1ec48
+
 before_install:
   ##################################################
   # Job specific setup
