--- conflicted
+++ resolved
@@ -74,15 +74,11 @@
       - SCRIPT_FLAGS="-uim -t python -t shared"
   - env:
       - *default_env
-<<<<<<< HEAD
-      - CONFIGURE_OPTIONS='--enable-shared --with-petsc --with-slepc'
+      - CONFIGURE_OPTIONS="--enable-shared --with-petsc --with-slepc --with-sundials=$HOME/local"
       - SCRIPT_FLAGS="-uim5t python"
   - env:
       - *default_env
-      - CONFIGURE_OPTIONS='--enable-openmp --with-petsc --with-slepc'
-=======
       - CONFIGURE_OPTIONS="--enable-openmp --with-petsc --with-slepc --with-sundials=$HOME/local"
->>>>>>> 5d3c2763
       - OMP_NUM_THREADS=2
 #CLANG
   - env:
