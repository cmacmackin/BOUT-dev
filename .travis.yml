--- conflicted
+++ resolved
@@ -29,27 +29,6 @@
   fast_finish: true
   include:
   - env: &default_env
-<<<<<<< HEAD
-      - CONFIGURE_OPTIONS=''
-      - SCRIPT_FLAGS='-uim'
-  - env:
-      - *default_env
-      - CONFIGURE_OPTIONS='--enable-openmp'
-      - OMP_NUM_THREADS=2
-  - env:
-      - *default_env
-      - CONFIGURE_OPTIONS='--enable-debug'
-  - env:
-      - *default_env
-      - CONFIGURE_OPTIONS='--enable-shared'
-      - SCRIPT_FLAGS="-ut shared"
-  - env:
-      - *default_env
-      - SCRIPT_FLAGS='-uim5'
-  - env:
-      - *default_env
-=======
->>>>>>> e5a082c1
       - CONFIGURE_OPTIONS='--enable-checks=no --enable-optimize=3 --disable-signal --disable-track --disable-backtrace'
       - SCRIPT_FLAGS='-uim'
       - PIP_PACKAGES='cython netcdf4 sympy'
@@ -74,6 +53,9 @@
       - *default_env
       - CONFIGURE_OPTIONS='--enable-shared'
       - SCRIPT_FLAGS="-uim -t python -t shared"
+  - env:
+      - *default_env
+      - SCRIPT_FLAGS="-uim5"
   - env:
       - *default_env
       - CONFIGURE_OPTIONS='--enable-openmp'
