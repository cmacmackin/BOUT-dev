--- conflicted
+++ resolved
@@ -224,11 +224,6 @@
     for(yj=mesh->ystart;yj < mesh->yend+1;yj++){
       for(zk=0;zk<mesh->LocalNz;zk++){
         x = mesh->GlobalX(xi)*Lx;
-<<<<<<< HEAD
-        y = mesh->GlobalY(yj)*Ly;
-        z = mesh->GlobalZ(zk);
-=======
->>>>>>> 39f0b31b
         result(xi,yj,zk) = -0.8*x*Cos(7*t)*Cos(2.0*Power(x,2)) - 2.0*Sin(10*t)*Sin(5.0*Power(x,2)) - 0.7;
       }
     }
@@ -295,11 +290,6 @@
 	}else {
 	  x = mesh->GlobalX(xi)*Lx;
 	}
-<<<<<<< HEAD
-        y = mesh->GlobalY(yj)*Ly;
-        z = mesh->GlobalZ(zk);
-=======
->>>>>>> 39f0b31b
         result(xi,yj,zk) = -2.0*x*Cos(10*t)*Cos(5.0*Power(x,2)) - 1.4*Sin(7*t)*Sin(2.0*Power(x,2)) - 0.9;
       }
     }
