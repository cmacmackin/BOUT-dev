#!/usr/bin/env python3

# 
# Run the test, compare results against the benchmark
#

<<<<<<< HEAD
#requires: slow_tests
=======
#Requires: petsc
>>>>>>> af791318

# Variables to compare
from __future__ import print_function
from builtins import str
vars = [['max_error1',2.e-4],
        ['max_error2',1.e-4],
        ['max_error3',1.e-4],
        ['max_error4',1.e-4],
        ['max_error5',2.e-3],
        ['max_error6',3.e-4],
        ['max_error7',2.e-4],
        ['max_error8',1.e-4]]
#tol = 1e-4                  # Absolute (?) tolerance

from boututils.run_wrapper import shell, shell_safe, launch_safe, getmpirun
from boutdata.collect import collect
#import numpy as np
from sys import stdout, exit

MPIRUN=getmpirun()

print("Making PETSc Laplacian inversion test with non-identity metric (taken from grid for MAST SOL)")
shell_safe("make > make.log")

print("Running PETSc Laplacian inversion test with non-identity metric (taken from grid for MAST SOL)")
success = True

for nproc in [1,2,4]:
  #  nxpe = 1
  #  if nproc > 2:
  #    nxpe = 2
  for jy in [2,34,65,81,113]:

    cmd = "./test_petsc_laplace_MAST_grid "
    "grid=grids/grid_MAST_SOL_jyis"+str(jy)+".nc"

    shell("rm data/BOUT.dmp.*.nc")

    print("   %d processors...." % nproc)
    s, out = launch_safe(cmd, runcmd=MPIRUN, nproc=nproc, pipe=True)
    f = open("run.log."+str(nproc), "w")
    f.write(out)
    f.close()

    # Collect output data
    for v in vars:
      stdout.write("      Checking "+v[0]+" ... ")
      error = collect(v[0], path="data", info=False)
      if error <= 0:
        print("Convergence error")
        success = False
      elif error > v[1]:
        print("Fail, maximum error is = "+str(error))
        success = False
      else:
        print("Pass")

if success:
  print(" => All PETSc Laplacian inversion with non-identity metric (taken from grid for MAST SOL) tests passed")
  exit(0)
else:
  print(" => Some failed tests")
  exit(1)<|MERGE_RESOLUTION|>--- conflicted
+++ resolved
@@ -4,11 +4,8 @@
 # Run the test, compare results against the benchmark
 #
 
-<<<<<<< HEAD
 #requires: slow_tests
-=======
 #Requires: petsc
->>>>>>> af791318
 
 # Variables to compare
 from __future__ import print_function
