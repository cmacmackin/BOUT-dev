#include <bout.hxx>

#include <bout/paralleltransform.hxx>

#include <derivs.hxx>

// Y derivative using yup() and ydown() fields
const Field3D DDY_yud(const Field3D& f) {
  Field3D result;
  result.allocate();

  result = 0.0;

  for (int i = 0; i < mesh->LocalNx; i++)
    for (int j = mesh->ystart; j <= mesh->yend; j++)
      for (int k = 0; k < mesh->LocalNz; k++)
        result(i, j, k) = 0.5 * (f.yup()(i, j + 1, k) - f.ydown()(i, j - 1, k));

  return result;
}

// Y derivative assuming field is aligned in Y
const Field3D DDY_aligned(const Field3D& f) {
  Field3D result;
  result.allocate();
  result = 0.0;
<<<<<<< HEAD

  for (int i = 0; i < mesh->LocalNx; i++)
    for (int j = mesh->ystart; j <= mesh->yend; j++)
      for (int k = 0; k < mesh->LocalNz; k++)
        result(i, j, k) = 0.5 * (f(i, j + 1, k) - f(i, j - 1, k));

=======
  result.setCoordinateSystem(f.getCoordinateSystem());
  
  for(int i=0;i<mesh->LocalNx;i++)
    for(int j=mesh->ystart;j<=mesh->yend;j++)
      for(int k=0;k<mesh->LocalNz;k++)
	result(i,j,k) = 0.5*(f(i,j+1,k) - f(i,j-1,k));
  
>>>>>>> 15e40bba
  return result;
}

int main(int argc, char** argv) {

  BoutInitialise(argc, argv);

  ShiftedMetric s(*mesh);

  // Read variable from mesh
  Field3D var;
  mesh->get(var, "var");

  Field3D var2 = copy(var);
  
  // Var starts in orthogonal X-Z coordinates

  // Calculate yup and ydown
  s.calcYUpDown(var);

  // Calculate d/dy using yup() and ydown() fields
  Field3D ddy = DDY(var);

  // Calculate d/dy by transform to field-aligned coordinates
  // (var2 has no yup/ydown fields)
  Field3D ddy2 = DDY(var2);

  // Change into field-aligned coordinates
  Field3D var_aligned = mesh->toFieldAligned(var);

  // var now field aligned
  Field3D ddy_check = DDY_aligned(var_aligned);

  // Shift back to orthogonal X-Z coordinates
  ddy_check = mesh->fromFieldAligned(ddy_check);

  SAVE_ONCE3(ddy, ddy2, ddy_check);
  dump.write();

  BoutFinalise();

  return 0;
}<|MERGE_RESOLUTION|>--- conflicted
+++ resolved
@@ -24,22 +24,13 @@
   Field3D result;
   result.allocate();
   result = 0.0;
-<<<<<<< HEAD
+  result.setCoordinateSystem(f.getCoordinateSystem());
 
   for (int i = 0; i < mesh->LocalNx; i++)
     for (int j = mesh->ystart; j <= mesh->yend; j++)
       for (int k = 0; k < mesh->LocalNz; k++)
         result(i, j, k) = 0.5 * (f(i, j + 1, k) - f(i, j - 1, k));
 
-=======
-  result.setCoordinateSystem(f.getCoordinateSystem());
-  
-  for(int i=0;i<mesh->LocalNx;i++)
-    for(int j=mesh->ystart;j<=mesh->yend;j++)
-      for(int k=0;k<mesh->LocalNz;k++)
-	result(i,j,k) = 0.5*(f(i,j+1,k) - f(i,j-1,k));
-  
->>>>>>> 15e40bba
   return result;
 }
 
