// We know stuff might be deprecated, but we still want to test it
#pragma GCC diagnostic push
#pragma GCC diagnostic ignored "-Wdeprecated-declarations"

#include "gtest/gtest.h"

#include "bout/constants.hxx"
#include "bout/mesh.hxx"
#include "boutexception.hxx"
#include "field3d.hxx"
#include "output.hxx"
#include "test_extras.hxx"
#include "unused.hxx"
#include "utils.hxx"

#include <cmath>
#include <set>
#include <vector>

/// Global mesh
extern Mesh *mesh;

// Reuse the "standard" fixture for FakeMesh
using Field3DTest = FakeMeshFixture;

TEST_F(Field3DTest, IsReal) {
  Field3D field;

  EXPECT_TRUE(field.isReal());
}

TEST_F(Field3DTest, Is3D) {
  Field3D field;

  EXPECT_TRUE(field.is3D());
}

TEST_F(Field3DTest, ByteSize) {
  Field3D field;

  EXPECT_EQ(field.byteSize(), sizeof(BoutReal));
}

TEST_F(Field3DTest, BoutRealSize) {
  Field3D field;

  EXPECT_EQ(field.BoutRealSize(), 1);
}

TEST_F(Field3DTest, Allocate) {
  Field3D field;

  EXPECT_FALSE(field.isAllocated());

  field.allocate();

  EXPECT_TRUE(field.isAllocated());
}

TEST_F(Field3DTest, IsFinite) {
  Field3D field;

  EXPECT_FALSE(finite(field));

  field = 1.0;

  EXPECT_TRUE(finite(field));

  field(1, 1, 1) = std::nan("");

  EXPECT_FALSE(finite(field));
}

TEST_F(Field3DTest, GetGridSizes) {
  Field3D field;

  field.allocate();

  EXPECT_EQ(field.getNx(), nx);
  EXPECT_EQ(field.getNy(), ny);
  EXPECT_EQ(field.getNz(), nz);
}

TEST_F(Field3DTest, CreateOnGivenMesh) {
  int test_nx = Field3DTest::nx + 2;
  int test_ny = Field3DTest::ny + 2;
  int test_nz = Field3DTest::nz + 2;

  FakeMesh fieldmesh{test_nx, test_ny, test_nz};

  Field3D field{&fieldmesh};

  EXPECT_EQ(field.getNx(), test_nx);
  EXPECT_EQ(field.getNy(), test_ny);
  EXPECT_EQ(field.getNz(), test_nz);
}

TEST_F(Field3DTest, CopyCheckFieldmesh) {
  int test_nx = Field3DTest::nx + 2;
  int test_ny = Field3DTest::ny + 2;
  int test_nz = Field3DTest::nz + 2;

  FakeMesh fieldmesh{test_nx, test_ny, test_nz};
  output_info.disable();
  fieldmesh.createDefaultRegions();
  output_info.enable();

  Field3D field{0.0, &fieldmesh};

  Field3D field2{field};

  EXPECT_EQ(field2.getNx(), test_nx);
  EXPECT_EQ(field2.getNy(), test_ny);
  EXPECT_EQ(field2.getNz(), test_nz);
}

#if CHECK > 0
TEST_F(Field3DTest, CreateOnNullMesh) {
  auto old_mesh = mesh;
  mesh = nullptr;

  Field3D field;

  EXPECT_EQ(field.getNx(), -1);
  EXPECT_EQ(field.getNy(), -1);
  EXPECT_EQ(field.getNz(), -1);

  mesh = old_mesh;

  field.allocate();

  EXPECT_EQ(field.getNx(), Field3DTest::nx);
  EXPECT_EQ(field.getNy(), Field3DTest::ny);
  EXPECT_EQ(field.getNz(), Field3DTest::nz);
}
#endif

#if CHECK > 0 && CHECK <= 2
// We only want to run this test in a certain range of CHECK as we're
// checking some behaviour that is only enabled for CHECK above 0
// but there are checks that will throw before reaching these lines if
// check is greater than 2, so the test only makes sense in a certain range.
TEST_F(Field3DTest, CreateCopyOnNullMesh) {
  // Whilst the declaration of field below looks like it should create a Field2D
  // without a mesh, it in fact will result in a Field2D associated with the
  // global mesh as we end up calling the Field constructor that forces this.
  // Hence, to test the case of copying a field without a mesh we have to
  // temporarily hide the global mesh, before restoring it later.
  auto old_mesh = mesh;
  mesh = nullptr;

  Field3D field;
  // If CHECK > 2 then the following will throw due to the data
  // block in field not being allocated. We can't allocate as that
  // would force field to have a mesh associated with it.
  Field3D field2(field);

  EXPECT_EQ(field2.getNx(), -1);
  EXPECT_EQ(field2.getNy(), -1);
  EXPECT_EQ(field2.getNz(), -1);

  mesh = old_mesh;
  field2.allocate();

  EXPECT_EQ(field2.getNx(), Field3DTest::nx);
  EXPECT_EQ(field2.getNy(), Field3DTest::ny);
  EXPECT_EQ(field2.getNz(), Field3DTest::nz);
}
#endif

TEST_F(Field3DTest, TimeDeriv) {
  Field3D field;

  auto deriv = field.timeDeriv();
  EXPECT_NE(&field, deriv);

  auto deriv2 = field.timeDeriv();
  EXPECT_EQ(deriv, deriv2);

  EXPECT_EQ(&(ddt(field)), deriv);
}

TEST_F(Field3DTest, SplitYupYDown) {
  Field3D field;

  field = 0.;

  EXPECT_FALSE(field.hasYupYdown());

  field.splitYupYdown();

  EXPECT_TRUE(field.hasYupYdown());

  auto& yup = field.yup();
  EXPECT_NE(&field, &yup);
  auto& ydown = field.ydown();
  EXPECT_NE(&field, &ydown);

  // Should be able to split again without any problems
  field.splitYupYdown();

  // Would be nice to check yup2 != yup, but not sure this is possible
  // to do in general
  auto& yup2 = field.yup();
  EXPECT_NE(&field, &yup2);
  auto& ydown2 = field.ydown();
  EXPECT_NE(&field, &ydown2);
}

TEST_F(Field3DTest, MergeYupYDown) {
  Field3D field;

  field = 0.;

  EXPECT_FALSE(field.hasYupYdown());

  field.mergeYupYdown();

  EXPECT_TRUE(field.hasYupYdown());

  auto& yup = field.yup();
  EXPECT_EQ(&field, &yup);
  auto& ydown = field.ydown();
  EXPECT_EQ(&field, &ydown);

  // Should be able to merge again without any problems
  field.mergeYupYdown();

  auto& yup2 = field.yup();
  EXPECT_EQ(&field, &yup2);
  auto& ydown2 = field.ydown();
  EXPECT_EQ(&field, &ydown2);
}

TEST_F(Field3DTest, SplitThenMergeYupYDown) {
  Field3D field;

  field = 0.;
  field.splitYupYdown();

  auto& yup = field.yup();
  EXPECT_NE(&field, &yup);
  auto& ydown = field.ydown();
  EXPECT_NE(&field, &ydown);

  field.mergeYupYdown();

  auto& yup2 = field.yup();
  EXPECT_EQ(&field, &yup2);
  auto& ydown2 = field.ydown();
  EXPECT_EQ(&field, &ydown2);
}

TEST_F(Field3DTest, Ynext) {
  Field3D field;

  field = 0.;
  field.splitYupYdown();

  auto& yup = field.ynext(1);
  EXPECT_NE(&field, &yup);
  auto& ydown = field.ynext(-1);
  EXPECT_NE(&field, &ydown);
  EXPECT_NE(&yup, &ydown);

  EXPECT_THROW(field.ynext(99), BoutException);
}

TEST_F(Field3DTest, ConstYnext) {
  Field3D field(0.);

  field.splitYupYdown();

  const Field3D& field2 = field;

  auto& yup = field2.ynext(1);
  EXPECT_NE(&field2, &yup);
  auto& ydown = field2.ynext(-1);
  EXPECT_NE(&field2, &ydown);
  EXPECT_NE(&yup, &ydown);

  EXPECT_THROW(field2.ynext(99), BoutException);
}

TEST_F(Field3DTest, GetGlobalMesh) {
  Field3D field;

  auto localmesh = field.getMesh();

  EXPECT_EQ(localmesh, mesh);
}

TEST_F(Field3DTest, GetLocalMesh) {
  FakeMesh myMesh{nx + 1, ny + 2, nz + 3};
  Field3D field(&myMesh);

  auto localmesh = field.getMesh();

  EXPECT_EQ(localmesh, &myMesh);
}

TEST_F(Field3DTest, SetGetLocation) {
  Field3D field;

  field.getMesh()->StaggerGrids = true;

  field.setLocation(CELL_XLOW);
  EXPECT_EQ(field.getLocation(), CELL_XLOW);

  field.setLocation(CELL_DEFAULT);
  EXPECT_EQ(field.getLocation(), CELL_CENTRE);

  EXPECT_THROW(field.setLocation(CELL_VSHIFT), BoutException);
}

TEST_F(Field3DTest, SetGetLocationNonStaggered) {
  Field3D field;

  field.getMesh()->StaggerGrids = false;

#if CHECK > 0
  EXPECT_THROW(field.setLocation(CELL_XLOW), BoutException);
  EXPECT_THROW(field.setLocation(CELL_VSHIFT), BoutException);

  field.setLocation(CELL_DEFAULT);
  EXPECT_EQ(field.getLocation(), CELL_CENTRE);
#else
  field.setLocation(CELL_XLOW);
  EXPECT_EQ(field.getLocation(), CELL_CENTRE);

  field.setLocation(CELL_DEFAULT);
  EXPECT_EQ(field.getLocation(), CELL_CENTRE);

  field.setLocation(CELL_VSHIFT);
  EXPECT_EQ(field.getLocation(), CELL_CENTRE);
#endif
}

//-------------------- Iteration tests --------------------

/// This test is split into two parts: a very basic sanity check first
/// (do we visit the right number of elements?), followed by a
/// slightly more complex check one which checks certain indices are
/// actually hit. The latter check works as follows: assign a constant
/// value to the whole field, apart from at certain points, which a
/// different "sentinel" value is used. When we iterate over the
/// field, check those sentinel values are in the correct locations,
/// and the sum over the whole field includes them.
///
/// A more rigorous test would assign a different power of two to each
/// grid point, and check the sum is correct.
TEST_F(Field3DTest, IterateOverWholeField) {
  Field3D field;

  field.allocate();

  // Basic test first: do we visit the correct number of elements?
  int count = 0;
  for (const auto &UNUSED(i) : field) {
    ++count;
  }

  // If this fails, no point doing second part
  ASSERT_EQ(count, nx * ny * nz);

  field = 1.0;

  const BoutReal sentinel = -99.0;

  // We use a set in case for some reason the iterator doesn't visit
  // each point in the order we expect
  std::set<std::vector<int>> test_indices;
  test_indices.insert({0, 0, 0});
  test_indices.insert({0, 0, 1});
  test_indices.insert({0, 1, 0});
  test_indices.insert({1, 0, 0});
  test_indices.insert({0, 1, 1});
  test_indices.insert({1, 0, 1});
  test_indices.insert({1, 1, 0});
  test_indices.insert({1, 1, 1});
  const int num_sentinels = test_indices.size();

  // Assign sentinel value to watch out for to our chosen points
  for (const auto& index : test_indices) {
    field(index[0], index[1], index[2]) = sentinel;
  }

  int found_sentinels = 0;
  BoutReal sum = 0.0;
  std::set<std::vector<int>> result_indices;

  for (const auto &i : field) {
    sum += field[i];
    if (field[i] == sentinel) {
      result_indices.insert({i.x(), i.y(), i.z()});
      ++found_sentinels;
    }
  }

  EXPECT_EQ(found_sentinels, num_sentinels);
  EXPECT_EQ(sum, ((nx * ny * nz) - num_sentinels) + (num_sentinels * sentinel));
  EXPECT_TRUE(test_indices == result_indices);
}

TEST_F(Field3DTest, IterateOverRegionInd3D_RGN_ALL) {
  Field3D field = 1.0;

  const BoutReal sentinel = -99.0;

  // We use a set in case for some reason the iterator doesn't visit
  // each point in the order we expect
  std::set<std::vector<int>> test_indices{{0, 0, 0}, {0, 0, 1}, {0, 1, 0}, {1, 0, 0},
                                          {0, 1, 1}, {1, 0, 1}, {1, 1, 0}, {1, 1, 1}};
  const int num_sentinels = test_indices.size();

  // Assign sentinel value to watch out for to our chosen points
  for (const auto &index : test_indices) {
    field(index[0], index[1], index[2]) = sentinel;
  }

  int found_sentinels = 0;
  BoutReal sum = 0.0;
  std::set<std::vector<int>> result_indices;

  for (const auto &i : field.getMesh()->getRegion("RGN_ALL")) {
    sum += field[i];
    if (field[i] == sentinel) {
      result_indices.insert({i.x(), i.y(), i.z()});
      ++found_sentinels;
    }
  }

  EXPECT_EQ(found_sentinels, num_sentinels);
  EXPECT_EQ(sum, ((nx * ny * nz) - num_sentinels) + (num_sentinels * sentinel));
  EXPECT_TRUE(test_indices == result_indices);
}

TEST_F(Field3DTest, IterateOverRGN_NOBNDRY) {
  Field3D field = 1.0;

  const BoutReal sentinel = -99.0;

  // We use a set in case for some reason the iterator doesn't visit
  // each point in the order we expect.
  std::set<std::vector<int>> test_indices;
  test_indices.insert({0, 0, 0});
  test_indices.insert({0, 0, 1});
  test_indices.insert({0, 1, 0});
  test_indices.insert({1, 0, 0});
  test_indices.insert({0, 1, 1});
  test_indices.insert({1, 0, 1});
  test_indices.insert({1, 1, 0});
  test_indices.insert({1, 1, 1});

  // This is the set of indices actually inside the region we want
  std::set<std::vector<int>> region_indices;
  region_indices.insert({1, 1, 0});
  region_indices.insert({1, 1, 1});
  const int num_sentinels = region_indices.size();

  // Assign sentinel value to watch out for to our chosen points
  for (const auto &index : test_indices) {
    field(index[0], index[1], index[2]) = sentinel;
  }

  int found_sentinels = 0;
  BoutReal sum = 0.0;
  std::set<std::vector<int>> result_indices;

  for (const auto &i : field.getRegion(RGN_NOBNDRY)) {
    sum += field[i];
    if (field[i] == sentinel) {
      result_indices.insert({i.x(), i.y(), i.z()});
      ++found_sentinels;
    }
  }

  EXPECT_EQ(found_sentinels, num_sentinels);
  EXPECT_EQ(sum,
            (((nx - 2) * (ny - 2) * nz) - num_sentinels) + (num_sentinels * sentinel));
  EXPECT_TRUE(region_indices == result_indices);
}

TEST_F(Field3DTest, IterateOverRGN_NOX) {
  Field3D field = 1.0;

  const BoutReal sentinel = -99.0;

  // We use a set in case for some reason the iterator doesn't visit
  // each point in the order we expect.
  std::set<std::vector<int>> test_indices;
  test_indices.insert({0, 0, 0});
  test_indices.insert({0, 0, 1});
  test_indices.insert({0, 1, 0});
  test_indices.insert({1, 0, 0});
  test_indices.insert({0, 1, 1});
  test_indices.insert({1, 0, 1});
  test_indices.insert({1, 1, 0});
  test_indices.insert({1, 1, 1});

  // This is the set of indices actually inside the region we want
  std::set<std::vector<int>> region_indices;
  region_indices.insert({1, 0, 0});
  region_indices.insert({1, 1, 0});
  region_indices.insert({1, 0, 1});
  region_indices.insert({1, 1, 1});
  const int num_sentinels = region_indices.size();

  // Assign sentinel value to watch out for to our chosen points
  for (const auto index : test_indices) {
    field(index[0], index[1], index[2]) = sentinel;
  }

  int found_sentinels = 0;
  BoutReal sum = 0.0;
  std::set<std::vector<int>> result_indices;

  for (const auto &i : field.getRegion(RGN_NOX)) {
    sum += field[i];
    if (field[i] == sentinel) {
      result_indices.insert({i.x(), i.y(), i.z()});
      ++found_sentinels;
    }
  }

  EXPECT_EQ(found_sentinels, num_sentinels);
  EXPECT_EQ(sum, (((nx - 2) * ny * nz) - num_sentinels) + (num_sentinels * sentinel));
  EXPECT_TRUE(region_indices == result_indices);
}

TEST_F(Field3DTest, IterateOverRGN_NOY) {
  Field3D field;

  field = 1.0;

  const BoutReal sentinel = -99.0;

  // We use a set in case for some reason the iterator doesn't visit
  // each point in the order we expect.
  std::set<std::vector<int>> test_indices;
  test_indices.insert({0, 0, 0});
  test_indices.insert({0, 0, 1});
  test_indices.insert({0, 1, 0});
  test_indices.insert({1, 0, 0});
  test_indices.insert({0, 1, 1});
  test_indices.insert({1, 0, 1});
  test_indices.insert({1, 1, 0});
  test_indices.insert({1, 1, 1});

  // This is the set of indices actually inside the region we want
  std::set<std::vector<int>> region_indices;
  region_indices.insert({0, 1, 0});
  region_indices.insert({1, 1, 0});
  region_indices.insert({0, 1, 1});
  region_indices.insert({1, 1, 1});
  const int num_sentinels = region_indices.size();

  // Assign sentinel value to watch out for to our chosen points
  for (const auto index : test_indices) {
    field(index[0], index[1], index[2]) = sentinel;
  }

  int found_sentinels = 0;
  BoutReal sum = 0.0;
  std::set<std::vector<int>> result_indices;

  for (const auto &i : field.getRegion(RGN_NOY)) {
    sum += field[i];
    if (field[i] == sentinel) {
      result_indices.insert({i.x(), i.y(), i.z()});
      ++found_sentinels;
    }
  }

  EXPECT_EQ(found_sentinels, num_sentinels);
  EXPECT_EQ(sum, ((nx * (ny - 2) * nz) - num_sentinels) + (num_sentinels * sentinel));
  EXPECT_TRUE(region_indices == result_indices);
}

TEST_F(Field3DTest, IterateOverRGN_NOZ) {
  Field3D field = 1.0;

  // This is not a valid region for Field3D
  EXPECT_THROW(field.getRegion(RGN_NOZ), BoutException);
}

TEST_F(Field3DTest, IterateOver2DRGN_ALL) {
  Field3D field;
  field.allocate();

  for (const auto &i : field) {
    field[i] = 1.0 + i.z();
  }

  BoutReal sum = 0.0;
  for (const auto &i : field.getMesh()->getRegion2D("RGN_ALL")) {
    sum += field(i, 0);
    EXPECT_EQ(field(i, 0), 1.0);
    EXPECT_EQ(i.z(), 0);
  }

  EXPECT_EQ(sum, nx * ny);
}

TEST_F(Field3DTest, IterateOver2DRGN_NOBNDRY) {
  Field3D field;
  field.allocate();

  for (const auto &i : field) {
    field[i] = 1.0 + i.z();
  }

  BoutReal sum = 0.0;
  for (const auto &i : field.getMesh()->getRegion2D("RGN_NOBNDRY")) {
    sum += field(i, 0);
    EXPECT_EQ(field(i, 0), 1.0);
    EXPECT_EQ(i.z(), 0);
  }

  EXPECT_EQ(sum, nx * ny - 2 * nx - 2 * (ny - 2));
}

TEST_F(Field3DTest, IterateOver2DRGN_NOX) {
  Field3D field;
  field.allocate();

  for (const auto &i : field) {
    field[i] = 1.0 + i.z();
  }

  BoutReal sum = 0.0;
  for (const auto &i : field.getMesh()->getRegion2D("RGN_NOX")) {
    sum += field(i, 0);
    EXPECT_EQ(field(i, 0), 1.0);
    EXPECT_EQ(i.z(), 0);
  }

  EXPECT_EQ(sum, nx * ny - 2 * ny);
}

TEST_F(Field3DTest, IterateOver2DRGN_NOY) {
  Field3D field;
  field.allocate();

  for (const auto &i : field) {
    field[i] = 1.0 + i.z();
  }

  BoutReal sum = 0.0;
  for (const auto &i : field.getMesh()->getRegion2D("RGN_NOY")) {
    sum += field(i, 0);
    EXPECT_EQ(field(i, 0), 1.0);
    EXPECT_EQ(i.z(), 0);
  }

  EXPECT_EQ(sum, nx * ny - 2 * nx);
}

TEST_F(Field3DTest, Indexing) {
  Field3D field;

  field.allocate();

  for (int i = 0; i < nx; ++i) {
    for (int j = 0; j < ny; ++j) {
      for (int k = 0; k < nz; ++k) {
        field(i, j, k) = i + j + k;
      }
    }
  }

  EXPECT_DOUBLE_EQ(field(2, 2, 2), 6);
}

TEST_F(Field3DTest, IndexingInd3D) {
  Field3D field;

  field.allocate();

  for (int i = 0; i < nx; ++i) {
    for (int j = 0; j < ny; ++j) {
      for (int k = 0; k < nz; ++k) {
        field(i, j, k) = i + j + k;
      }
    }
  }

  Ind3D ind{(2*ny + 2)*nz + 2};

  EXPECT_DOUBLE_EQ(field[ind], 6);
}

TEST_F(Field3DTest, ConstIndexingInd3D) {
  Field3D field1;

  field1.allocate();

  for (int i = 0; i < nx; ++i) {
    for (int j = 0; j < ny; ++j) {
      for (int k = 0; k < nz; ++k) {
        field1(i, j, k) = i + j + k;
      }
    }
  }

  const Field3D field2{field1};

  Ind3D ind{(2*ny + 2)*nz + 2};

  EXPECT_DOUBLE_EQ(field2[ind], 6);
}

TEST_F(Field3DTest, IndexingInd2D) {
  Field3D field(0.0);
  const BoutReal sentinel = 2.0;
  int ix = 1, iy = 2, iz = 3;
  field(ix, iy, iz) = sentinel;

  Ind2D ind{iy + ny * ix, ny, 1};
  EXPECT_DOUBLE_EQ(field(ind, iz), sentinel);
  field(ind, iz) = -sentinel;
  EXPECT_DOUBLE_EQ(field(ix, iy, iz), -sentinel);
}

TEST_F(Field3DTest, IndexingIndPerp) {
  Field3D field(0.0);
  const BoutReal sentinel = 2.0;
  int ix = 1, iy = 2, iz = 3;
  field(ix, iy, iz) = sentinel;

  IndPerp ind{iz + nz * ix, 1, nz};
  EXPECT_DOUBLE_EQ(field(ind, iy), sentinel);
  field(ind, iy) = -sentinel;
  EXPECT_DOUBLE_EQ(field(ix, iy, iz), -sentinel);
}

TEST_F(Field3DTest, IndexingToZPointer) {
  Field3D field;

  field.allocate();

  for (int i = 0; i < nx; ++i) {
    for (int j = 0; j < ny; ++j) {
      for (int k = 0; k < nz; ++k) {
        field(i, j, k) = i + j + k;
      }
    }
  }

  for (int i = 0; i < nx; ++i) {
    for (int j = 0; j < ny; ++j) {
      auto tmp = field(i, j);
      for (int k = 0; k < nz; ++k) {
        EXPECT_EQ(tmp[k], i + j + k);
        tmp[k] = -1.0;
      }
    }
  }

  for (const auto &i : field) {
    EXPECT_EQ(field[i], -1.0);
  }

#if CHECK > 2
  EXPECT_THROW(field(-1, 0), BoutException);
  EXPECT_THROW(field(0, -1), BoutException);
  EXPECT_THROW(field(nx, 0), BoutException);
  EXPECT_THROW(field(0, ny), BoutException);

  Field3D fieldUnassigned;
  EXPECT_THROW(fieldUnassigned(0, 0), BoutException);
#endif
}

TEST_F(Field3DTest, ConstIndexingToZPointer) {
  const Field3D field = 1.0;
  Field3D field2 = 0.0;

  for (int i = 0; i < nx; ++i) {
    for (int j = 0; j < ny; ++j) {
      auto tmp = field(i, j);
      for (int k = 0; k < nz; ++k) {
        EXPECT_EQ(tmp[k], 1.0);
        field2(i, j, k) = tmp[k];
      }
    }
  }

  for (const auto &i : field2) {
    EXPECT_EQ(field2[i], 1.0);
  }

#if CHECK > 2
  EXPECT_THROW(field(-1, 0), BoutException);
  EXPECT_THROW(field(0, -1), BoutException);
  EXPECT_THROW(field(nx, 0), BoutException);
  EXPECT_THROW(field(0, ny), BoutException);

  const Field3D fieldUnassigned;
  EXPECT_THROW(fieldUnassigned(0, 0), BoutException);

#endif
}

//-------------------- Checking tests --------------------

#if CHECK > 2
TEST_F(Field3DTest, CheckNotEmpty) {
  Field3D field;

  EXPECT_THROW(field(0, 0, 0), BoutException);
}

TEST_F(Field3DTest, BoundsCheck) {
  Field3D field;

  field = 1.0;
  EXPECT_THROW(field(-1, 0, 0), BoutException);
  EXPECT_THROW(field(0, -1, 0), BoutException);
  EXPECT_THROW(field(0, 0, -1), BoutException);
  EXPECT_THROW(field(nx, 0, 0), BoutException);
  EXPECT_THROW(field(0, ny, 0), BoutException);
  EXPECT_THROW(field(0, 0, nz), BoutException);
}

TEST_F(Field3DTest, ConstCheckNotEmpty) {
  const Field3D field;

  EXPECT_THROW(field(0, 0, 0), BoutException);
}

TEST_F(Field3DTest, ConstBoundsCheck) {
  const Field3D field = 1.0;

  EXPECT_THROW(field(-1, 0, 0), BoutException);
  EXPECT_THROW(field(0, -1, 0), BoutException);
  EXPECT_THROW(field(0, 0, -1), BoutException);
  EXPECT_THROW(field(nx, 0, 0), BoutException);
  EXPECT_THROW(field(0, ny, 0), BoutException);
  EXPECT_THROW(field(0, 0, nz), BoutException);
}

TEST_F(Field3DTest, CheckData) {
  Field3D field;

  EXPECT_THROW(checkData(field), BoutException);

  field = 1.0;

  EXPECT_NO_THROW(checkData(field));

  field(1, 1, 1) = std::nan("");

  EXPECT_THROW(checkData(field), BoutException);

  field = 1.0;
  field(0, 0, 0) = std::nan("");

  EXPECT_NO_THROW(checkData(field));
  EXPECT_NO_THROW(checkData(field, RGN_NOBNDRY));
  EXPECT_THROW(checkData(field, RGN_ALL), BoutException);
  
}

#if CHECK > 0
TEST_F(Field3DTest, BndryValid) {
  Field3D field = 1.0;
  field.bndry_xin = true;
  field.bndry_xout = true;
  field.bndry_yup = true;
  field.bndry_ydown = true;
  EXPECT_EQ(field.bndryValid(), true);

  field.bndry_xin = false;
  EXPECT_THROW(field.bndryValid(), BoutException);
  field.bndry_xin = true;

  field.bndry_xout = false;
  EXPECT_THROW(field.bndryValid(), BoutException);
  field.bndry_xout = true;

  field.bndry_yup = false;
  EXPECT_THROW(field.bndryValid(), BoutException);
  field.bndry_yup = true;

  field.bndry_ydown = false;
  EXPECT_THROW(field.bndryValid(), BoutException);
  field.bndry_ydown = true;
}

TEST_F(Field3DTest, DoneComms) {
  Field3D field = 1.0;
  field.bndry_xin = false;
  field.bndry_xout = false;
  field.bndry_yup = false;
  field.bndry_ydown = false;

  EXPECT_THROW(field.bndryValid(), BoutException);
  field.doneComms();
  EXPECT_EQ(field.bndryValid(), true);
}
#endif

TEST_F(Field3DTest, InvalidateGuards) {
  Field3D field;
  field.allocate(); // Calls invalidateGuards
  field = 1.0;      // Sets everywhere including boundaries

  const int nmesh = nx * ny * nz;

  int sum = 0;
  for (const auto &i : field) {
    field[i] = 0.0; // Reset field value
    sum++;
  }
  EXPECT_EQ(sum, nmesh); // Field operator= hasn't been broken by invalidateGuards

  // Count the number of non-boundary points
  sum = 0;
  for (const auto &i : field.getRegion(RGN_NOBNDRY)) {
    field[i] = 0.0; // Reset field value
    sum++;
  }
  const int nbndry = nmesh - sum;

  auto localmesh = field.getMesh();
  EXPECT_NO_THROW(checkData(field(0, 0, 0)));
  EXPECT_NO_THROW(checkData(field(localmesh->xstart, localmesh->ystart, 0)));

  invalidateGuards(field);

  EXPECT_THROW(checkData(field(0, 0, 0)), BoutException);
  EXPECT_NO_THROW(checkData(field(localmesh->xstart, localmesh->ystart, 0)));

  sum = 0;
  for (const auto &i : field) {
    if (!finite(field[i]))
      sum++;
  }
  EXPECT_EQ(sum, nbndry);
}

#endif // CHECK > 2

//-------------------- Assignment tests --------------------

TEST_F(Field3DTest, CreateFromBoutReal) {
  Field3D field(1.0);

  EXPECT_TRUE(IsField3DEqualBoutReal(field, 1.0));
}

TEST_F(Field3DTest, CreateFromField3D) {
  Field3D field(99.0);
  Field3D result(field);

  EXPECT_TRUE(IsField3DEqualBoutReal(result, 99.0));
}

TEST_F(Field3DTest, CreateFromField2D) {
  Field2D field(99.0);
  Field3D result(field);

  EXPECT_TRUE(IsField3DEqualBoutReal(result, 99.0));
}

TEST_F(Field3DTest, AssignFromBoutReal) {
  Field3D field;

  field = 2.0;

  EXPECT_TRUE(IsField3DEqualBoutReal(field, 2.0));
}

TEST_F(Field3DTest, AssignFromInvalid) {
  Field3D field;

#if CHECK > 0
  EXPECT_THROW(field = std::nan(""), BoutException);
#else
  EXPECT_NO_THROW(field = std::nan(""));
#endif
}

TEST_F(Field3DTest, AssignFromField2D) {
  Field3D field;
  Field2D field2(2.0);

  field = field2;

  EXPECT_TRUE(IsField3DEqualBoutReal(field, 2.0));

#if CHECK > 0
  Field2D field3;
  EXPECT_THROW(field = field3, BoutException);
#endif
}

TEST_F(Field3DTest, AssignFromFieldPerp) {
  Field3D field = 1.0;
  // Note we have to pass the mesh to the FieldPerp constructor
  // unlike other fields.
  FieldPerp field2(mesh);
  const int yindex = 2;
  field2.setIndex(yindex);
  field2 = 2.0;
  field = field2;

  for (const auto &i : field) {
    if (i.y() == yindex) {
      EXPECT_EQ(field[i], 2.0);
    } else {
      EXPECT_EQ(field[i], 1.0);
    }
  }

#if CHECK > 0
  FieldPerp field3;
  EXPECT_THROW(field = field3, BoutException);
  FieldPerp field4(mesh);
  EXPECT_THROW(field = field4, BoutException);
#endif
}

TEST_F(Field3DTest, AssignFromField3D) {
  Field3D field, field2;

  field2 = -99.0;
  field = field2;

  EXPECT_TRUE(IsField3DEqualBoutReal(field, -99.0));

#if CHECK > 0
  Field3D field3;
  EXPECT_THROW(field = field3, BoutException);
#endif
}

//-------------------- Arithmetic tests --------------------

TEST_F(Field3DTest, UnaryMinus) {
  Field3D field;

  field = 2.0;
  field = -field;

  EXPECT_TRUE(IsField3DEqualBoutReal(field, -2.0));
  EXPECT_TRUE(IsField3DEqualBoutReal(-field, 2.0));
}

TEST_F(Field3DTest, AddEqualsBoutReal) {
  Field3D a;

  a = 1.0;
  a += 5.0;

  EXPECT_TRUE(IsField3DEqualBoutReal(a, 6.0));

  // Check case where field is not unique
  auto c = a;
  c += 5.0;

  EXPECT_TRUE(IsField3DEqualBoutReal(a, 6.0));
  EXPECT_TRUE(IsField3DEqualBoutReal(c, 11.0));
}

TEST_F(Field3DTest, AddEqualsField2D) {
  Field3D a;
  Field2D b;

  a = 2.0;
  b = 3.0;
  a += b;

  EXPECT_TRUE(IsField3DEqualBoutReal(a, 5.0));

  // Check case where field is not unique
  auto c = a;
  c += b;

  EXPECT_TRUE(IsField3DEqualBoutReal(a, 5.0));
  EXPECT_TRUE(IsField3DEqualBoutReal(c, 8.0));
}

TEST_F(Field3DTest, AddEqualsField3D) {
  Field3D a, b;

  a = 2.0;
  b = 3.0;
  a += b;

  EXPECT_TRUE(IsField3DEqualBoutReal(a, 5.0));

  // Check case where field is not unique
  auto c = a;
  c += b;

  EXPECT_TRUE(IsField3DEqualBoutReal(a, 5.0));
  EXPECT_TRUE(IsField3DEqualBoutReal(c, 8.0));
}

TEST_F(Field3DTest, AddEqualsField3DField3DStagger) {
  mesh->StaggerGrids = true; // Force staggering

  Field3D a, b;

  a = 2.0;
  b = 3.0;

  a.setLocation(CELL_XLOW);
  b.setLocation(CELL_CENTRE);

// Throw as two rhs fields at different locations
#if CHECK > 0
  EXPECT_THROW(a += b, BoutException);
#else
  EXPECT_NO_THROW(a += b);
#endif
}

TEST_F(Field3DTest, AddField3DBoutReal) {
  Field3D a, b;

  a = 1.0;
  b = a + 2.0;

  EXPECT_TRUE(IsField3DEqualBoutReal(b, 3.0));
}

TEST_F(Field3DTest, AddBoutRealField3D) {
  Field3D a, b;

  a = 1.0;
  b = 3.0 + a;

  EXPECT_TRUE(IsField3DEqualBoutReal(b, 4.0));
}

TEST_F(Field3DTest, AddField2DField3D) {
  Field2D a;
  Field3D b, c;

  a = 1.0;
  b = 2.0;
  c = a + b;

  EXPECT_TRUE(IsField3DEqualBoutReal(c, 3.0));
}

TEST_F(Field3DTest, AddField3DField2D) {
  Field3D a, c;
  Field2D b;

  a = 1.0;
  b = 2.0;
  c = a + b;

  EXPECT_TRUE(IsField3DEqualBoutReal(c, 3.0));
}

TEST_F(Field3DTest, AddField3DField3D) {
  Field3D a, b, c;

  a = 1.0;
  b = 2.0;
  c = a + b;

  EXPECT_TRUE(IsField3DEqualBoutReal(c, 3.0));
}

TEST_F(Field3DTest, AddField3DField3DStagger) {
  mesh->StaggerGrids = true; // Force staggering

  Field3D a, b, c;

  a = 1.0;
  b = 2.0;
  c = 3.0;

  a.setLocation(CELL_XLOW);
  b.setLocation(CELL_CENTRE);
  c.setLocation(CELL_CENTRE);

  // Throw as two rhs fields at different locations
#if CHECK > 0
  EXPECT_THROW(c = a + b, BoutException);
#else
  EXPECT_NO_THROW(c = a + b);
#endif

  // No throw as updates location of a
  EXPECT_NO_THROW(a = c + b);

  // Hence the first case should now not throw
  EXPECT_NO_THROW(c = a + b);
}

TEST_F(Field3DTest, MultiplyEqualsBoutReal) {
  Field3D a;

  a = 2.0;
  a *= 1.5;

  EXPECT_TRUE(IsField3DEqualBoutReal(a, 3.0));

  // Check case where field is not unique
  auto c = a;
  c *= 1.5;

  EXPECT_TRUE(IsField3DEqualBoutReal(a, 3.0));
  EXPECT_TRUE(IsField3DEqualBoutReal(c, 4.5));
}

TEST_F(Field3DTest, MultiplyEqualsField2D) {
  Field3D a;
  Field2D b;

  a = 2.5;
  b = 4.0;
  a *= b;

  EXPECT_TRUE(IsField3DEqualBoutReal(a, 10.0));

  // Check case where field is not unique
  auto c = a;
  c *= b;

  EXPECT_TRUE(IsField3DEqualBoutReal(a, 10.0));
  EXPECT_TRUE(IsField3DEqualBoutReal(c, 40.0));
}

TEST_F(Field3DTest, MultiplyEqualsField3D) {
  Field3D a, b;

  a = 2.5;
  b = 4.0;
  a *= b;

  EXPECT_TRUE(IsField3DEqualBoutReal(a, 10.0));

  // Check case where field is not unique
  auto c = a;
  c *= b;

  EXPECT_TRUE(IsField3DEqualBoutReal(a, 10.0));
  EXPECT_TRUE(IsField3DEqualBoutReal(c, 40.0));
}

TEST_F(Field3DTest, MultiplyEqualsField3DField3DStagger) {
  mesh->StaggerGrids = true; // Force staggering

  Field3D a, b;

  a = 2.5;
  b = 4.0;

  a.setLocation(CELL_XLOW);
  b.setLocation(CELL_CENTRE);

// Throw as two rhs fields at different locations
#if CHECK > 0
  EXPECT_THROW(a *= b, BoutException);
#else
  EXPECT_NO_THROW(a *= b);
#endif
}

TEST_F(Field3DTest, MultiplyField3DBoutReal) {
  Field3D a, b;

  a = 1.5;
  b = a * 2.0;

  EXPECT_TRUE(IsField3DEqualBoutReal(b, 3.0));
}

TEST_F(Field3DTest, MultiplyBoutRealField3D) {
  Field3D a, b;

  a = 2.5;
  b = 3.0 * a;

  EXPECT_TRUE(IsField3DEqualBoutReal(b, 7.5));
}

TEST_F(Field3DTest, MultiplyField2DField3D) {
  Field2D a;
  Field3D b, c;

  a = 4.0;
  b = 4.0;
  c = a * b;

  EXPECT_TRUE(IsField3DEqualBoutReal(c, 16.0));
}

TEST_F(Field3DTest, MultiplyField3DField2D) {
  Field3D a, c;
  Field2D b;

  a = 8.0;
  b = 8.0;
  c = a * b;

  EXPECT_TRUE(IsField3DEqualBoutReal(c, 64.0));
}

TEST_F(Field3DTest, MultiplyField3DField3D) {
  Field3D a, b, c;

  a = 4.0;
  b = 8.0;
  c = a * b;

  EXPECT_TRUE(IsField3DEqualBoutReal(c, 32.0));
}

TEST_F(Field3DTest, MultiplyField3DField3DStagger) {
  mesh->StaggerGrids = true; // Force staggering

  Field3D a, b, c;

  a = 1.0;
  b = 2.0;
  c = 3.0;

  a.setLocation(CELL_XLOW);
  b.setLocation(CELL_CENTRE);
  c.setLocation(CELL_CENTRE);

  // Throw as two rhs fields at different locations
#if CHECK > 0
  EXPECT_THROW(c = a * b, BoutException);
#else
  EXPECT_NO_THROW(c = a * b);
#endif

  // No throw as updates location of a
  EXPECT_NO_THROW(a = c * b);

  // Hence the first case should now not throw
  EXPECT_NO_THROW(c = a * b);
}

TEST_F(Field3DTest, SubtractEqualsBoutReal) {
  Field3D a;

  a = 1.0;
  a -= 5.0;

  EXPECT_TRUE(IsField3DEqualBoutReal(a, -4.0));

  // Check case where field is not unique
  auto c = a;
  c -= 5.0;

  EXPECT_TRUE(IsField3DEqualBoutReal(a, -4.0));
  EXPECT_TRUE(IsField3DEqualBoutReal(c, -9.0));
}

TEST_F(Field3DTest, SubtractEqualsField2D) {
  Field3D a;
  Field2D b;

  a = 2.0;
  b = 7.0;
  a -= b;

  EXPECT_TRUE(IsField3DEqualBoutReal(a, -5.0));

  // Check case where field is not unique
  auto c = a;
  c -= b;

  EXPECT_TRUE(IsField3DEqualBoutReal(a, -5.0));
  EXPECT_TRUE(IsField3DEqualBoutReal(c, -12.0));
}

TEST_F(Field3DTest, SubtractEqualsField3D) {
  Field3D a, b;

  a = 2.0;
  b = 7.0;
  a -= b;

  EXPECT_TRUE(IsField3DEqualBoutReal(a, -5.0));

  // Check case where field is not unique
  auto c = a;
  c -= b;

  EXPECT_TRUE(IsField3DEqualBoutReal(a, -5.0));
  EXPECT_TRUE(IsField3DEqualBoutReal(c, -12.0));
}

TEST_F(Field3DTest, SubtractEqualsField3DField3DStagger) {
  mesh->StaggerGrids = true; // Force staggering

  Field3D a, b;

  a = 2.0;
  b = 7.0;

  a.setLocation(CELL_XLOW);
  b.setLocation(CELL_CENTRE);

// Throw as two rhs fields at different locations
#if CHECK > 0
  EXPECT_THROW(a -= b, BoutException);
#else
  EXPECT_NO_THROW(a -= b);
#endif
}

TEST_F(Field3DTest, SubtractField3DBoutReal) {
  Field3D a, b;

  a = 10.0;
  b = a - 2.0;

  EXPECT_TRUE(IsField3DEqualBoutReal(b, 8.0));
}

TEST_F(Field3DTest, SubtractBoutRealField3D) {
  Field3D a, b;

  a = 10.0;
  b = 3.0 - a;

  EXPECT_TRUE(IsField3DEqualBoutReal(b, -7.0));
}

TEST_F(Field3DTest, SubtractField2DField3D) {
  Field2D a;
  Field3D b, c;

  a = 10.0;
  b = 20.0;
  c = a - b;

  EXPECT_TRUE(IsField3DEqualBoutReal(c, -10.0));
}

TEST_F(Field3DTest, SubtractField3DField2D) {
  Field3D a, c;
  Field2D b;

  a = 10.0;
  b = 20.0;
  c = a - b;

  EXPECT_TRUE(IsField3DEqualBoutReal(c, -10.0));
}

TEST_F(Field3DTest, SubtractField3DField3D) {
  Field3D a, b, c;

  a = 10.0;
  b = 20.0;
  c = a - b;

  EXPECT_TRUE(IsField3DEqualBoutReal(c, -10.0));
}

TEST_F(Field3DTest, SubtractField3DField3DStagger) {
  mesh->StaggerGrids = true; // Force staggering

  Field3D a, b, c;

  a = 1.0;
  b = 2.0;
  c = 3.0;

  a.setLocation(CELL_XLOW);
  b.setLocation(CELL_CENTRE);
  c.setLocation(CELL_CENTRE);

  // Throw as two rhs fields at different locations
#if CHECK > 0
  EXPECT_THROW(c = a - b, BoutException);
#else
  EXPECT_NO_THROW(c = a - b);
#endif

  // No throw as updates location of a
  EXPECT_NO_THROW(a = c - b);

  // Hence the first case should now not throw
  EXPECT_NO_THROW(c = a - b);
}

TEST_F(Field3DTest, DivideEqualsBoutReal) {
  Field3D a;

  a = 2.5;
  a /= 5.0;

  EXPECT_TRUE(IsField3DEqualBoutReal(a, 0.5));

  // Check case where field is not unique
  auto c = a;
  c /= 5.0;

  EXPECT_TRUE(IsField3DEqualBoutReal(a, 0.5));
  EXPECT_TRUE(IsField3DEqualBoutReal(c, 0.1));
}

TEST_F(Field3DTest, DivideEqualsField2D) {
  Field3D a;
  Field2D b;

  a = 5.0;
  b = 2.5;
  a /= b;

  EXPECT_TRUE(IsField3DEqualBoutReal(a, 2.0));

  // Check case where field is not unique
  auto c = a;
  c /= b;

  EXPECT_TRUE(IsField3DEqualBoutReal(a, 2.0));
  EXPECT_TRUE(IsField3DEqualBoutReal(c, 0.8));
}

TEST_F(Field3DTest, DivideEqualsField3D) {
  Field3D a, b;

  a = 5.0;
  b = 2.5;
  a /= b;

  EXPECT_TRUE(IsField3DEqualBoutReal(a, 2.0));

  // Check case where field is not unique
  auto c = a;
  c /= b;

  EXPECT_TRUE(IsField3DEqualBoutReal(a, 2.0));
  EXPECT_TRUE(IsField3DEqualBoutReal(c, 0.8));
}

TEST_F(Field3DTest, DivideEqualsField3DField3DStagger) {
  mesh->StaggerGrids = true; // Force staggering

  Field3D a, b;

  a = 5.0;
  b = 2.5;

  a.setLocation(CELL_XLOW);
  b.setLocation(CELL_CENTRE);

// Throw as two rhs fields at different locations
#if CHECK > 0
  EXPECT_THROW(a /= b, BoutException);
#else
  EXPECT_NO_THROW(a /= b);
#endif
}

TEST_F(Field3DTest, DivideField3DBoutReal) {
  Field3D a, b;

  a = 3.0;
  b = a / 2.0;

  EXPECT_TRUE(IsField3DEqualBoutReal(b, 1.5));
}

TEST_F(Field3DTest, DivideBoutRealField3D) {
  Field3D a, b;

  a = 2.5;
  b = 10.0 / a;

  EXPECT_TRUE(IsField3DEqualBoutReal(b, 4.0));
}

TEST_F(Field3DTest, DivideField2DField3D) {
  Field2D a;
  Field3D b, c;

  a = 32.0;
  b = 8.0;
  c = a / b;

  EXPECT_TRUE(IsField3DEqualBoutReal(c, 4.0));
}

TEST_F(Field3DTest, DivideField3DField2D) {
  Field3D a, c;
  Field2D b;

  a = 32.0;
  b = 8.0;
  c = a / b;

  EXPECT_TRUE(IsField3DEqualBoutReal(c, 4.0));
}

TEST_F(Field3DTest, DivideField3DField3D) {
  Field3D a, b, c;

  a = 32.0;
  b = 8.0;
  c = a / b;

  EXPECT_TRUE(IsField3DEqualBoutReal(c, 4.0));
}

TEST_F(Field3DTest, DivideField3DField3DStagger) {
  mesh->StaggerGrids = true; // Force staggering

  Field3D a, b, c;

  a = 1.0;
  b = 2.0;
  c = 3.0;

  a.setLocation(CELL_XLOW);
  b.setLocation(CELL_CENTRE);
  c.setLocation(CELL_CENTRE);

  // Throw as two rhs fields at different locations
#if CHECK > 0
  EXPECT_THROW(c = a / b, BoutException);
#else
  EXPECT_NO_THROW(c = a / b);
#endif

  // No throw as updates location of a
  EXPECT_NO_THROW(a = c / b);

  // Hence the first case should now not throw
  EXPECT_NO_THROW(c = a / b);
}

TEST_F(Field3DTest, PowBoutRealField3D) {
  Field3D a, b;
  a = 5.0;
  b = pow(2.0, a);

  EXPECT_TRUE(IsField3DEqualBoutReal(b, 32.0));
}

TEST_F(Field3DTest, PowField3DBoutReal) {
  Field3D a, b;
  a = 5.0;
  b = pow(a, 2.0);

  EXPECT_TRUE(IsField3DEqualBoutReal(b, 25.0));
}

TEST_F(Field3DTest, PowField3DFieldPerp) {
  Field3D a{mesh};
  FieldPerp b{mesh}, c{mesh};
  const int yindex = 2;
  b.setIndex(yindex);

  a = 2.0;
  b = 6.0;
  c = pow(a, b);

  EXPECT_TRUE(IsFieldPerpEqualBoutReal(c, 64.0));
}

TEST_F(Field3DTest, PowField3DField2D) {
  Field3D a, c;
  Field2D b;

  a = 2.0;
  b = 6.0;
  c = pow(a, b);

  EXPECT_TRUE(IsField3DEqualBoutReal(c, 64.0));
}

TEST_F(Field3DTest, PowField3DField3D) {
  Field3D a, b, c;
  a = 2.0;
  b = 6.0;
  c = pow(a, b);

  EXPECT_TRUE(IsField3DEqualBoutReal(c, 64.0));
}

TEST_F(Field3DTest, Sqrt) {
  Field3D field;

  field = 16.0;
  EXPECT_TRUE(IsField3DEqualBoutReal(sqrt(field), 4.0));
}

TEST_F(Field3DTest, Abs) {
  Field3D field;

  field = -31.0;
  EXPECT_TRUE(IsField3DEqualBoutReal(abs(field), 31.0));
}

TEST_F(Field3DTest, Exp) {
  Field3D field;

  field = 2.5;
  const BoutReal expected = 12.182493960703473;
  EXPECT_TRUE(IsField3DEqualBoutReal(exp(field), expected));
}

TEST_F(Field3DTest, Log) {
  Field3D field;

  field = 12.182493960703473;
  const BoutReal expected = 2.5;
  EXPECT_TRUE(IsField3DEqualBoutReal(log(field), expected));
}

TEST_F(Field3DTest, LogExp) {
  Field3D field;

  field = 2.5;
  const BoutReal expected = 2.5;
  EXPECT_TRUE(IsField3DEqualBoutReal(log(exp(field)), expected));
}

TEST_F(Field3DTest, Sin) {
  Field3D field;

  field = PI / 2.0;
  EXPECT_TRUE(IsField3DEqualBoutReal(sin(field), 1.0));

  field = PI;
  EXPECT_TRUE(IsField3DEqualBoutReal(sin(field), 0.0));
}

TEST_F(Field3DTest, Cos) {
  Field3D field;

  field = PI / 2.0;
  EXPECT_TRUE(IsField3DEqualBoutReal(cos(field), 0.0));

  field = PI;
  EXPECT_TRUE(IsField3DEqualBoutReal(cos(field), -1.0));
}

TEST_F(Field3DTest, Tan) {
  Field3D field;

  field = PI / 4.0;
  EXPECT_TRUE(IsField3DEqualBoutReal(tan(field), 1.0));

  field = PI;
  EXPECT_TRUE(IsField3DEqualBoutReal(tan(field), 0.0));
}

TEST_F(Field3DTest, Sinh) {
  Field3D field;

  field = 1.0;
  const BoutReal expected = 1.1752011936438014;
  EXPECT_TRUE(IsField3DEqualBoutReal(sinh(field), expected));

  field = -1.0;
  EXPECT_TRUE(IsField3DEqualBoutReal(sinh(field), -expected));
}

TEST_F(Field3DTest, Cosh) {
  Field3D field;

  field = 1.0;
  const BoutReal expected = 1.5430806348152437;
  EXPECT_TRUE(IsField3DEqualBoutReal(cosh(field), expected));

  field = -1.0;
  EXPECT_TRUE(IsField3DEqualBoutReal(cosh(field), expected));
}

TEST_F(Field3DTest, Tanh) {
  Field3D field;

  field = 1.0;
  const BoutReal expected = 0.761594155955764;
  EXPECT_TRUE(IsField3DEqualBoutReal(tanh(field), expected));

  field = -1.0;
  EXPECT_TRUE(IsField3DEqualBoutReal(tanh(field), -expected));
}

TEST_F(Field3DTest, Floor) {
  Field3D field;

  field = 50.0;
  field(1, 1, 1) = 49.9;
  field(2, 3, 4) = -20;

  const BoutReal floor_value = 50.0;

  EXPECT_TRUE(IsField3DEqualBoutReal(floor(field, floor_value), floor_value));
}

TEST_F(Field3DTest, Min) {
  Field3D field;

  field = 50.0;
  field(0, 0, 0) = -99.0;
  field(1, 1, 1) = 60.0;
  field(1, 2, 2) = 40.0;
  field(2, 4, 3) = 99.0;

  // min doesn't include guard cells
  const BoutReal min_value = 40.0;

  EXPECT_EQ(min(field, false), min_value);
  EXPECT_EQ(min(field, false, RGN_ALL), -99.0);
  EXPECT_EQ(min(field, true, RGN_ALL), -99.0);
}

TEST_F(Field3DTest, Max) {
  Field3D field;

  field = 50.0;
  field(0, 0, 0) = -99.0;
  field(1, 1, 1) = 40.0;
  field(1, 2, 2) = 60.0;
  field(2, 4, 3) = 99.0;

  // max doesn't include guard cells
  const BoutReal max_value = 60.0;

  EXPECT_EQ(max(field, false), max_value);
  EXPECT_EQ(max(field, false, RGN_ALL), 99.0);
  EXPECT_EQ(max(field, true, RGN_ALL), 99.0);
}

TEST_F(Field3DTest, Mean) {
  Field3D field;

  field = 50.0;
  field(0, 0, 0) = 1.0;
  field(1, 1, 1) = 40.0;
  field(1, 2, 2) = 60.0;
  field(2, 4, 3) = 109.0;

  // mean doesn't include guard cells by default
  const int npoints_all = nx*ny*nz;
  const BoutReal mean_value_nobndry = 50.0;
  const BoutReal mean_value_all = 50.0 + 10.0/npoints_all;

  EXPECT_EQ(mean(field, false), mean_value_nobndry);
  EXPECT_EQ(mean(field, false, RGN_ALL), mean_value_all);
  EXPECT_EQ(mean(field, true, RGN_ALL), mean_value_all);
}

TEST_F(Field3DTest, DC) {
  Field3D field;

  field = 1.0;
  for (const auto& i : field) {
    field[i] = i.z();
  }

  EXPECT_TRUE(IsField2DEqualBoutReal(DC(field), 3.0));
}

<<<<<<< HEAD
=======
#ifdef _OPENMP
// This test may be more of a DataIterator test so should perhaps
// be migrated to a separate test file.
TEST_F(Field3DTest, OpenMPIterator) {
  const int fields = 10;
  Field3D *d3 = new Field3D[fields];
  for (int i = 0; i < fields; ++i) {
    d3[i] = 1;
  }

  BoutReal expected = 1;

  BOUT_OMP(parallel for)
  for (int j = 0; j < fields; ++j) {
    BOUT_OMP(parallel)
    for (auto i : d3[j]) {
      EXPECT_DOUBLE_EQ(d3[j][i], expected);
      d3[j][i] = 2;
    }
  }

  expected = 2;

  for (int i = 0; i < fields; ++i) {
    for (int jx = 0; jx < mesh->LocalNx; ++jx) {
      for (int jy = 0; jy < mesh->LocalNy; ++jy) {
        for (int jz = 0; jz < mesh->LocalNz; ++jz) {
          EXPECT_DOUBLE_EQ(d3[i](jx, jy, jz), expected);
        }
      }
    }
  }

  delete[] d3;
}
#endif

TEST_F(Field3DTest, Swap) {
  auto backup = mesh->StaggerGrids;
  mesh->StaggerGrids = true;

  // First field
  Field3D first(1., mesh);

  first.setLocation(CELL_XLOW);

  first.splitYupYdown();
  first.yup() = 1.5;
  first.ydown() = 0.5;

  ddt(first) = 1.1;

  // Mesh for second field
  constexpr int second_nx = Field3DTest::nx + 2;
  constexpr int second_ny = Field3DTest::ny + 2;
  constexpr int second_nz = Field3DTest::nz + 2;

  FakeMesh second_mesh{second_nx, second_ny, second_nz};
  second_mesh.StaggerGrids = false;
  output_info.disable();
  second_mesh.createDefaultRegions();
  output_info.enable();

  // Second field
  Field3D second(2., &second_mesh);

  second.splitYupYdown();
  second.yup() = 2.2;
  second.ydown() = 1.2;

  ddt(second) = 2.4;

  // Basic sanity check
  EXPECT_TRUE(IsField3DEqualBoutReal(first, 1.0));
  EXPECT_TRUE(IsField3DEqualBoutReal(second, 2.0));

  // swap is marked noexcept, so absolutely should not throw!
  ASSERT_NO_THROW(swap(first, second));

  // Values
  EXPECT_TRUE(IsField3DEqualBoutReal(first, 2.0));
  EXPECT_TRUE(IsField3DEqualBoutReal(second, 1.0));

  EXPECT_TRUE(IsField3DEqualBoutReal(first.yup(), 2.2));
  EXPECT_TRUE(IsField3DEqualBoutReal(first.ydown(), 1.2));

  EXPECT_TRUE(IsField3DEqualBoutReal(second.yup(), 1.5));
  EXPECT_TRUE(IsField3DEqualBoutReal(second.ydown(), 0.5));

  EXPECT_TRUE(IsField3DEqualBoutReal(ddt(first), 2.4));
  EXPECT_TRUE(IsField3DEqualBoutReal(ddt(second), 1.1));

  // Mesh properties
  EXPECT_EQ(first.getMesh(), &second_mesh);
  EXPECT_EQ(second.getMesh(), mesh);

  EXPECT_EQ(first.getNx(), second_nx);
  EXPECT_EQ(first.getNy(), second_ny);
  EXPECT_EQ(first.getNz(), second_nz);

  EXPECT_EQ(second.getNx(), Field3DTest::nx);
  EXPECT_EQ(second.getNy(), Field3DTest::ny);
  EXPECT_EQ(second.getNz(), Field3DTest::nz);

  EXPECT_EQ(first.getLocation(), CELL_CENTRE);
  EXPECT_EQ(second.getLocation(), CELL_XLOW);

  // We don't check the boundaries, but the data is protected and
  // there are no inquiry functions

  mesh->StaggerGrids = backup;
}

TEST_F(Field3DTest, MoveCtor) {
  auto backup = mesh->StaggerGrids;
  mesh->StaggerGrids = true;

  // First field
  Field3D first(1., mesh);

  first.setLocation(CELL_XLOW);

  first.splitYupYdown();
  first.yup() = 1.5;
  first.ydown() = 0.5;

  ddt(first) = 1.1;

  // Second field
  Field3D second{std::move(first)};

  // Values
  EXPECT_TRUE(IsField3DEqualBoutReal(second, 1.0));

  EXPECT_TRUE(IsField3DEqualBoutReal(second.yup(), 1.5));
  EXPECT_TRUE(IsField3DEqualBoutReal(second.ydown(), 0.5));

  EXPECT_TRUE(IsField3DEqualBoutReal(ddt(second), 1.1));

  // Mesh properties
  EXPECT_EQ(second.getMesh(), mesh);

  EXPECT_EQ(second.getNx(), Field3DTest::nx);
  EXPECT_EQ(second.getNy(), Field3DTest::ny);
  EXPECT_EQ(second.getNz(), Field3DTest::nz);

  EXPECT_EQ(second.getLocation(), CELL_XLOW);

  // We don't check the boundaries, but the data is protected and
  // there are no inquiry functions

  mesh->StaggerGrids = backup;
}

>>>>>>> 09f389e8
// Restore compiler warnings
#pragma GCC diagnostic pop<|MERGE_RESOLUTION|>--- conflicted
+++ resolved
@@ -1862,45 +1862,6 @@
   EXPECT_TRUE(IsField2DEqualBoutReal(DC(field), 3.0));
 }
 
-<<<<<<< HEAD
-=======
-#ifdef _OPENMP
-// This test may be more of a DataIterator test so should perhaps
-// be migrated to a separate test file.
-TEST_F(Field3DTest, OpenMPIterator) {
-  const int fields = 10;
-  Field3D *d3 = new Field3D[fields];
-  for (int i = 0; i < fields; ++i) {
-    d3[i] = 1;
-  }
-
-  BoutReal expected = 1;
-
-  BOUT_OMP(parallel for)
-  for (int j = 0; j < fields; ++j) {
-    BOUT_OMP(parallel)
-    for (auto i : d3[j]) {
-      EXPECT_DOUBLE_EQ(d3[j][i], expected);
-      d3[j][i] = 2;
-    }
-  }
-
-  expected = 2;
-
-  for (int i = 0; i < fields; ++i) {
-    for (int jx = 0; jx < mesh->LocalNx; ++jx) {
-      for (int jy = 0; jy < mesh->LocalNy; ++jy) {
-        for (int jz = 0; jz < mesh->LocalNz; ++jz) {
-          EXPECT_DOUBLE_EQ(d3[i](jx, jy, jz), expected);
-        }
-      }
-    }
-  }
-
-  delete[] d3;
-}
-#endif
-
 TEST_F(Field3DTest, Swap) {
   auto backup = mesh->StaggerGrids;
   mesh->StaggerGrids = true;
@@ -2018,6 +1979,5 @@
   mesh->StaggerGrids = backup;
 }
 
->>>>>>> 09f389e8
 // Restore compiler warnings
 #pragma GCC diagnostic pop