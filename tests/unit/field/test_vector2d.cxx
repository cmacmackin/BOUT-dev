--- conflicted
+++ resolved
@@ -505,9 +505,6 @@
   EXPECT_TRUE(IsField3DEqualBoutReal(result.y, 2.0));
   EXPECT_TRUE(IsField3DEqualBoutReal(result.z, 3.0));
 }
-<<<<<<< HEAD
-#endif
-=======
 
 TEST_F(Vector2DTest, Cross2D3D) {
   Vector2D vector1;
@@ -669,4 +666,4 @@
 
   EXPECT_TRUE(IsField2DEqualBoutReal(result, 24.819347291981714));
 }
->>>>>>> f7c6bccd
+#endif