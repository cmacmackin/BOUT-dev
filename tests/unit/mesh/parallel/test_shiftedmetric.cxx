#include "gtest/gtest.h"

#include "fft.hxx"
#include "test_extras.hxx"
#include "bout/paralleltransform.hxx"

// The unit tests use the global mesh
using namespace bout::globals;

namespace bout {
namespace globals {
extern Mesh* mesh;
} // namespace globals
} // namespace bout

class ShiftedMetricTest : public ::testing::Test {
public:
  ShiftedMetricTest() {
    WithQuietOutput quiet{output_info};

    delete mesh;
    mesh = new FakeMesh(nx, ny, nz);
    static_cast<FakeMesh*>(mesh)->setCoordinates(nullptr);

    // Use two y-guards to test multiple parallel slices
    mesh->ystart = 2;
    mesh->yend = mesh->LocalNy - 3;

    mesh->createDefaultRegions();

    // Make sure fft functions are quiet by setting fft_measure to false
    bout::fft::fft_init(false);

    zShift = Field2D{mesh};

    fillField(zShift, {{1., 2., 3., 4., 5., 6., 7.},
                       {2., 4., 6., 8., 10., 12., 14.},
                       {3., 6., 9., 12., 15., 18., 21.}});
<<<<<<< HEAD

    Field3D input_temp{mesh};

    fillField(input_temp, {{{1., 2., 3., 4., 5.},
                            {1., 2., 3., 4., 5.},
                            {1., 2., 3., 4., 5.},
                            {1., 2., 3., 4., 5.},
                            {1., 2., 3., 4., 5.},
                            {1., 2., 3., 4., 5.},
                            {1., 2., 3., 4., 5.}},

                           {{1., 2., 3., 4., 5.},
                            {1., 2., 3., 4., 5.},
                            {1., 2., 3., 4., 5.},
                            {1., 2., 3., 4., 5.},
                            {1., 2., 3., 4., 5.},
                            {1., 2., 3., 4., 5.},
                            {1., 2., 3., 4., 5.}},

                           {{1., 2., 3., 4., 5.},
                            {1., 2., 3., 4., 5.},
                            {1., 2., 3., 4., 5.},
                            {1., 2., 3., 4., 5.},
                            {1., 2., 3., 4., 5.},
                            {1., 2., 3., 4., 5.},
                            {1., 2., 3., 4., 5.}}});

    input = std::move(input_temp);
=======
>>>>>>> 80416a7a

    static_cast<FakeMesh*>(mesh)->setCoordinates(std::make_shared<Coordinates>(
        mesh, Field2D{1.0}, Field2D{1.0}, BoutReal{1.0}, Field2D{1.0}, Field2D{0.0},
        Field2D{1.0}, Field2D{1.0}, Field2D{1.0}, Field2D{0.0}, Field2D{0.0},
        Field2D{0.0}, Field2D{1.0}, Field2D{1.0}, Field2D{1.0}, Field2D{0.0},
        Field2D{0.0}, Field2D{0.0}, Field2D{0.0}, Field2D{0.0}, false));

    mesh->setParallelTransform(bout::utils::make_unique<ShiftedMetric>(*mesh, zShift));

    Field3D input_temp{mesh};

    // input values have been slightly shuffled to ensure that input is not
    // constant in y, as this can hide bugs. Shuffling also means the rows are
    // different by something that is not a shift in the z-direction to ensure
    // that this also cannot hide bugs.
    fillField(input_temp, {{{1., 2., 3., 4., 5.},
                            {2., 1., 3., 4., 5.},
                            {1., 3., 2., 4., 5.},
                            {1., 2., 4., 3., 5.},
                            {1., 2., 3., 5., 4.},
                            {1., 2., 3., 4., 5.},
                            {2., 1., 3., 4., 5.}},

                           {{2., 1., 3., 4., 5.},
                            {1., 3., 2., 4., 5.},
                            {1., 2., 4., 3., 5.},
                            {1., 2., 3., 5., 4.},
                            {1., 2., 3., 4., 5.},
                            {2., 1., 3., 4., 5.},
                            {1., 3., 2., 4., 5.}},

                           {{1., 3., 2., 4., 5.},
                            {1., 2., 4., 3., 5.},
                            {1., 2., 3., 5., 4.},
                            {1., 2., 3., 4., 5.},
                            {2., 1., 3., 4., 5.},
                            {1., 3., 2., 4., 5.},
                            {1., 2., 4., 3., 5.}}});

    input = std::move(input_temp);
  }

  virtual ~ShiftedMetricTest() {
    delete mesh;
    mesh = nullptr;
  }

  static constexpr int nx = 3;
  static constexpr int ny = 7;
  static constexpr int nz = 5;

  Field2D zShift;
  Field3D input;
};

TEST_F(ShiftedMetricTest, ToFieldAligned) {
<<<<<<< HEAD
  ShiftedMetric shifted{*mesh, zShift};

  Field3D expected{mesh};

  fillField(expected, {{{2., 3., 4., 5., 1.},
                        {3., 4., 5., 1., 2.},
                        {4., 5., 1., 2., 3.},
                        {5., 1., 2., 3., 4.},
                        {1., 2., 3., 4., 5.},
                        {2., 3., 4., 5., 1.},
                        {3., 4., 5., 1., 2.}},

                       {{3., 4., 5., 1., 2.},
                        {5., 1., 2., 3., 4.},
                        {2., 3., 4., 5., 1.},
                        {4., 5., 1., 2., 3.},
                        {1., 2., 3., 4., 5.},
                        {3., 4., 5., 1., 2.},
                        {5., 1., 2., 3., 4.}},

                       {{4., 5., 1., 2., 3.},
                        {2., 3., 4., 5., 1.},
                        {5., 1., 2., 3., 4.},
                        {3., 4., 5., 1., 2.},
                        {1., 2., 3., 4., 5.},
                        {4., 5., 1., 2., 3.},
                        {2., 3., 4., 5., 1.}}});

  EXPECT_TRUE(IsFieldEqual(shifted.toFieldAligned(input), expected, "RGN_ALL",
                                    FFTTolerance));
}

TEST_F(ShiftedMetricTest, FromFieldAligned) {
  ShiftedMetric shifted{*mesh, zShift};

  Field3D expected{mesh};

  fillField(expected, {{{5., 1., 2., 3., 4.},
                        {4., 5., 1., 2., 3.},
                        {3., 4., 5., 1., 2.},
                        {2., 3., 4., 5., 1.},
                        {1., 2., 3., 4., 5.},
                        {5., 1., 2., 3., 4.},
                        {4., 5., 1., 2., 3.}},

                       {{4., 5., 1., 2., 3.},
                        {2., 3., 4., 5., 1.},
                        {5., 1., 2., 3., 4.},
                        {3., 4., 5., 1., 2.},
                        {1., 2., 3., 4., 5.},
                        {4., 5., 1., 2., 3.},
                        {2., 3., 4., 5., 1.}},

                       {{3., 4., 5., 1., 2.},
                        {5., 1., 2., 3., 4.},
                        {2., 3., 4., 5., 1.},
                        {4., 5., 1., 2., 3.},
                        {1., 2., 3., 4., 5.},
                        {3., 4., 5., 1., 2.},
                        {5., 1., 2., 3., 4.}}});

  // Loosen tolerance a bit due to FFTs
  EXPECT_TRUE(IsFieldEqual(shifted.fromFieldAligned(input), expected, "RGN_ALL",
                                    FFTTolerance));
}

TEST_F(ShiftedMetricTest, CalcYUpDown) {
  // Use two y-guards to test multiple parallel slices
  mesh->ystart = 2;
  mesh->yend = mesh->LocalNy - 3;

=======
  Field3D expected{mesh};
  expected.setDirectionY(YDirectionType::Aligned);

  fillField(expected, {{{2., 3., 4., 5., 1.},
                        {3., 4., 5., 2., 1.},
                        {4., 5., 1., 3., 2.},
                        {5., 1., 2., 4., 3.},
                        {1., 2., 3., 5., 4.},
                        {2., 3., 4., 5., 1.},
                        {3., 4., 5., 2., 1.}},

                       {{3., 4., 5., 2., 1.},
                        {5., 1., 3., 2., 4.},
                        {2., 4., 3., 5., 1.},
                        {5., 4., 1., 2., 3.},
                        {1., 2., 3., 4., 5.},
                        {3., 4., 5., 2., 1.},
                        {5., 1., 3., 2., 4.}},

                       {{4., 5., 1., 3., 2.},
                        {2., 4., 3., 5., 1.},
                        {4., 1., 2., 3., 5.},
                        {3., 4., 5., 1., 2.},
                        {2., 1., 3., 4., 5.},
                        {4., 5., 1., 3., 2.},
                        {2., 4., 3., 5., 1.}}});

  Field3D result = mesh->toFieldAligned(input);

  EXPECT_TRUE(IsFieldEqual(result, expected, "RGN_ALL",
                           FFTTolerance));
  EXPECT_TRUE(IsFieldEqual(mesh->fromFieldAligned(input), input));
  EXPECT_TRUE(areFieldsCompatible(result, expected));
  EXPECT_FALSE(areFieldsCompatible(result, input));
}

TEST_F(ShiftedMetricTest, FromFieldAligned) {
  // reset input.yDirectionType so that fromFieldAligned is not a null
  // operation
  input.setDirectionY(YDirectionType::Aligned);

  Field3D expected{mesh, CELL_CENTRE};
  expected.setDirectionY(YDirectionType::Standard);

  fillField(expected, {{{5., 1., 2., 3., 4.},
                        {4., 5., 2., 1., 3.},
                        {2., 4., 5., 1., 3.},
                        {2., 4., 3., 5., 1.},
                        {1., 2., 3., 5., 4.},
                        {5., 1., 2., 3., 4.},
                        {4., 5., 2., 1., 3.}},

                       {{4., 5., 2., 1., 3.},
                        {3., 2., 4., 5., 1.},
                        {5., 1., 2., 4., 3.},
                        {3., 5., 4., 1., 2.},
                        {1., 2., 3., 4., 5.},
                        {4., 5., 2., 1., 3.},
                        {3., 2., 4., 5., 1.}},

                       {{2., 4., 5., 1., 3.},
                        {5., 1., 2., 4., 3.},
                        {2., 3., 5., 4., 1.},
                        {4., 5., 1., 2., 3.},
                        {2., 1., 3., 4., 5.},
                        {2., 4., 5., 1., 3.},
                        {5., 1., 2., 4., 3.}}});

  Field3D result = mesh->fromFieldAligned(input);

  // Loosen tolerance a bit due to FFTs
  EXPECT_TRUE(IsFieldEqual(result, expected, "RGN_ALL",
                           FFTTolerance));
  EXPECT_TRUE(IsFieldEqual(mesh->toFieldAligned(input), input));
  EXPECT_TRUE(areFieldsCompatible(result, expected));
  EXPECT_FALSE(areFieldsCompatible(result, input));
}

TEST_F(ShiftedMetricTest, FromToFieldAligned) {
  EXPECT_TRUE(IsFieldEqual(mesh->fromFieldAligned(mesh->toFieldAligned(input)), input, "RGN_ALL",
                           FFTTolerance));
}

TEST_F(ShiftedMetricTest, ToFromFieldAligned) {
  input.setDirectionY(YDirectionType::Aligned);

  EXPECT_TRUE(IsFieldEqual(mesh->toFieldAligned(mesh->fromFieldAligned(input)), input, "RGN_ALL",
                           FFTTolerance));
}

TEST_F(ShiftedMetricTest, CalcYUpDown) {
>>>>>>> 80416a7a
  // We don't shift in the guard cells, and the parallel slices are
  // stored offset in y, therefore we need to make new regions that we
  // can compare the expected and actual outputs over
  output_info.disable();
  mesh->addRegion3D("RGN_YUP",
                    Region<Ind3D>(0, mesh->LocalNx - 1, mesh->ystart + 1, mesh->yend + 1,
                                  0, mesh->LocalNz - 1, mesh->LocalNy, mesh->LocalNz));
  mesh->addRegion3D("RGN_YUP2",
                    Region<Ind3D>(0, mesh->LocalNx - 1, mesh->ystart + 2, mesh->yend + 2,
                                  0, mesh->LocalNz - 1, mesh->LocalNy, mesh->LocalNz));

  mesh->addRegion3D("RGN_YDOWN",
                    Region<Ind3D>(0, mesh->LocalNx - 1, mesh->ystart - 1, mesh->yend - 1,
                                  0, mesh->LocalNz - 1, mesh->LocalNy, mesh->LocalNz));
  mesh->addRegion3D("RGN_YDOWN2",
                    Region<Ind3D>(0, mesh->LocalNx - 1, mesh->ystart - 2, mesh->yend - 2,
                                  0, mesh->LocalNz - 1, mesh->LocalNy, mesh->LocalNz));
  output_info.enable();

  // Actual interesting bit here!
<<<<<<< HEAD
  ShiftedMetric shifted{*mesh, zShift};
  shifted.calcYUpDown(input);

=======
  mesh->getParallelTransform().calcYUpDown(input);
>>>>>>> 80416a7a
  // Expected output values

  Field3D expected_up_1{mesh};

  // Note: here zeroes are for values we don't expect to read
  fillField(expected_up_1, {{{0., 0., 0., 0., 0.},
                             {0., 0., 0., 0., 0.},
                             {0., 0., 0., 0., 0.},
<<<<<<< HEAD
                             {2., 3., 4., 5., 1.},
                             {2., 3., 4., 5., 1.},
=======
                             {2., 4., 3., 5., 1.},
                             {2., 3., 5., 4., 1.},
>>>>>>> 80416a7a
                             {2., 3., 4., 5., 1.},
                             {0., 0., 0., 0., 0.}},

                            {{0., 0., 0., 0., 0.},
                             {0., 0., 0., 0., 0.},
                             {0., 0., 0., 0., 0.},
<<<<<<< HEAD
                             {3., 4., 5., 1., 2.},
                             {3., 4., 5., 1., 2.},
                             {3., 4., 5., 1., 2.},
=======
                             {3., 5., 4., 1., 2.},
                             {3., 4., 5., 1., 2.},
                             {3., 4., 5., 2., 1.},
>>>>>>> 80416a7a
                             {0., 0., 0., 0., 0.}},

                            {{0., 0., 0., 0., 0.},
                             {0., 0., 0., 0., 0.},
                             {0., 0., 0., 0., 0.},
                             {4., 5., 1., 2., 3.},
<<<<<<< HEAD
                             {4., 5., 1., 2., 3.},
                             {4., 5., 1., 2., 3.},
=======
                             {4., 5., 2., 1., 3.},
                             {4., 5., 1., 3., 2.},
>>>>>>> 80416a7a
                             {0., 0., 0., 0., 0.}}});

  Field3D expected_up_2{mesh};

  fillField(expected_up_2, {{{0., 0., 0., 0., 0.},
                             {0., 0., 0., 0., 0.},
                             {0., 0., 0., 0., 0.},
                             {0., 0., 0., 0., 0.},
<<<<<<< HEAD
                             {3., 4., 5., 1., 2.},
                             {3., 4., 5., 1., 2.},
                             {3., 4., 5., 1., 2.}},
=======
                             {3., 5., 4., 1., 2.},
                             {3., 4., 5., 1., 2.},
                             {3., 4., 5., 2., 1.}},
>>>>>>> 80416a7a

                            {{0., 0., 0., 0., 0.},
                             {0., 0., 0., 0., 0.},
                             {0., 0., 0., 0., 0.},
                             {0., 0., 0., 0., 0.},
                             {5., 1., 2., 3., 4.},
<<<<<<< HEAD
                             {5., 1., 2., 3., 4.},
                             {5., 1., 2., 3., 4.}},
=======
                             {5., 2., 1., 3., 4.},
                             {5., 1., 3., 2., 4.}},
>>>>>>> 80416a7a

                            {{0., 0., 0., 0., 0.},
                             {0., 0., 0., 0., 0.},
                             {0., 0., 0., 0., 0.},
                             {0., 0., 0., 0., 0.},
<<<<<<< HEAD
                             {2., 3., 4., 5., 1.},
                             {2., 3., 4., 5., 1.},
                             {2., 3., 4., 5., 1.}}});
=======
                             {1., 3., 4., 5., 2.},
                             {3., 2., 4., 5., 1.},
                             {2., 4., 3., 5., 1.}}});
>>>>>>> 80416a7a

  Field3D expected_down_1{mesh};

  fillField(expected_down_1, {{{0., 0., 0., 0., 0.},
<<<<<<< HEAD
                               {5., 1., 2., 3., 4.},
                               {5., 1., 2., 3., 4.},
                               {5., 1., 2., 3., 4.},
=======
                               {5., 2., 1., 3., 4.},
                               {5., 1., 3., 2., 4.},
                               {5., 1., 2., 4., 3.},
>>>>>>> 80416a7a
                               {0., 0., 0., 0., 0.},
                               {0., 0., 0., 0., 0.},
                               {0., 0., 0., 0., 0.}},

                              {{0., 0., 0., 0., 0.},
<<<<<<< HEAD
                               {4., 5., 1., 2., 3.},
                               {4., 5., 1., 2., 3.},
                               {4., 5., 1., 2., 3.},
=======
                               {4., 5., 1., 3., 2.},
                               {3., 5., 1., 2., 4.},
                               {5., 4., 1., 2., 3.},
>>>>>>> 80416a7a
                               {0., 0., 0., 0., 0.},
                               {0., 0., 0., 0., 0.},
                               {0., 0., 0., 0., 0.}},

                              {{0., 0., 0., 0., 0.},
<<<<<<< HEAD
                               {3., 4., 5., 1., 2.},
                               {3., 4., 5., 1., 2.},
=======
                               {4., 3., 5., 1., 2.},
                               {3., 5., 4., 1., 2.},
>>>>>>> 80416a7a
                               {3., 4., 5., 1., 2.},
                               {0., 0., 0., 0., 0.},
                               {0., 0., 0., 0., 0.},
                               {0., 0., 0., 0., 0.}}});

  Field3D expected_down2{mesh};

  fillField(expected_down2, {{{4., 5., 1., 2., 3.},
<<<<<<< HEAD
                              {4., 5., 1., 2., 3.},
                              {4., 5., 1., 2., 3.},
=======
                              {4., 5., 2., 1., 3.},
                              {4., 5., 1., 3., 2.},
>>>>>>> 80416a7a
                              {0., 0., 0., 0., 0.},
                              {0., 0., 0., 0., 0.},
                              {0., 0., 0., 0., 0.},
                              {0., 0., 0., 0., 0.}},

<<<<<<< HEAD
                             {{2., 3., 4., 5., 1.},
                              {2., 3., 4., 5., 1.},
                              {2., 3., 4., 5., 1.},
=======
                             {{1., 3., 4., 5., 2.},
                              {3., 2., 4., 5., 1.},
                              {2., 4., 3., 5., 1.},
>>>>>>> 80416a7a
                              {0., 0., 0., 0., 0.},
                              {0., 0., 0., 0., 0.},
                              {0., 0., 0., 0., 0.},
                              {0., 0., 0., 0., 0.}},

<<<<<<< HEAD
                             {{5., 1., 2., 3., 4.},
                              {5., 1., 2., 3., 4.},
                              {5., 1., 2., 3., 4.},
=======
                             {{5., 1., 3., 2., 4.},
                              {5., 1., 2., 4., 3.},
                              {4., 1., 2., 3., 5.},
>>>>>>> 80416a7a
                              {0., 0., 0., 0., 0.},
                              {0., 0., 0., 0., 0.},
                              {0., 0., 0., 0., 0.},
                              {0., 0., 0., 0., 0.}}});

<<<<<<< HEAD
  EXPECT_TRUE(
      IsFieldEqual(input.ynext(1), expected_up_1, "RGN_YUP", FFTTolerance));
  EXPECT_TRUE(
      IsFieldEqual(input.ynext(2), expected_up_2, "RGN_YUP2", FFTTolerance));
  EXPECT_TRUE(
      IsFieldEqual(input.ynext(-1), expected_down_1, "RGN_YDOWN", FFTTolerance));
  EXPECT_TRUE(
      IsFieldEqual(input.ynext(-2), expected_down2, "RGN_YDOWN2", FFTTolerance));
=======
  EXPECT_TRUE(IsFieldEqual(input.ynext(1), expected_up_1, "RGN_YUP", FFTTolerance));
  EXPECT_TRUE(IsFieldEqual(input.ynext(2), expected_up_2, "RGN_YUP2", FFTTolerance));
  EXPECT_TRUE(IsFieldEqual(input.ynext(-1), expected_down_1, "RGN_YDOWN", FFTTolerance));
  EXPECT_TRUE(IsFieldEqual(input.ynext(-2), expected_down2, "RGN_YDOWN2", FFTTolerance));
>>>>>>> 80416a7a
}<|MERGE_RESOLUTION|>--- conflicted
+++ resolved
@@ -28,45 +28,11 @@
 
     mesh->createDefaultRegions();
 
-    // Make sure fft functions are quiet by setting fft_measure to false
-    bout::fft::fft_init(false);
-
     zShift = Field2D{mesh};
 
     fillField(zShift, {{1., 2., 3., 4., 5., 6., 7.},
                        {2., 4., 6., 8., 10., 12., 14.},
                        {3., 6., 9., 12., 15., 18., 21.}});
-<<<<<<< HEAD
-
-    Field3D input_temp{mesh};
-
-    fillField(input_temp, {{{1., 2., 3., 4., 5.},
-                            {1., 2., 3., 4., 5.},
-                            {1., 2., 3., 4., 5.},
-                            {1., 2., 3., 4., 5.},
-                            {1., 2., 3., 4., 5.},
-                            {1., 2., 3., 4., 5.},
-                            {1., 2., 3., 4., 5.}},
-
-                           {{1., 2., 3., 4., 5.},
-                            {1., 2., 3., 4., 5.},
-                            {1., 2., 3., 4., 5.},
-                            {1., 2., 3., 4., 5.},
-                            {1., 2., 3., 4., 5.},
-                            {1., 2., 3., 4., 5.},
-                            {1., 2., 3., 4., 5.}},
-
-                           {{1., 2., 3., 4., 5.},
-                            {1., 2., 3., 4., 5.},
-                            {1., 2., 3., 4., 5.},
-                            {1., 2., 3., 4., 5.},
-                            {1., 2., 3., 4., 5.},
-                            {1., 2., 3., 4., 5.},
-                            {1., 2., 3., 4., 5.}}});
-
-    input = std::move(input_temp);
-=======
->>>>>>> 80416a7a
 
     static_cast<FakeMesh*>(mesh)->setCoordinates(std::make_shared<Coordinates>(
         mesh, Field2D{1.0}, Field2D{1.0}, BoutReal{1.0}, Field2D{1.0}, Field2D{0.0},
@@ -123,79 +89,6 @@
 };
 
 TEST_F(ShiftedMetricTest, ToFieldAligned) {
-<<<<<<< HEAD
-  ShiftedMetric shifted{*mesh, zShift};
-
-  Field3D expected{mesh};
-
-  fillField(expected, {{{2., 3., 4., 5., 1.},
-                        {3., 4., 5., 1., 2.},
-                        {4., 5., 1., 2., 3.},
-                        {5., 1., 2., 3., 4.},
-                        {1., 2., 3., 4., 5.},
-                        {2., 3., 4., 5., 1.},
-                        {3., 4., 5., 1., 2.}},
-
-                       {{3., 4., 5., 1., 2.},
-                        {5., 1., 2., 3., 4.},
-                        {2., 3., 4., 5., 1.},
-                        {4., 5., 1., 2., 3.},
-                        {1., 2., 3., 4., 5.},
-                        {3., 4., 5., 1., 2.},
-                        {5., 1., 2., 3., 4.}},
-
-                       {{4., 5., 1., 2., 3.},
-                        {2., 3., 4., 5., 1.},
-                        {5., 1., 2., 3., 4.},
-                        {3., 4., 5., 1., 2.},
-                        {1., 2., 3., 4., 5.},
-                        {4., 5., 1., 2., 3.},
-                        {2., 3., 4., 5., 1.}}});
-
-  EXPECT_TRUE(IsFieldEqual(shifted.toFieldAligned(input), expected, "RGN_ALL",
-                                    FFTTolerance));
-}
-
-TEST_F(ShiftedMetricTest, FromFieldAligned) {
-  ShiftedMetric shifted{*mesh, zShift};
-
-  Field3D expected{mesh};
-
-  fillField(expected, {{{5., 1., 2., 3., 4.},
-                        {4., 5., 1., 2., 3.},
-                        {3., 4., 5., 1., 2.},
-                        {2., 3., 4., 5., 1.},
-                        {1., 2., 3., 4., 5.},
-                        {5., 1., 2., 3., 4.},
-                        {4., 5., 1., 2., 3.}},
-
-                       {{4., 5., 1., 2., 3.},
-                        {2., 3., 4., 5., 1.},
-                        {5., 1., 2., 3., 4.},
-                        {3., 4., 5., 1., 2.},
-                        {1., 2., 3., 4., 5.},
-                        {4., 5., 1., 2., 3.},
-                        {2., 3., 4., 5., 1.}},
-
-                       {{3., 4., 5., 1., 2.},
-                        {5., 1., 2., 3., 4.},
-                        {2., 3., 4., 5., 1.},
-                        {4., 5., 1., 2., 3.},
-                        {1., 2., 3., 4., 5.},
-                        {3., 4., 5., 1., 2.},
-                        {5., 1., 2., 3., 4.}}});
-
-  // Loosen tolerance a bit due to FFTs
-  EXPECT_TRUE(IsFieldEqual(shifted.fromFieldAligned(input), expected, "RGN_ALL",
-                                    FFTTolerance));
-}
-
-TEST_F(ShiftedMetricTest, CalcYUpDown) {
-  // Use two y-guards to test multiple parallel slices
-  mesh->ystart = 2;
-  mesh->yend = mesh->LocalNy - 3;
-
-=======
   Field3D expected{mesh};
   expected.setDirectionY(YDirectionType::Aligned);
 
@@ -287,7 +180,6 @@
 }
 
 TEST_F(ShiftedMetricTest, CalcYUpDown) {
->>>>>>> 80416a7a
   // We don't shift in the guard cells, and the parallel slices are
   // stored offset in y, therefore we need to make new regions that we
   // can compare the expected and actual outputs over
@@ -308,13 +200,7 @@
   output_info.enable();
 
   // Actual interesting bit here!
-<<<<<<< HEAD
-  ShiftedMetric shifted{*mesh, zShift};
-  shifted.calcYUpDown(input);
-
-=======
   mesh->getParallelTransform().calcYUpDown(input);
->>>>>>> 80416a7a
   // Expected output values
 
   Field3D expected_up_1{mesh};
@@ -323,41 +209,25 @@
   fillField(expected_up_1, {{{0., 0., 0., 0., 0.},
                              {0., 0., 0., 0., 0.},
                              {0., 0., 0., 0., 0.},
-<<<<<<< HEAD
-                             {2., 3., 4., 5., 1.},
-                             {2., 3., 4., 5., 1.},
-=======
                              {2., 4., 3., 5., 1.},
                              {2., 3., 5., 4., 1.},
->>>>>>> 80416a7a
                              {2., 3., 4., 5., 1.},
                              {0., 0., 0., 0., 0.}},
 
                             {{0., 0., 0., 0., 0.},
                              {0., 0., 0., 0., 0.},
                              {0., 0., 0., 0., 0.},
-<<<<<<< HEAD
-                             {3., 4., 5., 1., 2.},
-                             {3., 4., 5., 1., 2.},
-                             {3., 4., 5., 1., 2.},
-=======
                              {3., 5., 4., 1., 2.},
                              {3., 4., 5., 1., 2.},
                              {3., 4., 5., 2., 1.},
->>>>>>> 80416a7a
                              {0., 0., 0., 0., 0.}},
 
                             {{0., 0., 0., 0., 0.},
                              {0., 0., 0., 0., 0.},
                              {0., 0., 0., 0., 0.},
                              {4., 5., 1., 2., 3.},
-<<<<<<< HEAD
-                             {4., 5., 1., 2., 3.},
-                             {4., 5., 1., 2., 3.},
-=======
                              {4., 5., 2., 1., 3.},
                              {4., 5., 1., 3., 2.},
->>>>>>> 80416a7a
                              {0., 0., 0., 0., 0.}}});
 
   Field3D expected_up_2{mesh};
@@ -366,81 +236,47 @@
                              {0., 0., 0., 0., 0.},
                              {0., 0., 0., 0., 0.},
                              {0., 0., 0., 0., 0.},
-<<<<<<< HEAD
-                             {3., 4., 5., 1., 2.},
-                             {3., 4., 5., 1., 2.},
-                             {3., 4., 5., 1., 2.}},
-=======
                              {3., 5., 4., 1., 2.},
                              {3., 4., 5., 1., 2.},
                              {3., 4., 5., 2., 1.}},
->>>>>>> 80416a7a
 
                             {{0., 0., 0., 0., 0.},
                              {0., 0., 0., 0., 0.},
                              {0., 0., 0., 0., 0.},
                              {0., 0., 0., 0., 0.},
                              {5., 1., 2., 3., 4.},
-<<<<<<< HEAD
-                             {5., 1., 2., 3., 4.},
-                             {5., 1., 2., 3., 4.}},
-=======
                              {5., 2., 1., 3., 4.},
                              {5., 1., 3., 2., 4.}},
->>>>>>> 80416a7a
 
                             {{0., 0., 0., 0., 0.},
                              {0., 0., 0., 0., 0.},
                              {0., 0., 0., 0., 0.},
                              {0., 0., 0., 0., 0.},
-<<<<<<< HEAD
-                             {2., 3., 4., 5., 1.},
-                             {2., 3., 4., 5., 1.},
-                             {2., 3., 4., 5., 1.}}});
-=======
                              {1., 3., 4., 5., 2.},
                              {3., 2., 4., 5., 1.},
                              {2., 4., 3., 5., 1.}}});
->>>>>>> 80416a7a
 
   Field3D expected_down_1{mesh};
 
   fillField(expected_down_1, {{{0., 0., 0., 0., 0.},
-<<<<<<< HEAD
-                               {5., 1., 2., 3., 4.},
-                               {5., 1., 2., 3., 4.},
-                               {5., 1., 2., 3., 4.},
-=======
                                {5., 2., 1., 3., 4.},
                                {5., 1., 3., 2., 4.},
                                {5., 1., 2., 4., 3.},
->>>>>>> 80416a7a
                                {0., 0., 0., 0., 0.},
                                {0., 0., 0., 0., 0.},
                                {0., 0., 0., 0., 0.}},
 
                               {{0., 0., 0., 0., 0.},
-<<<<<<< HEAD
-                               {4., 5., 1., 2., 3.},
-                               {4., 5., 1., 2., 3.},
-                               {4., 5., 1., 2., 3.},
-=======
                                {4., 5., 1., 3., 2.},
                                {3., 5., 1., 2., 4.},
                                {5., 4., 1., 2., 3.},
->>>>>>> 80416a7a
                                {0., 0., 0., 0., 0.},
                                {0., 0., 0., 0., 0.},
                                {0., 0., 0., 0., 0.}},
 
                               {{0., 0., 0., 0., 0.},
-<<<<<<< HEAD
-                               {3., 4., 5., 1., 2.},
-                               {3., 4., 5., 1., 2.},
-=======
                                {4., 3., 5., 1., 2.},
                                {3., 5., 4., 1., 2.},
->>>>>>> 80416a7a
                                {3., 4., 5., 1., 2.},
                                {0., 0., 0., 0., 0.},
                                {0., 0., 0., 0., 0.},
@@ -449,59 +285,31 @@
   Field3D expected_down2{mesh};
 
   fillField(expected_down2, {{{4., 5., 1., 2., 3.},
-<<<<<<< HEAD
-                              {4., 5., 1., 2., 3.},
-                              {4., 5., 1., 2., 3.},
-=======
                               {4., 5., 2., 1., 3.},
                               {4., 5., 1., 3., 2.},
->>>>>>> 80416a7a
                               {0., 0., 0., 0., 0.},
                               {0., 0., 0., 0., 0.},
                               {0., 0., 0., 0., 0.},
                               {0., 0., 0., 0., 0.}},
 
-<<<<<<< HEAD
-                             {{2., 3., 4., 5., 1.},
-                              {2., 3., 4., 5., 1.},
-                              {2., 3., 4., 5., 1.},
-=======
                              {{1., 3., 4., 5., 2.},
                               {3., 2., 4., 5., 1.},
                               {2., 4., 3., 5., 1.},
->>>>>>> 80416a7a
                               {0., 0., 0., 0., 0.},
                               {0., 0., 0., 0., 0.},
                               {0., 0., 0., 0., 0.},
                               {0., 0., 0., 0., 0.}},
 
-<<<<<<< HEAD
-                             {{5., 1., 2., 3., 4.},
-                              {5., 1., 2., 3., 4.},
-                              {5., 1., 2., 3., 4.},
-=======
                              {{5., 1., 3., 2., 4.},
                               {5., 1., 2., 4., 3.},
                               {4., 1., 2., 3., 5.},
->>>>>>> 80416a7a
                               {0., 0., 0., 0., 0.},
                               {0., 0., 0., 0., 0.},
                               {0., 0., 0., 0., 0.},
                               {0., 0., 0., 0., 0.}}});
 
-<<<<<<< HEAD
-  EXPECT_TRUE(
-      IsFieldEqual(input.ynext(1), expected_up_1, "RGN_YUP", FFTTolerance));
-  EXPECT_TRUE(
-      IsFieldEqual(input.ynext(2), expected_up_2, "RGN_YUP2", FFTTolerance));
-  EXPECT_TRUE(
-      IsFieldEqual(input.ynext(-1), expected_down_1, "RGN_YDOWN", FFTTolerance));
-  EXPECT_TRUE(
-      IsFieldEqual(input.ynext(-2), expected_down2, "RGN_YDOWN2", FFTTolerance));
-=======
   EXPECT_TRUE(IsFieldEqual(input.ynext(1), expected_up_1, "RGN_YUP", FFTTolerance));
   EXPECT_TRUE(IsFieldEqual(input.ynext(2), expected_up_2, "RGN_YUP2", FFTTolerance));
   EXPECT_TRUE(IsFieldEqual(input.ynext(-1), expected_down_1, "RGN_YDOWN", FFTTolerance));
   EXPECT_TRUE(IsFieldEqual(input.ynext(-2), expected_down2, "RGN_YDOWN2", FFTTolerance));
->>>>>>> 80416a7a
 }