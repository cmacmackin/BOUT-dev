--- conflicted
+++ resolved
@@ -43,13 +43,8 @@
 
 # Download Google Test
 $(GTEST_SENTINEL) :
-<<<<<<< HEAD
 	echo "Downloading Google Test"
 	git submodule update --init --recursive -- ${GTEST_BASE}
-=======
-	@echo "Downloading Google Test"
-	git submodule update --init --recursive
->>>>>>> a30f619c
 
 # For simplicity and to avoid depending on Google Test's
 # implementation details, the dependencies specified below are
